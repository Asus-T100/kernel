/*
 * Atmel maXTouch Touchscreen driver
 *
 * Copyright (C) 2010 Samsung Electronics Co.Ltd
 * Author: Joonyoung Shim <jy0922.shim@samsung.com>
 *
 * This program is free software; you can redistribute  it and/or modify it
 * under  the terms of  the GNU General  Public License as published by the
 * Free Software Foundation;  either version 2 of the  License, or (at your
 * option) any later version.
 */

#ifndef __LINUX_ATMEL_MXT_TS_H
#define __LINUX_ATMEL_MXT_TS_H

#include <linux/types.h>

<<<<<<< HEAD
=======
struct mxt_platform_info {
	u8 family_id;
	u8 variant_id;
	u8 version;
	u8 build;
	u32 info_crc;
	u32 config_crc;
};

>>>>>>> ac0405a2
/* The platform data for the Atmel maXTouch touchscreen driver */
struct mxt_platform_data {
	unsigned long irqflags;
	u8 t19_num_keys;
	const unsigned int *t19_keymap;
	int t15_num_keys;
	const unsigned int *t15_keymap;
	int gpio_reset;
	const char *cfg_name;
	bool regulator_en;
<<<<<<< HEAD
=======
	int hardware_id;
	struct mxt_platform_info info;
>>>>>>> ac0405a2
};

#endif /* __LINUX_ATMEL_MXT_TS_H */<|MERGE_RESOLUTION|>--- conflicted
+++ resolved
@@ -15,8 +15,6 @@
 
 #include <linux/types.h>
 
-<<<<<<< HEAD
-=======
 struct mxt_platform_info {
 	u8 family_id;
 	u8 variant_id;
@@ -26,7 +24,6 @@
 	u32 config_crc;
 };
 
->>>>>>> ac0405a2
 /* The platform data for the Atmel maXTouch touchscreen driver */
 struct mxt_platform_data {
 	unsigned long irqflags;
@@ -37,11 +34,8 @@
 	int gpio_reset;
 	const char *cfg_name;
 	bool regulator_en;
-<<<<<<< HEAD
-=======
 	int hardware_id;
 	struct mxt_platform_info info;
->>>>>>> ac0405a2
 };
 
 #endif /* __LINUX_ATMEL_MXT_TS_H */