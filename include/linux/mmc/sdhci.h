--- conflicted
+++ resolved
@@ -91,27 +91,27 @@
 	unsigned int quirks2;	/* More deviations from spec. */
 
 #define SDHCI_QUIRK2_HOST_OFF_CARD_ON			(1<<0)
-<<<<<<< HEAD
 /* The system physically doesn't support 1.8v, even if the host does */
 #define SDHCI_QUIRK2_NO_1_8_V				(1<<2)
-=======
+
+/* Intel private quirk2 starts on 15 */
+
 /* V2.0 host controller support DDR50 */
-#define SDHCI_QUIRK2_V2_0_SUPPORT_DDR50			(1<<1)
+#define SDHCI_QUIRK2_V2_0_SUPPORT_DDR50			(1<<15)
 /* Controller has bug when enabling Auto CMD23 */
-#define SDHCI_QUIRK2_BROKEN_AUTO_CMD23			(1<<2)
+#define SDHCI_QUIRK2_BROKEN_AUTO_CMD23			(1<<16)
 /* HC Reg High Speed must be set later than HC2 Reg 1.8v Signaling Enable */
-#define SDHCI_QUIRK2_HIGH_SPEED_SET_LATE		(1<<3)
+#define SDHCI_QUIRK2_HIGH_SPEED_SET_LATE		(1<<17)
 /* BRCM voltage support: advertise 2.0v support and force using 1.8v instead */
-#define SDHCI_QUIRK2_ADVERTISE_2V0_FORCE_1V8		(1<<4)
+#define SDHCI_QUIRK2_ADVERTISE_2V0_FORCE_1V8		(1<<18)
 /* to allow mmc_detect to detach the bus */
-#define SDHCI_QUIRK2_DISABLE_MMC_CAP_NONREMOVABLE	(1<<5)
+#define SDHCI_QUIRK2_DISABLE_MMC_CAP_NONREMOVABLE	(1<<19)
 /* avoid detect/rescan/poweoff operations on suspend/resume. */
-#define SDHCI_QUIRK2_ENABLE_MMC_PM_IGNORE_PM_NOTIFY	(1<<6)
+#define SDHCI_QUIRK2_ENABLE_MMC_PM_IGNORE_PM_NOTIFY	(1<<20)
 /* Disable eMMC/SD card High speed feature. */
-#define SDHCI_QUIRK2_DISABLE_HIGH_SPEED			(1<<7)
-#define SDHCI_QUIRK2_CAN_VDD_300			(1<<8)
-#define SDHCI_QUIRK2_CAN_VDD_330			(1<<9)
->>>>>>> 517eb6e6
+#define SDHCI_QUIRK2_DISABLE_HIGH_SPEED			(1<<21)
+#define SDHCI_QUIRK2_CAN_VDD_300			(1<<22)
+#define SDHCI_QUIRK2_CAN_VDD_330			(1<<23)
 
 	int irq;		/* Device IRQ */
 	void __iomem *ioaddr;	/* Mapped address */
