/*
 *  Universal power supply monitor class
 *
 *  Copyright © 2007  Anton Vorontsov <cbou@mail.ru>
 *  Copyright © 2004  Szabolcs Gyurko
 *  Copyright © 2003  Ian Molton <spyro@f2s.com>
 *
 *  Modified: 2004, Oct     Szabolcs Gyurko
 *
 *  You may use this code as per GPL version 2
 */

#ifndef __LINUX_POWER_SUPPLY_H__
#define __LINUX_POWER_SUPPLY_H__

#include <linux/wakelock.h>
#include <linux/workqueue.h>
#include <linux/leds.h>

struct device;

/*
 * All voltages, currents, charges, energies, time and temperatures in uV,
 * µA, µAh, µWh, seconds and tenths of degree Celsius unless otherwise
 * stated. It's driver's job to convert its raw values to units in which
 * this class operates.
 */

/*
 * For systems where the charger determines the maximum battery capacity
 * the min and max fields should be used to present these values to user
 * space. Unused/unknown fields will not appear in sysfs.
 */

enum {
	POWER_SUPPLY_STATUS_UNKNOWN = 0,
	POWER_SUPPLY_STATUS_CHARGING,
	POWER_SUPPLY_STATUS_DISCHARGING,
	POWER_SUPPLY_STATUS_NOT_CHARGING,
	POWER_SUPPLY_STATUS_FULL,
};

enum {
	POWER_SUPPLY_CHARGE_TYPE_UNKNOWN = 0,
	POWER_SUPPLY_CHARGE_TYPE_NONE,
	POWER_SUPPLY_CHARGE_TYPE_TRICKLE,
	POWER_SUPPLY_CHARGE_TYPE_FAST,
};

enum {
	POWER_SUPPLY_HEALTH_UNKNOWN = 0,
	POWER_SUPPLY_HEALTH_GOOD,
	POWER_SUPPLY_HEALTH_OVERHEAT,
	POWER_SUPPLY_HEALTH_DEAD,
	POWER_SUPPLY_HEALTH_OVERVOLTAGE,
	POWER_SUPPLY_HEALTH_UNSPEC_FAILURE,
	POWER_SUPPLY_HEALTH_COLD,
};

enum {
	POWER_SUPPLY_TECHNOLOGY_UNKNOWN = 0,
	POWER_SUPPLY_TECHNOLOGY_NiMH,
	POWER_SUPPLY_TECHNOLOGY_LION,
	POWER_SUPPLY_TECHNOLOGY_LIPO,
	POWER_SUPPLY_TECHNOLOGY_LiFe,
	POWER_SUPPLY_TECHNOLOGY_NiCd,
	POWER_SUPPLY_TECHNOLOGY_LiMn,
};

enum {
	POWER_SUPPLY_CAPACITY_LEVEL_UNKNOWN = 0,
	POWER_SUPPLY_CAPACITY_LEVEL_CRITICAL,
	POWER_SUPPLY_CAPACITY_LEVEL_LOW,
	POWER_SUPPLY_CAPACITY_LEVEL_NORMAL,
	POWER_SUPPLY_CAPACITY_LEVEL_HIGH,
	POWER_SUPPLY_CAPACITY_LEVEL_FULL,
};

enum {
	POWER_SUPPLY_SCOPE_UNKNOWN = 0,
	POWER_SUPPLY_SCOPE_SYSTEM,
	POWER_SUPPLY_SCOPE_DEVICE,
};

enum power_supply_property {
	/* Properties of type `int' */
	POWER_SUPPLY_PROP_STATUS = 0,
	POWER_SUPPLY_PROP_CHARGE_TYPE,
	POWER_SUPPLY_PROP_HEALTH,
	POWER_SUPPLY_PROP_PRESENT,
	POWER_SUPPLY_PROP_ONLINE,
	POWER_SUPPLY_PROP_TECHNOLOGY,
	POWER_SUPPLY_PROP_CYCLE_COUNT,
	POWER_SUPPLY_PROP_VOLTAGE_MAX,
	POWER_SUPPLY_PROP_VOLTAGE_MIN,
	POWER_SUPPLY_PROP_VOLTAGE_MAX_DESIGN,
	POWER_SUPPLY_PROP_VOLTAGE_MIN_DESIGN,
	POWER_SUPPLY_PROP_VOLTAGE_NOW,
	POWER_SUPPLY_PROP_VOLTAGE_AVG,
	POWER_SUPPLY_PROP_CURRENT_MAX,
	POWER_SUPPLY_PROP_CURRENT_NOW,
	POWER_SUPPLY_PROP_CURRENT_AVG,
	POWER_SUPPLY_PROP_POWER_NOW,
	POWER_SUPPLY_PROP_POWER_AVG,
	POWER_SUPPLY_PROP_CHARGE_FULL_DESIGN,
	POWER_SUPPLY_PROP_CHARGE_EMPTY_DESIGN,
	POWER_SUPPLY_PROP_CHARGE_FULL,
	POWER_SUPPLY_PROP_CHARGE_EMPTY,
	POWER_SUPPLY_PROP_CHARGE_NOW,
	POWER_SUPPLY_PROP_CHARGE_AVG,
	POWER_SUPPLY_PROP_CHARGE_COUNTER,
	POWER_SUPPLY_PROP_ENERGY_FULL_DESIGN,
	POWER_SUPPLY_PROP_ENERGY_EMPTY_DESIGN,
	POWER_SUPPLY_PROP_ENERGY_FULL,
	POWER_SUPPLY_PROP_ENERGY_EMPTY,
	POWER_SUPPLY_PROP_ENERGY_NOW,
	POWER_SUPPLY_PROP_ENERGY_AVG,
	POWER_SUPPLY_PROP_CAPACITY, /* in percents! */
	POWER_SUPPLY_PROP_CAPACITY_LEVEL,
	POWER_SUPPLY_PROP_TEMP,
	POWER_SUPPLY_PROP_TEMP_AMBIENT,
	POWER_SUPPLY_PROP_TIME_TO_EMPTY_NOW,
	POWER_SUPPLY_PROP_TIME_TO_EMPTY_AVG,
	POWER_SUPPLY_PROP_TIME_TO_FULL_NOW,
	POWER_SUPPLY_PROP_TIME_TO_FULL_AVG,
	POWER_SUPPLY_PROP_TYPE, /* use power_supply.type instead */
	POWER_SUPPLY_PROP_SCOPE,
	/* Local extensions */
	POWER_SUPPLY_PROP_USB_HC,
	POWER_SUPPLY_PROP_USB_OTG,
	POWER_SUPPLY_PROP_CHARGE_ENABLED,
	/* Properties of type `const char *' */
	POWER_SUPPLY_PROP_MODEL_NAME,
	POWER_SUPPLY_PROP_MANUFACTURER,
	POWER_SUPPLY_PROP_SERIAL_NUMBER,
};

enum power_supply_type {
	POWER_SUPPLY_TYPE_UNKNOWN = 0,
	POWER_SUPPLY_TYPE_BATTERY,
	POWER_SUPPLY_TYPE_UPS,
	POWER_SUPPLY_TYPE_MAINS,
	POWER_SUPPLY_TYPE_USB,		/* Standard Downstream Port */
	POWER_SUPPLY_TYPE_USB_DCP,	/* Dedicated Charging Port */
	POWER_SUPPLY_TYPE_USB_CDP,	/* Charging Downstream Port */
	POWER_SUPPLY_TYPE_USB_ACA,	/* Accessory Charger Adapters */
};

union power_supply_propval {
	int intval;
	const char *strval;
};

struct power_supply {
	const char *name;
	enum power_supply_type type;
	enum power_supply_property *properties;
	size_t num_properties;

	char **supplied_to;
	size_t num_supplicants;

	int (*get_property)(struct power_supply *psy,
			    enum power_supply_property psp,
			    union power_supply_propval *val);
	int (*set_property)(struct power_supply *psy,
			    enum power_supply_property psp,
			    const union power_supply_propval *val);
	int (*property_is_writeable)(struct power_supply *psy,
				     enum power_supply_property psp);
	void (*external_power_changed)(struct power_supply *psy);
	void (*set_charged)(struct power_supply *psy);

	/* For APM emulation, think legacy userspace. */
	int use_for_apm;

	/* private */
	struct device *dev;
	struct work_struct changed_work;
	spinlock_t changed_lock;
	bool changed;
<<<<<<< HEAD
	struct wake_lock work_wake_lock;
=======
>>>>>>> feddc13a

#ifdef CONFIG_LEDS_TRIGGERS
	struct led_trigger *charging_full_trig;
	char *charging_full_trig_name;
	struct led_trigger *charging_trig;
	char *charging_trig_name;
	struct led_trigger *full_trig;
	char *full_trig_name;
	struct led_trigger *online_trig;
	char *online_trig_name;
	struct led_trigger *charging_blink_full_solid_trig;
	char *charging_blink_full_solid_trig_name;
#endif
};

/*
 * This is recommended structure to specify static power supply parameters.
 * Generic one, parametrizable for different power supplies. Power supply
 * class itself does not use it, but that's what implementing most platform
 * drivers, should try reuse for consistency.
 */

struct power_supply_info {
	const char *name;
	int technology;
	int voltage_max_design;
	int voltage_min_design;
	int charge_full_design;
	int charge_empty_design;
	int energy_full_design;
	int energy_empty_design;
	int use_for_apm;
};

extern struct power_supply *power_supply_get_by_name(char *name);
extern void power_supply_changed(struct power_supply *psy);
extern int power_supply_am_i_supplied(struct power_supply *psy);
extern int power_supply_set_battery_charged(struct power_supply *psy);

#if defined(CONFIG_POWER_SUPPLY) || defined(CONFIG_POWER_SUPPLY_MODULE)
extern int power_supply_is_system_supplied(void);
#else
static inline int power_supply_is_system_supplied(void) { return -ENOSYS; }
#endif

extern int power_supply_register(struct device *parent,
				 struct power_supply *psy);
extern void power_supply_unregister(struct power_supply *psy);
extern int power_supply_powers(struct power_supply *psy, struct device *dev);

/* For APM emulation, think legacy userspace. */
extern struct class *power_supply_class;

static inline bool power_supply_is_amp_property(enum power_supply_property psp)
{
	switch (psp) {
	case POWER_SUPPLY_PROP_CHARGE_FULL_DESIGN:
	case POWER_SUPPLY_PROP_CHARGE_EMPTY_DESIGN:
	case POWER_SUPPLY_PROP_CHARGE_FULL:
	case POWER_SUPPLY_PROP_CHARGE_EMPTY:
	case POWER_SUPPLY_PROP_CHARGE_NOW:
	case POWER_SUPPLY_PROP_CHARGE_AVG:
	case POWER_SUPPLY_PROP_CHARGE_COUNTER:
	case POWER_SUPPLY_PROP_CURRENT_MAX:
	case POWER_SUPPLY_PROP_CURRENT_NOW:
	case POWER_SUPPLY_PROP_CURRENT_AVG:
		return 1;
	default:
		break;
	}

	return 0;
}

static inline bool power_supply_is_watt_property(enum power_supply_property psp)
{
	switch (psp) {
	case POWER_SUPPLY_PROP_ENERGY_FULL_DESIGN:
	case POWER_SUPPLY_PROP_ENERGY_EMPTY_DESIGN:
	case POWER_SUPPLY_PROP_ENERGY_FULL:
	case POWER_SUPPLY_PROP_ENERGY_EMPTY:
	case POWER_SUPPLY_PROP_ENERGY_NOW:
	case POWER_SUPPLY_PROP_ENERGY_AVG:
	case POWER_SUPPLY_PROP_VOLTAGE_MAX:
	case POWER_SUPPLY_PROP_VOLTAGE_MIN:
	case POWER_SUPPLY_PROP_VOLTAGE_MAX_DESIGN:
	case POWER_SUPPLY_PROP_VOLTAGE_MIN_DESIGN:
	case POWER_SUPPLY_PROP_VOLTAGE_NOW:
	case POWER_SUPPLY_PROP_VOLTAGE_AVG:
	case POWER_SUPPLY_PROP_POWER_NOW:
		return 1;
	default:
		break;
	}

	return 0;
}

#endif /* __LINUX_POWER_SUPPLY_H__ */<|MERGE_RESOLUTION|>--- conflicted
+++ resolved
@@ -13,7 +13,6 @@
 #ifndef __LINUX_POWER_SUPPLY_H__
 #define __LINUX_POWER_SUPPLY_H__
 
-#include <linux/wakelock.h>
 #include <linux/workqueue.h>
 #include <linux/leds.h>
 
@@ -179,10 +178,6 @@
 	struct work_struct changed_work;
 	spinlock_t changed_lock;
 	bool changed;
-<<<<<<< HEAD
-	struct wake_lock work_wake_lock;
-=======
->>>>>>> feddc13a
 
 #ifdef CONFIG_LEDS_TRIGGERS
 	struct led_trigger *charging_full_trig;
