/*
 * linux/sound/soc.h -- ALSA SoC Layer
 *
 * Author:		Liam Girdwood
 * Created:		Aug 11th 2005
 * Copyright:	Wolfson Microelectronics. PLC.
 *
 * This program is free software; you can redistribute it and/or modify
 * it under the terms of the GNU General Public License version 2 as
 * published by the Free Software Foundation.
 */

#ifndef __LINUX_SND_SOC_H
#define __LINUX_SND_SOC_H

#include <linux/platform_device.h>
#include <linux/types.h>
#include <linux/notifier.h>
#include <linux/workqueue.h>
#include <linux/interrupt.h>
#include <linux/kernel.h>
#include <linux/regmap.h>
#include <sound/core.h>
#include <sound/pcm.h>
#include <sound/compress_driver.h>
#include <sound/control.h>
#include <sound/ac97_codec.h>

/*
 * Convenience kcontrol builders
 */
#define SOC_DOUBLE_VALUE(xreg, shift_left, shift_right, xmax, xinvert) \
	((unsigned long)&(struct soc_mixer_control) \
	{.reg = xreg, .rreg = xreg, .shift = shift_left, \
	.rshift = shift_right, .max = xmax, .platform_max = xmax, \
	.invert = xinvert})
#define SOC_SINGLE_VALUE(xreg, xshift, xmax, xinvert) \
	SOC_DOUBLE_VALUE(xreg, xshift, xshift, xmax, xinvert)
#define SOC_SINGLE_VALUE_EXT(xreg, xmax, xinvert) \
	((unsigned long)&(struct soc_mixer_control) \
	{.reg = xreg, .max = xmax, .platform_max = xmax, .invert = xinvert})
#define SOC_DOUBLE_R_VALUE(xlreg, xrreg, xshift, xmax, xinvert) \
	((unsigned long)&(struct soc_mixer_control) \
	{.reg = xlreg, .rreg = xrreg, .shift = xshift, .rshift = xshift, \
	.max = xmax, .platform_max = xmax, .invert = xinvert})
#define SOC_DOUBLE_R_RANGE_VALUE(xlreg, xrreg, xshift, xmin, xmax, xinvert) \
	((unsigned long)&(struct soc_mixer_control) \
	{.reg = xlreg, .rreg = xrreg, .shift = xshift, .rshift = xshift, \
	.min = xmin, .max = xmax, .platform_max = xmax, .invert = xinvert})
#define SOC_SINGLE(xname, reg, shift, max, invert) \
{	.iface = SNDRV_CTL_ELEM_IFACE_MIXER, .name = xname, \
	.info = snd_soc_info_volsw, .get = snd_soc_get_volsw,\
	.put = snd_soc_put_volsw, \
	.private_value =  SOC_SINGLE_VALUE(reg, shift, max, invert) }
#define SOC_SINGLE_RANGE(xname, xreg, xshift, xmin, xmax, xinvert) \
{	.iface = SNDRV_CTL_ELEM_IFACE_MIXER, .name = (xname),\
	.info = snd_soc_info_volsw_range, .get = snd_soc_get_volsw_range, \
	.put = snd_soc_put_volsw_range, \
	.private_value = (unsigned long)&(struct soc_mixer_control) \
		{.reg = xreg, .shift = xshift, .min = xmin,\
		 .max = xmax, .platform_max = xmax, .invert = xinvert} }
#define SOC_SINGLE_TLV(xname, reg, shift, max, invert, tlv_array) \
{	.iface = SNDRV_CTL_ELEM_IFACE_MIXER, .name = xname, \
	.access = SNDRV_CTL_ELEM_ACCESS_TLV_READ |\
		 SNDRV_CTL_ELEM_ACCESS_READWRITE,\
	.tlv.p = (tlv_array), \
	.info = snd_soc_info_volsw, .get = snd_soc_get_volsw,\
	.put = snd_soc_put_volsw, \
	.private_value =  SOC_SINGLE_VALUE(reg, shift, max, invert) }
#define SOC_SINGLE_SX_TLV(xname, xreg, xshift, xmin, xmax, tlv_array) \
{       .iface = SNDRV_CTL_ELEM_IFACE_MIXER, .name = xname, \
	.access = SNDRV_CTL_ELEM_ACCESS_TLV_READ | \
	SNDRV_CTL_ELEM_ACCESS_READWRITE, \
	.tlv.p  = (tlv_array),\
	.info = snd_soc_info_volsw, \
	.get = snd_soc_get_volsw_sx,\
	.put = snd_soc_put_volsw_sx, \
	.private_value = (unsigned long)&(struct soc_mixer_control) \
		{.reg = xreg, .rreg = xreg, \
		.shift = xshift, .rshift = xshift, \
		.max = xmax, .min = xmin} }
<<<<<<< HEAD
#define SND_SOC_BYTES_EXT(xname, xcount, xhandler_get, xhandler_put) \
{	.iface = SNDRV_CTL_ELEM_IFACE_MIXER, .name = xname, \
	.info = snd_soc_info_bytes_ext, \
	.get = xhandler_get, .put = xhandler_put, \
	.private_value = (unsigned long)&(struct soc_bytes_ext) \
		{.max = xcount} }
=======
#define SOC_SINGLE_RANGE_TLV(xname, xreg, xshift, xmin, xmax, xinvert, tlv_array) \
{	.iface = SNDRV_CTL_ELEM_IFACE_MIXER, .name = (xname),\
	.access = SNDRV_CTL_ELEM_ACCESS_TLV_READ |\
		 SNDRV_CTL_ELEM_ACCESS_READWRITE,\
	.tlv.p = (tlv_array), \
	.info = snd_soc_info_volsw_range, \
	.get = snd_soc_get_volsw_range, .put = snd_soc_put_volsw_range, \
	.private_value = (unsigned long)&(struct soc_mixer_control) \
		{.reg = xreg, .shift = xshift, .min = xmin,\
		 .max = xmax, .platform_max = xmax, .invert = xinvert} }
>>>>>>> 1d7c6bf2
#define SOC_DOUBLE(xname, reg, shift_left, shift_right, max, invert) \
{	.iface = SNDRV_CTL_ELEM_IFACE_MIXER, .name = (xname),\
	.info = snd_soc_info_volsw, .get = snd_soc_get_volsw, \
	.put = snd_soc_put_volsw, \
	.private_value = SOC_DOUBLE_VALUE(reg, shift_left, shift_right, \
					  max, invert) }
#define SOC_DOUBLE_R(xname, reg_left, reg_right, xshift, xmax, xinvert) \
{	.iface = SNDRV_CTL_ELEM_IFACE_MIXER, .name = (xname), \
	.info = snd_soc_info_volsw, \
	.get = snd_soc_get_volsw, .put = snd_soc_put_volsw, \
	.private_value = SOC_DOUBLE_R_VALUE(reg_left, reg_right, xshift, \
					    xmax, xinvert) }
#define SOC_DOUBLE_R_RANGE(xname, reg_left, reg_right, xshift, xmin, \
			   xmax, xinvert)		\
{	.iface = SNDRV_CTL_ELEM_IFACE_MIXER, .name = (xname),\
	.info = snd_soc_info_volsw_range, \
	.get = snd_soc_get_volsw_range, .put = snd_soc_put_volsw_range, \
	.private_value = SOC_DOUBLE_R_RANGE_VALUE(reg_left, reg_right, \
					    xshift, xmin, xmax, xinvert) }
#define SOC_DOUBLE_TLV(xname, reg, shift_left, shift_right, max, invert, tlv_array) \
{	.iface = SNDRV_CTL_ELEM_IFACE_MIXER, .name = (xname),\
	.access = SNDRV_CTL_ELEM_ACCESS_TLV_READ |\
		 SNDRV_CTL_ELEM_ACCESS_READWRITE,\
	.tlv.p = (tlv_array), \
	.info = snd_soc_info_volsw, .get = snd_soc_get_volsw, \
	.put = snd_soc_put_volsw, \
	.private_value = SOC_DOUBLE_VALUE(reg, shift_left, shift_right, \
					  max, invert) }
#define SOC_DOUBLE_R_TLV(xname, reg_left, reg_right, xshift, xmax, xinvert, tlv_array) \
{	.iface = SNDRV_CTL_ELEM_IFACE_MIXER, .name = (xname),\
	.access = SNDRV_CTL_ELEM_ACCESS_TLV_READ |\
		 SNDRV_CTL_ELEM_ACCESS_READWRITE,\
	.tlv.p = (tlv_array), \
	.info = snd_soc_info_volsw, \
	.get = snd_soc_get_volsw, .put = snd_soc_put_volsw, \
	.private_value = SOC_DOUBLE_R_VALUE(reg_left, reg_right, xshift, \
					    xmax, xinvert) }
<<<<<<< HEAD
=======
#define SOC_DOUBLE_R_RANGE_TLV(xname, reg_left, reg_right, xshift, xmin, \
			       xmax, xinvert, tlv_array)		\
{	.iface = SNDRV_CTL_ELEM_IFACE_MIXER, .name = (xname),\
	.access = SNDRV_CTL_ELEM_ACCESS_TLV_READ |\
		 SNDRV_CTL_ELEM_ACCESS_READWRITE,\
	.tlv.p = (tlv_array), \
	.info = snd_soc_info_volsw_range, \
	.get = snd_soc_get_volsw_range, .put = snd_soc_put_volsw_range, \
	.private_value = SOC_DOUBLE_R_RANGE_VALUE(reg_left, reg_right, \
					    xshift, xmin, xmax, xinvert) }
>>>>>>> 1d7c6bf2
#define SOC_DOUBLE_R_SX_TLV(xname, xreg, xrreg, xshift, xmin, xmax, tlv_array) \
{       .iface = SNDRV_CTL_ELEM_IFACE_MIXER, .name = (xname), \
	.access = SNDRV_CTL_ELEM_ACCESS_TLV_READ | \
	SNDRV_CTL_ELEM_ACCESS_READWRITE, \
	.tlv.p  = (tlv_array), \
	.info = snd_soc_info_volsw, \
	.get = snd_soc_get_volsw_sx, \
	.put = snd_soc_put_volsw_sx, \
	.private_value = (unsigned long)&(struct soc_mixer_control) \
		{.reg = xreg, .rreg = xrreg, \
		.shift = xshift, .rshift = xshift, \
		.max = xmax, .min = xmin} }
#define SOC_DOUBLE_S8_TLV(xname, xreg, xmin, xmax, tlv_array) \
{	.iface  = SNDRV_CTL_ELEM_IFACE_MIXER, .name = (xname), \
	.access = SNDRV_CTL_ELEM_ACCESS_TLV_READ | \
		  SNDRV_CTL_ELEM_ACCESS_READWRITE, \
	.tlv.p  = (tlv_array), \
	.info   = snd_soc_info_volsw_s8, .get = snd_soc_get_volsw_s8, \
	.put    = snd_soc_put_volsw_s8, \
	.private_value = (unsigned long)&(struct soc_mixer_control) \
		{.reg = xreg, .min = xmin, .max = xmax, \
		 .platform_max = xmax} }
#define SOC_ENUM_DOUBLE(xreg, xshift_l, xshift_r, xmax, xtexts) \
{	.reg = xreg, .shift_l = xshift_l, .shift_r = xshift_r, \
	.max = xmax, .texts = xtexts }
#define SOC_ENUM_SINGLE(xreg, xshift, xmax, xtexts) \
	SOC_ENUM_DOUBLE(xreg, xshift, xshift, xmax, xtexts)
#define SOC_ENUM_SINGLE_EXT(xmax, xtexts) \
{	.max = xmax, .texts = xtexts }
#define SOC_VALUE_ENUM_DOUBLE(xreg, xshift_l, xshift_r, xmask, xmax, xtexts, xvalues) \
{	.reg = xreg, .shift_l = xshift_l, .shift_r = xshift_r, \
	.mask = xmask, .max = xmax, .texts = xtexts, .values = xvalues}
#define SOC_VALUE_ENUM_SINGLE(xreg, xshift, xmask, xmax, xtexts, xvalues) \
	SOC_VALUE_ENUM_DOUBLE(xreg, xshift, xshift, xmask, xmax, xtexts, xvalues)
#define SOC_ENUM(xname, xenum) \
{	.iface = SNDRV_CTL_ELEM_IFACE_MIXER, .name = xname,\
	.info = snd_soc_info_enum_double, \
	.get = snd_soc_get_enum_double, .put = snd_soc_put_enum_double, \
	.private_value = (unsigned long)&xenum }
#define SOC_VALUE_ENUM(xname, xenum) \
{	.iface = SNDRV_CTL_ELEM_IFACE_MIXER, .name = xname,\
	.info = snd_soc_info_enum_double, \
	.get = snd_soc_get_value_enum_double, \
	.put = snd_soc_put_value_enum_double, \
	.private_value = (unsigned long)&xenum }
#define SOC_SINGLE_EXT(xname, xreg, xshift, xmax, xinvert,\
	 xhandler_get, xhandler_put) \
{	.iface = SNDRV_CTL_ELEM_IFACE_MIXER, .name = xname, \
	.info = snd_soc_info_volsw, \
	.get = xhandler_get, .put = xhandler_put, \
	.private_value = SOC_SINGLE_VALUE(xreg, xshift, xmax, xinvert) }
#define SOC_DOUBLE_EXT(xname, reg, shift_left, shift_right, max, invert,\
	 xhandler_get, xhandler_put) \
{	.iface = SNDRV_CTL_ELEM_IFACE_MIXER, .name = (xname),\
	.info = snd_soc_info_volsw, \
	.get = xhandler_get, .put = xhandler_put, \
	.private_value = \
		SOC_DOUBLE_VALUE(reg, shift_left, shift_right, max, invert) }
#define SOC_SINGLE_EXT_TLV(xname, xreg, xshift, xmax, xinvert,\
	 xhandler_get, xhandler_put, tlv_array) \
{	.iface = SNDRV_CTL_ELEM_IFACE_MIXER, .name = xname, \
	.access = SNDRV_CTL_ELEM_ACCESS_TLV_READ |\
		 SNDRV_CTL_ELEM_ACCESS_READWRITE,\
	.tlv.p = (tlv_array), \
	.info = snd_soc_info_volsw, \
	.get = xhandler_get, .put = xhandler_put, \
	.private_value = SOC_SINGLE_VALUE(xreg, xshift, xmax, xinvert) }
#define SOC_DOUBLE_EXT_TLV(xname, xreg, shift_left, shift_right, xmax, xinvert,\
	 xhandler_get, xhandler_put, tlv_array) \
{	.iface = SNDRV_CTL_ELEM_IFACE_MIXER, .name = (xname), \
	.access = SNDRV_CTL_ELEM_ACCESS_TLV_READ | \
		 SNDRV_CTL_ELEM_ACCESS_READWRITE, \
	.tlv.p = (tlv_array), \
	.info = snd_soc_info_volsw, \
	.get = xhandler_get, .put = xhandler_put, \
	.private_value = SOC_DOUBLE_VALUE(xreg, shift_left, shift_right, \
					  xmax, xinvert) }
#define SOC_DOUBLE_R_EXT_TLV(xname, reg_left, reg_right, xshift, xmax, xinvert,\
	 xhandler_get, xhandler_put, tlv_array) \
{	.iface = SNDRV_CTL_ELEM_IFACE_MIXER, .name = (xname), \
	.access = SNDRV_CTL_ELEM_ACCESS_TLV_READ | \
		 SNDRV_CTL_ELEM_ACCESS_READWRITE, \
	.tlv.p = (tlv_array), \
	.info = snd_soc_info_volsw, \
	.get = xhandler_get, .put = xhandler_put, \
	.private_value = SOC_DOUBLE_R_VALUE(reg_left, reg_right, xshift, \
					    xmax, xinvert) }
#define SOC_SINGLE_BOOL_EXT(xname, xdata, xhandler_get, xhandler_put) \
{	.iface = SNDRV_CTL_ELEM_IFACE_MIXER, .name = xname, \
	.info = snd_soc_info_bool_ext, \
	.get = xhandler_get, .put = xhandler_put, \
	.private_value = xdata }
#define SOC_ENUM_EXT(xname, xenum, xhandler_get, xhandler_put) \
{	.iface = SNDRV_CTL_ELEM_IFACE_MIXER, .name = xname, \
	.info = snd_soc_info_enum_ext, \
	.get = xhandler_get, .put = xhandler_put, \
	.private_value = (unsigned long)&xenum }

#define SND_SOC_BYTES(xname, xbase, xregs)		      \
{	.iface = SNDRV_CTL_ELEM_IFACE_MIXER, .name = xname,   \
	.info = snd_soc_bytes_info, .get = snd_soc_bytes_get, \
	.put = snd_soc_bytes_put, .private_value =	      \
		((unsigned long)&(struct soc_bytes)           \
		{.base = xbase, .num_regs = xregs }) }

#define SND_SOC_BYTES_MASK(xname, xbase, xregs, xmask)	      \
{	.iface = SNDRV_CTL_ELEM_IFACE_MIXER, .name = xname,   \
	.info = snd_soc_bytes_info, .get = snd_soc_bytes_get, \
	.put = snd_soc_bytes_put, .private_value =	      \
		((unsigned long)&(struct soc_bytes)           \
		{.base = xbase, .num_regs = xregs,	      \
		 .mask = xmask }) }

/*
 * Simplified versions of above macros, declaring a struct and calculating
 * ARRAY_SIZE internally
 */
#define SOC_ENUM_DOUBLE_DECL(name, xreg, xshift_l, xshift_r, xtexts) \
	struct soc_enum name = SOC_ENUM_DOUBLE(xreg, xshift_l, xshift_r, \
						ARRAY_SIZE(xtexts), xtexts)
#define SOC_ENUM_SINGLE_DECL(name, xreg, xshift, xtexts) \
	SOC_ENUM_DOUBLE_DECL(name, xreg, xshift, xshift, xtexts)
#define SOC_ENUM_SINGLE_EXT_DECL(name, xtexts) \
	struct soc_enum name = SOC_ENUM_SINGLE_EXT(ARRAY_SIZE(xtexts), xtexts)
#define SOC_VALUE_ENUM_DOUBLE_DECL(name, xreg, xshift_l, xshift_r, xmask, xtexts, xvalues) \
	struct soc_enum name = SOC_VALUE_ENUM_DOUBLE(xreg, xshift_l, xshift_r, xmask, \
							ARRAY_SIZE(xtexts), xtexts, xvalues)
#define SOC_VALUE_ENUM_SINGLE_DECL(name, xreg, xshift, xmask, xtexts, xvalues) \
	SOC_VALUE_ENUM_DOUBLE_DECL(name, xreg, xshift, xshift, xmask, xtexts, xvalues)

/*
 * Component probe and remove ordering levels for components with runtime
 * dependencies.
 */
#define SND_SOC_COMP_ORDER_FIRST		-2
#define SND_SOC_COMP_ORDER_EARLY		-1
#define SND_SOC_COMP_ORDER_NORMAL		0
#define SND_SOC_COMP_ORDER_LATE		1
#define SND_SOC_COMP_ORDER_LAST		2

/*
 * Bias levels
 *
 * @ON:      Bias is fully on for audio playback and capture operations.
 * @PREPARE: Prepare for audio operations. Called before DAPM switching for
 *           stream start and stop operations.
 * @STANDBY: Low power standby state when no playback/capture operations are
 *           in progress. NOTE: The transition time between STANDBY and ON
 *           should be as fast as possible and no longer than 10ms.
 * @OFF:     Power Off. No restrictions on transition times.
 */
enum snd_soc_bias_level {
	SND_SOC_BIAS_OFF = 0,
	SND_SOC_BIAS_STANDBY = 1,
	SND_SOC_BIAS_PREPARE = 2,
	SND_SOC_BIAS_ON = 3,
};

struct device_node;
struct snd_jack;
struct snd_soc_card;
struct snd_soc_pcm_stream;
struct snd_soc_ops;
struct snd_soc_pcm_runtime;
struct snd_soc_dai;
struct snd_soc_dai_driver;
struct snd_soc_platform;
struct snd_soc_dai_link;
struct snd_soc_platform_driver;
struct snd_soc_codec;
struct snd_soc_codec_driver;
struct soc_enum;
struct snd_soc_jack;
struct snd_soc_jack_zone;
struct snd_soc_jack_pin;
struct snd_soc_cache_ops;
#include <sound/soc-dapm.h>

#ifdef CONFIG_GPIOLIB
struct snd_soc_jack_gpio;
#endif

typedef int (*hw_write_t)(void *,const char* ,int);

extern struct snd_ac97_bus_ops soc_ac97_ops;

enum snd_soc_control_type {
	SND_SOC_I2C = 1,
	SND_SOC_SPI,
	SND_SOC_REGMAP,
};

enum snd_soc_compress_type {
	SND_SOC_FLAT_COMPRESSION = 1,
};

enum snd_soc_pcm_subclass {
	SND_SOC_PCM_CLASS_PCM	= 0,
	SND_SOC_PCM_CLASS_BE	= 1,
};

enum snd_soc_card_subclass {
	SND_SOC_CARD_CLASS_INIT	= 0,
	SND_SOC_CARD_CLASS_PCM	= 1,
};

int snd_soc_codec_set_sysclk(struct snd_soc_codec *codec, int clk_id,
			     int source, unsigned int freq, int dir);
int snd_soc_codec_set_pll(struct snd_soc_codec *codec, int pll_id, int source,
			  unsigned int freq_in, unsigned int freq_out);

int snd_soc_register_card(struct snd_soc_card *card);
int snd_soc_unregister_card(struct snd_soc_card *card);
int snd_soc_suspend(struct device *dev);
int snd_soc_resume(struct device *dev);
int snd_soc_poweroff(struct device *dev);
int snd_soc_register_platform(struct device *dev,
		struct snd_soc_platform_driver *platform_drv);
void snd_soc_unregister_platform(struct device *dev);
int snd_soc_register_codec(struct device *dev,
		const struct snd_soc_codec_driver *codec_drv,
		struct snd_soc_dai_driver *dai_drv, int num_dai);
int snd_soc_codec_set_params(struct snd_soc_codec *codec, unsigned int param);
void snd_soc_unregister_codec(struct device *dev);
int snd_soc_codec_volatile_register(struct snd_soc_codec *codec,
				    unsigned int reg);
int snd_soc_codec_readable_register(struct snd_soc_codec *codec,
				    unsigned int reg);
int snd_soc_codec_writable_register(struct snd_soc_codec *codec,
				    unsigned int reg);
int snd_soc_codec_set_cache_io(struct snd_soc_codec *codec,
			       int addr_bits, int data_bits,
			       enum snd_soc_control_type control);
int snd_soc_cache_sync(struct snd_soc_codec *codec);
int snd_soc_cache_init(struct snd_soc_codec *codec);
int snd_soc_cache_exit(struct snd_soc_codec *codec);
int snd_soc_cache_write(struct snd_soc_codec *codec,
			unsigned int reg, unsigned int value);
int snd_soc_cache_read(struct snd_soc_codec *codec,
		       unsigned int reg, unsigned int *value);
int snd_soc_default_volatile_register(struct snd_soc_codec *codec,
				      unsigned int reg);
int snd_soc_default_readable_register(struct snd_soc_codec *codec,
				      unsigned int reg);
int snd_soc_default_writable_register(struct snd_soc_codec *codec,
				      unsigned int reg);
int snd_soc_platform_read(struct snd_soc_platform *platform,
					unsigned int reg);
int snd_soc_platform_write(struct snd_soc_platform *platform,
					unsigned int reg, unsigned int val);
int soc_new_pcm(struct snd_soc_pcm_runtime *rtd, int num);
int soc_new_compress(struct snd_soc_pcm_runtime *rtd, int num);

/* Utility functions to get clock rates from various things */
int snd_soc_calc_frame_size(int sample_size, int channels, int tdm_slots);
int snd_soc_params_to_frame_size(struct snd_pcm_hw_params *params);
int snd_soc_calc_bclk(int fs, int sample_size, int channels, int tdm_slots);
int snd_soc_params_to_bclk(struct snd_pcm_hw_params *parms);

/* set runtime hw params */
int snd_soc_set_runtime_hwparams(struct snd_pcm_substream *substream,
	const struct snd_pcm_hardware *hw);

/* Jack reporting */
int snd_soc_jack_new(struct snd_soc_codec *codec, const char *id, int type,
		     struct snd_soc_jack *jack);
void snd_soc_jack_report(struct snd_soc_jack *jack, int status, int mask);
int snd_soc_jack_add_pins(struct snd_soc_jack *jack, int count,
			  struct snd_soc_jack_pin *pins);
void snd_soc_jack_notifier_register(struct snd_soc_jack *jack,
				    struct notifier_block *nb);
void snd_soc_jack_notifier_unregister(struct snd_soc_jack *jack,
				      struct notifier_block *nb);
int snd_soc_jack_add_zones(struct snd_soc_jack *jack, int count,
			  struct snd_soc_jack_zone *zones);
int snd_soc_jack_get_type(struct snd_soc_jack *jack, int micbias_voltage);
#ifdef CONFIG_GPIOLIB
int snd_soc_jack_add_gpios(struct snd_soc_jack *jack, int count,
			struct snd_soc_jack_gpio *gpios);
void snd_soc_jack_free_gpios(struct snd_soc_jack *jack, int count,
			struct snd_soc_jack_gpio *gpios);
#endif

/* codec register bit access */
int snd_soc_update_bits(struct snd_soc_codec *codec, unsigned short reg,
				unsigned int mask, unsigned int value);
int snd_soc_update_bits_locked(struct snd_soc_codec *codec,
			       unsigned short reg, unsigned int mask,
			       unsigned int value);
int snd_soc_test_bits(struct snd_soc_codec *codec, unsigned short reg,
				unsigned int mask, unsigned int value);

int snd_soc_new_ac97_codec(struct snd_soc_codec *codec,
	struct snd_ac97_bus_ops *ops, int num);
void snd_soc_free_ac97_codec(struct snd_soc_codec *codec);

/*
 *Controls
 */
struct snd_kcontrol *snd_soc_cnew(const struct snd_kcontrol_new *_template,
				  void *data, const char *long_name,
				  const char *prefix);
int snd_soc_add_codec_controls(struct snd_soc_codec *codec,
	const struct snd_kcontrol_new *controls, int num_controls);
int snd_soc_add_platform_controls(struct snd_soc_platform *platform,
	const struct snd_kcontrol_new *controls, int num_controls);
int snd_soc_add_card_controls(struct snd_soc_card *soc_card,
	const struct snd_kcontrol_new *controls, int num_controls);
int snd_soc_add_dai_controls(struct snd_soc_dai *dai,
	const struct snd_kcontrol_new *controls, int num_controls);
int snd_soc_info_enum_double(struct snd_kcontrol *kcontrol,
	struct snd_ctl_elem_info *uinfo);
int snd_soc_info_enum_ext(struct snd_kcontrol *kcontrol,
	struct snd_ctl_elem_info *uinfo);
int snd_soc_get_enum_double(struct snd_kcontrol *kcontrol,
	struct snd_ctl_elem_value *ucontrol);
int snd_soc_put_enum_double(struct snd_kcontrol *kcontrol,
	struct snd_ctl_elem_value *ucontrol);
int snd_soc_get_value_enum_double(struct snd_kcontrol *kcontrol,
	struct snd_ctl_elem_value *ucontrol);
int snd_soc_put_value_enum_double(struct snd_kcontrol *kcontrol,
	struct snd_ctl_elem_value *ucontrol);
int snd_soc_info_volsw(struct snd_kcontrol *kcontrol,
	struct snd_ctl_elem_info *uinfo);
int snd_soc_info_volsw_ext(struct snd_kcontrol *kcontrol,
	struct snd_ctl_elem_info *uinfo);
#define snd_soc_info_bool_ext		snd_ctl_boolean_mono_info
int snd_soc_get_volsw(struct snd_kcontrol *kcontrol,
	struct snd_ctl_elem_value *ucontrol);
int snd_soc_put_volsw(struct snd_kcontrol *kcontrol,
	struct snd_ctl_elem_value *ucontrol);
#define snd_soc_get_volsw_2r snd_soc_get_volsw
#define snd_soc_put_volsw_2r snd_soc_put_volsw
int snd_soc_get_volsw_sx(struct snd_kcontrol *kcontrol,
	struct snd_ctl_elem_value *ucontrol);
int snd_soc_put_volsw_sx(struct snd_kcontrol *kcontrol,
	struct snd_ctl_elem_value *ucontrol);
int snd_soc_info_volsw_s8(struct snd_kcontrol *kcontrol,
	struct snd_ctl_elem_info *uinfo);
int snd_soc_get_volsw_s8(struct snd_kcontrol *kcontrol,
	struct snd_ctl_elem_value *ucontrol);
int snd_soc_put_volsw_s8(struct snd_kcontrol *kcontrol,
	struct snd_ctl_elem_value *ucontrol);
<<<<<<< HEAD
=======
int snd_soc_info_volsw_range(struct snd_kcontrol *kcontrol,
	struct snd_ctl_elem_info *uinfo);
int snd_soc_put_volsw_range(struct snd_kcontrol *kcontrol,
	struct snd_ctl_elem_value *ucontrol);
int snd_soc_get_volsw_range(struct snd_kcontrol *kcontrol,
	struct snd_ctl_elem_value *ucontrol);
>>>>>>> 1d7c6bf2
int snd_soc_limit_volume(struct snd_soc_codec *codec,
	const char *name, int max);
int snd_soc_bytes_info(struct snd_kcontrol *kcontrol,
		       struct snd_ctl_elem_info *uinfo);
int snd_soc_bytes_get(struct snd_kcontrol *kcontrol,
		      struct snd_ctl_elem_value *ucontrol);
int snd_soc_bytes_put(struct snd_kcontrol *kcontrol,
		      struct snd_ctl_elem_value *ucontrol);
int snd_soc_info_bytes_ext(struct snd_kcontrol *kcontrol,
	struct snd_ctl_elem_info *ucontrol);


/**
 * struct snd_soc_reg_access - Describes whether a given register is
 * readable, writable or volatile.
 *
 * @reg: the register number
 * @read: whether this register is readable
 * @write: whether this register is writable
 * @vol: whether this register is volatile
 */
struct snd_soc_reg_access {
	u16 reg;
	u16 read;
	u16 write;
	u16 vol;
};

/**
 * struct snd_soc_jack_pin - Describes a pin to update based on jack detection
 *
 * @pin:    name of the pin to update
 * @mask:   bits to check for in reported jack status
 * @invert: if non-zero then pin is enabled when status is not reported
 */
struct snd_soc_jack_pin {
	struct list_head list;
	const char *pin;
	int mask;
	bool invert;
};

/**
 * struct snd_soc_jack_zone - Describes voltage zones of jack detection
 *
 * @min_mv: start voltage in mv
 * @max_mv: end voltage in mv
 * @jack_type: type of jack that is expected for this voltage
 * @debounce_time: debounce_time for jack, codec driver should wait for this
 *		duration before reading the adc for voltages
 * @:list: list container
 */
struct snd_soc_jack_zone {
	unsigned int min_mv;
	unsigned int max_mv;
	unsigned int jack_type;
	unsigned int debounce_time;
	struct list_head list;
};

/**
 * struct snd_soc_jack_gpio - Describes a gpio pin for jack detection
 *
 * @gpio:         gpio number
 * @name:         gpio name
 * @report:       value to report when jack detected
 * @invert:       report presence in low state
 * @irq_flag:	  Interrupt flags for GPIO-Irq line
 * @debouce_time: debouce time in ms
 * @wake:	  enable as wake source
 * @jack_status_check: callback function which overrides the detection
 *		       to provide more complex checks (eg, reading an
 *		       ADC).
 */
#ifdef CONFIG_GPIOLIB
struct snd_soc_jack_gpio {
	unsigned int gpio;
	const char *name;
	int report;
	int invert;
	int debounce_time;
	bool wake;
	unsigned long irq_flags;

	struct snd_soc_jack *jack;
	struct delayed_work work;

	int (*jack_status_check)(void);
};
#endif

struct snd_soc_jack {
	struct snd_jack *jack;
	struct snd_soc_codec *codec;
	struct list_head pins;
	int status;
	struct blocking_notifier_head notifier;
	struct list_head jack_zones;
};

/* SoC PCM stream information */
struct snd_soc_pcm_stream {
	const char *stream_name;
	u64 formats;			/* SNDRV_PCM_FMTBIT_* */
	unsigned int rates;		/* SNDRV_PCM_RATE_* */
	unsigned int rate_min;		/* min rate */
	unsigned int rate_max;		/* max rate */
	unsigned int channels_min;	/* min channels */
	unsigned int channels_max;	/* max channels */
	unsigned int sig_bits;		/* number of bits of content */
};

/* SoC audio ops */
struct snd_soc_ops {
	int (*startup)(struct snd_pcm_substream *);
	void (*shutdown)(struct snd_pcm_substream *);
	int (*hw_params)(struct snd_pcm_substream *, struct snd_pcm_hw_params *);
	int (*hw_free)(struct snd_pcm_substream *);
	int (*prepare)(struct snd_pcm_substream *);
	int (*trigger)(struct snd_pcm_substream *, int);
};

struct snd_soc_compr_ops {
	int (*startup)(struct snd_compr_stream *);
	void (*shutdown)(struct snd_compr_stream *);
	int (*set_params)(struct snd_compr_stream *);
	int (*trigger)(struct snd_compr_stream *);
};

/* SoC cache ops */
struct snd_soc_cache_ops {
	const char *name;
	enum snd_soc_compress_type id;
	int (*init)(struct snd_soc_codec *codec);
	int (*exit)(struct snd_soc_codec *codec);
	int (*read)(struct snd_soc_codec *codec, unsigned int reg,
		unsigned int *value);
	int (*write)(struct snd_soc_codec *codec, unsigned int reg,
		unsigned int value);
	int (*sync)(struct snd_soc_codec *codec);
};

/* SoC Audio Codec device */
struct snd_soc_codec {
	const char *name;
	const char *name_prefix;
	int id;
	struct device *dev;
	const struct snd_soc_codec_driver *driver;

	struct mutex mutex;
	struct snd_soc_card *card;
	struct list_head list;
	struct list_head card_list;
	int num_dai;
	enum snd_soc_compress_type compress_type;
	size_t reg_size;	/* reg_cache_size * reg_word_size */
	int (*volatile_register)(struct snd_soc_codec *, unsigned int);
	int (*readable_register)(struct snd_soc_codec *, unsigned int);
	int (*writable_register)(struct snd_soc_codec *, unsigned int);

	/* runtime */
	struct snd_ac97 *ac97;  /* for ad-hoc ac97 devices */
	unsigned int active;
	unsigned int cache_bypass:1; /* Suppress access to the cache */
	unsigned int suspended:1; /* Codec is in suspend PM state */
	unsigned int probed:1; /* Codec has been probed */
	unsigned int ac97_registered:1; /* Codec has been AC97 registered */
	unsigned int ac97_created:1; /* Codec has been created by SoC */
	unsigned int sysfs_registered:1; /* codec has been sysfs registered */
	unsigned int cache_init:1; /* codec cache has been initialized */
	unsigned int using_regmap:1; /* using regmap access */
	u32 cache_only;  /* Suppress writes to hardware */
	u32 cache_sync; /* Cache needs to be synced to hardware */

	/* codec IO */
	void *control_data; /* codec control (i2c/3wire) data */
	enum snd_soc_control_type control_type;
	hw_write_t hw_write;
	unsigned int (*hw_read)(struct snd_soc_codec *, unsigned int);
	unsigned int (*read)(struct snd_soc_codec *, unsigned int);
	int (*write)(struct snd_soc_codec *, unsigned int, unsigned int);
	int (*bulk_write_raw)(struct snd_soc_codec *, unsigned int, const void *, size_t);
	void *reg_cache;
	const void *reg_def_copy;
	const struct snd_soc_cache_ops *cache_ops;
	struct mutex cache_rw_mutex;
	int val_bytes;

	/* dapm */
	struct snd_soc_dapm_context dapm;
	unsigned int ignore_pmdown_time:1; /* pmdown_time is ignored at stop */

#ifdef CONFIG_DEBUG_FS
	struct dentry *debugfs_codec_root;
	struct dentry *debugfs_reg;
	struct dentry *debugfs_dapm;
#endif
};

/* codec driver */
struct snd_soc_codec_driver {

	/* driver ops */
	int (*probe)(struct snd_soc_codec *);
	int (*remove)(struct snd_soc_codec *);
	int (*suspend)(struct snd_soc_codec *);
	int (*resume)(struct snd_soc_codec *);

	/* Default control and setup, added after probe() is run */
	const struct snd_kcontrol_new *controls;
	int num_controls;
	const struct snd_soc_dapm_widget *dapm_widgets;
	int num_dapm_widgets;
	const struct snd_soc_dapm_route *dapm_routes;
	int num_dapm_routes;

	/* codec wide operations */
	int (*set_sysclk)(struct snd_soc_codec *codec,
			  int clk_id, int source, unsigned int freq, int dir);
	int (*set_pll)(struct snd_soc_codec *codec, int pll_id, int source,
		unsigned int freq_in, unsigned int freq_out);
	int (*set_params)(struct snd_soc_codec *codec, unsigned int param);

	/* codec IO */
	unsigned int (*read)(struct snd_soc_codec *, unsigned int);
	int (*write)(struct snd_soc_codec *, unsigned int, unsigned int);
	int (*display_register)(struct snd_soc_codec *, char *,
				size_t, unsigned int);
	int (*volatile_register)(struct snd_soc_codec *, unsigned int);
	int (*readable_register)(struct snd_soc_codec *, unsigned int);
	int (*writable_register)(struct snd_soc_codec *, unsigned int);
	unsigned int reg_cache_size;
	short reg_cache_step;
	short reg_word_size;
	const void *reg_cache_default;
	short reg_access_size;
	const struct snd_soc_reg_access *reg_access_default;
	enum snd_soc_compress_type compress_type;

	/* codec bias level */
	int (*set_bias_level)(struct snd_soc_codec *,
			      enum snd_soc_bias_level level);
	bool idle_bias_off;

	void (*seq_notifier)(struct snd_soc_dapm_context *,
			     enum snd_soc_dapm_type, int);

	/* codec stream completion event */
	int (*stream_event)(struct snd_soc_dapm_context *dapm, int event);

	bool ignore_pmdown_time;  /* Doesn't benefit from pmdown delay */

	/* probe ordering - for components with runtime dependencies */
	int probe_order;
	int remove_order;
};

/* SoC platform interface */
struct snd_soc_platform_driver {

	int (*probe)(struct snd_soc_platform *);
	int (*remove)(struct snd_soc_platform *);
	int (*suspend)(struct snd_soc_dai *dai);
	int (*resume)(struct snd_soc_dai *dai);

	/* pcm creation and destruction */
	int (*pcm_new)(struct snd_soc_pcm_runtime *);
	void (*pcm_free)(struct snd_pcm *);

	/* Default control and setup, added after probe() is run */
	const struct snd_kcontrol_new *controls;
	int num_controls;
	const struct snd_soc_dapm_widget *dapm_widgets;
	int num_dapm_widgets;
	const struct snd_soc_dapm_route *dapm_routes;
	int num_dapm_routes;

	/*
	 * For platform caused delay reporting.
	 * Optional.
	 */
	snd_pcm_sframes_t (*delay)(struct snd_pcm_substream *,
		struct snd_soc_dai *);

	/* platform stream pcm ops */
	struct snd_pcm_ops *ops;

	/* platform stream compress ops */
	struct snd_compr_ops *compr_ops;

	/* platform stream completion event */
	int (*stream_event)(struct snd_soc_dapm_context *dapm, int event);

	/* probe ordering - for components with runtime dependencies */
	int probe_order;
	int remove_order;

	/* platform IO - used for platform DAPM */
	unsigned int (*read)(struct snd_soc_platform *, unsigned int);
	int (*write)(struct snd_soc_platform *, unsigned int, unsigned int);
};

struct snd_soc_platform {
	const char *name;
	int id;
	struct device *dev;
	struct snd_soc_platform_driver *driver;
	struct mutex mutex;

	unsigned int suspended:1; /* platform is suspended */
	unsigned int probed:1;

	struct snd_soc_card *card;
	struct list_head list;
	struct list_head card_list;

	struct snd_soc_dapm_context dapm;

#ifdef CONFIG_DEBUG_FS
	struct dentry *debugfs_platform_root;
	struct dentry *debugfs_dapm;
#endif
};

struct snd_soc_dai_link {
	/* config - must be set by machine driver */
	const char *name;			/* Codec name */
	const char *stream_name;		/* Stream name */
	const char *codec_name;		/* for multi-codec */
	const struct device_node *codec_of_node;
	const char *platform_name;	/* for multi-platform */
	const struct device_node *platform_of_node;
	const char *cpu_dai_name;
	const struct device_node *cpu_dai_of_node;
	const char *codec_dai_name;

	unsigned int dai_fmt;           /* format to set on init */

	/* Keep DAI active over suspend */
	unsigned int ignore_suspend:1;

	/* Symmetry requirements */
	unsigned int symmetric_rates:1;

	/* pmdown_time is ignored at stop */
	unsigned int ignore_pmdown_time:1;

	/* codec/machine specific init - e.g. add machine controls */
	int (*init)(struct snd_soc_pcm_runtime *rtd);

	/* machine stream operations */
	struct snd_soc_ops *ops;
	struct snd_soc_compr_ops *compr_ops;

	/*no of substreams */
	unsigned int playback_count;
	unsigned int capture_count;
};

struct snd_soc_codec_conf {
	const char *dev_name;

	/*
	 * optional map of kcontrol, widget and path name prefixes that are
	 * associated per device
	 */
	const char *name_prefix;

	/*
	 * set this to the desired compression type if you want to
	 * override the one supplied in codec->driver->compress_type
	 */
	enum snd_soc_compress_type compress_type;
};

struct snd_soc_aux_dev {
	const char *name;		/* Codec name */
	const char *codec_name;		/* for multi-codec */

	/* codec/machine specific init - e.g. add machine controls */
	int (*init)(struct snd_soc_dapm_context *dapm);
};

/* SoC card */
struct snd_soc_card {
	const char *name;
	const char *long_name;
	const char *driver_name;
	struct device *dev;
	struct snd_card *snd_card;
	struct module *owner;

	struct list_head list;
	struct mutex mutex;
	struct mutex dapm_mutex;

	bool instantiated;

	int (*probe)(struct snd_soc_card *card);
	int (*late_probe)(struct snd_soc_card *card);
	int (*remove)(struct snd_soc_card *card);

	/* the pre and post PM functions are used to do any PM work before and
	 * after the codec and DAI's do any PM work. */
	int (*suspend_pre)(struct snd_soc_card *card);
	int (*suspend_post)(struct snd_soc_card *card);
	int (*resume_pre)(struct snd_soc_card *card);
	int (*resume_post)(struct snd_soc_card *card);

	/* callbacks */
	int (*set_bias_level)(struct snd_soc_card *,
			      struct snd_soc_dapm_context *dapm,
			      enum snd_soc_bias_level level);
	int (*set_bias_level_post)(struct snd_soc_card *,
				   struct snd_soc_dapm_context *dapm,
				   enum snd_soc_bias_level level);

	long pmdown_time;

	/* CPU <--> Codec DAI links  */
	struct snd_soc_dai_link *dai_link;
	int num_links;
	struct snd_soc_pcm_runtime *rtd;
	int num_rtd;

	/* optional codec specific configuration */
	struct snd_soc_codec_conf *codec_conf;
	int num_configs;

	/*
	 * optional auxiliary devices such as amplifiers or codecs with DAI
	 * link unused
	 */
	struct snd_soc_aux_dev *aux_dev;
	int num_aux_devs;
	struct snd_soc_pcm_runtime *rtd_aux;
	int num_aux_rtd;

	const struct snd_kcontrol_new *controls;
	int num_controls;

	/*
	 * Card-specific routes and widgets.
	 */
	const struct snd_soc_dapm_widget *dapm_widgets;
	int num_dapm_widgets;
	const struct snd_soc_dapm_route *dapm_routes;
	int num_dapm_routes;
	bool fully_routed;

	struct work_struct deferred_resume_work;

	/* lists of probed devices belonging to this card */
	struct list_head codec_dev_list;
	struct list_head platform_dev_list;
	struct list_head dai_dev_list;

	struct list_head widgets;
	struct list_head paths;
	struct list_head dapm_list;
	struct list_head dapm_dirty;

	/* Generic DAPM context for the card */
	struct snd_soc_dapm_context dapm;
	struct snd_soc_dapm_stats dapm_stats;

#ifdef CONFIG_DEBUG_FS
	struct dentry *debugfs_card_root;
	struct dentry *debugfs_pop_time;
#endif
	u32 pop_time;

	void *drvdata;
};

/* SoC machine DAI configuration, glues a codec and cpu DAI together */
struct snd_soc_pcm_runtime {
	struct device *dev;
	struct snd_soc_card *card;
	struct snd_soc_dai_link *dai_link;
	struct mutex pcm_mutex;
	enum snd_soc_pcm_subclass pcm_subclass;
	struct snd_pcm_ops ops;

	unsigned int complete:1;
	unsigned int dev_registered:1;

	long pmdown_time;

	/* runtime devices */
	struct snd_pcm *pcm;
	struct snd_compr *compr;
	struct snd_soc_codec *codec;
	struct snd_soc_platform *platform;
	struct snd_soc_dai *codec_dai;
	struct snd_soc_dai *cpu_dai;

	struct delayed_work delayed_work;
};

/* mixer control */
struct soc_mixer_control {
	int min, max, platform_max;
	unsigned int reg, rreg, shift, rshift, invert;
};

struct soc_bytes {
	int base;
	int num_regs;
	u32 mask;
};

struct soc_bytes_ext {
	int max;
};

/* enumerated kcontrol */
struct soc_enum {
	unsigned short reg;
	unsigned short reg2;
	unsigned char shift_l;
	unsigned char shift_r;
	unsigned int max;
	unsigned int mask;
	const char * const *texts;
	const unsigned int *values;
	void *dapm;
};

/* codec IO */
unsigned int snd_soc_read(struct snd_soc_codec *codec, unsigned int reg);
unsigned int snd_soc_write(struct snd_soc_codec *codec,
			   unsigned int reg, unsigned int val);
unsigned int snd_soc_bulk_write_raw(struct snd_soc_codec *codec,
				    unsigned int reg, const void *data, size_t len);

/* device driver data */

static inline void snd_soc_card_set_drvdata(struct snd_soc_card *card,
		void *data)
{
	card->drvdata = data;
}

static inline void *snd_soc_card_get_drvdata(struct snd_soc_card *card)
{
	return card->drvdata;
}

static inline void snd_soc_codec_set_drvdata(struct snd_soc_codec *codec,
		void *data)
{
	dev_set_drvdata(codec->dev, data);
}

static inline void *snd_soc_codec_get_drvdata(struct snd_soc_codec *codec)
{
	return dev_get_drvdata(codec->dev);
}

static inline void snd_soc_platform_set_drvdata(struct snd_soc_platform *platform,
		void *data)
{
	dev_set_drvdata(platform->dev, data);
}

static inline void *snd_soc_platform_get_drvdata(struct snd_soc_platform *platform)
{
	return dev_get_drvdata(platform->dev);
}

static inline void snd_soc_pcm_set_drvdata(struct snd_soc_pcm_runtime *rtd,
		void *data)
{
	dev_set_drvdata(rtd->dev, data);
}

static inline void *snd_soc_pcm_get_drvdata(struct snd_soc_pcm_runtime *rtd)
{
	return dev_get_drvdata(rtd->dev);
}

static inline void snd_soc_initialize_card_lists(struct snd_soc_card *card)
{
	INIT_LIST_HEAD(&card->dai_dev_list);
	INIT_LIST_HEAD(&card->codec_dev_list);
	INIT_LIST_HEAD(&card->platform_dev_list);
	INIT_LIST_HEAD(&card->widgets);
	INIT_LIST_HEAD(&card->paths);
	INIT_LIST_HEAD(&card->dapm_list);
}

static inline bool snd_soc_volsw_is_stereo(struct soc_mixer_control *mc)
{
	if (mc->reg == mc->rreg && mc->shift == mc->rshift)
		return 0;
	/*
	 * mc->reg == mc->rreg && mc->shift != mc->rshift, or
	 * mc->reg != mc->rreg means that the control is
	 * stereo (bits in one register or in two registers)
	 */
	return 1;
}

int snd_soc_util_init(void);
void snd_soc_util_exit(void);

int snd_soc_of_parse_card_name(struct snd_soc_card *card,
			       const char *propname);
int snd_soc_of_parse_audio_routing(struct snd_soc_card *card,
				   const char *propname);

#include <sound/soc-dai.h>

#ifdef CONFIG_DEBUG_FS
extern struct dentry *snd_soc_debugfs_root;
#endif

extern const struct dev_pm_ops snd_soc_pm_ops;

#endif<|MERGE_RESOLUTION|>--- conflicted
+++ resolved
@@ -79,14 +79,12 @@
 		{.reg = xreg, .rreg = xreg, \
 		.shift = xshift, .rshift = xshift, \
 		.max = xmax, .min = xmin} }
-<<<<<<< HEAD
 #define SND_SOC_BYTES_EXT(xname, xcount, xhandler_get, xhandler_put) \
 {	.iface = SNDRV_CTL_ELEM_IFACE_MIXER, .name = xname, \
 	.info = snd_soc_info_bytes_ext, \
 	.get = xhandler_get, .put = xhandler_put, \
 	.private_value = (unsigned long)&(struct soc_bytes_ext) \
 		{.max = xcount} }
-=======
 #define SOC_SINGLE_RANGE_TLV(xname, xreg, xshift, xmin, xmax, xinvert, tlv_array) \
 {	.iface = SNDRV_CTL_ELEM_IFACE_MIXER, .name = (xname),\
 	.access = SNDRV_CTL_ELEM_ACCESS_TLV_READ |\
@@ -97,7 +95,6 @@
 	.private_value = (unsigned long)&(struct soc_mixer_control) \
 		{.reg = xreg, .shift = xshift, .min = xmin,\
 		 .max = xmax, .platform_max = xmax, .invert = xinvert} }
->>>>>>> 1d7c6bf2
 #define SOC_DOUBLE(xname, reg, shift_left, shift_right, max, invert) \
 {	.iface = SNDRV_CTL_ELEM_IFACE_MIXER, .name = (xname),\
 	.info = snd_soc_info_volsw, .get = snd_soc_get_volsw, \
@@ -135,8 +132,6 @@
 	.get = snd_soc_get_volsw, .put = snd_soc_put_volsw, \
 	.private_value = SOC_DOUBLE_R_VALUE(reg_left, reg_right, xshift, \
 					    xmax, xinvert) }
-<<<<<<< HEAD
-=======
 #define SOC_DOUBLE_R_RANGE_TLV(xname, reg_left, reg_right, xshift, xmin, \
 			       xmax, xinvert, tlv_array)		\
 {	.iface = SNDRV_CTL_ELEM_IFACE_MIXER, .name = (xname),\
@@ -147,7 +142,6 @@
 	.get = snd_soc_get_volsw_range, .put = snd_soc_put_volsw_range, \
 	.private_value = SOC_DOUBLE_R_RANGE_VALUE(reg_left, reg_right, \
 					    xshift, xmin, xmax, xinvert) }
->>>>>>> 1d7c6bf2
 #define SOC_DOUBLE_R_SX_TLV(xname, xreg, xrreg, xshift, xmin, xmax, tlv_array) \
 {       .iface = SNDRV_CTL_ELEM_IFACE_MIXER, .name = (xname), \
 	.access = SNDRV_CTL_ELEM_ACCESS_TLV_READ | \
@@ -491,15 +485,12 @@
 	struct snd_ctl_elem_value *ucontrol);
 int snd_soc_put_volsw_s8(struct snd_kcontrol *kcontrol,
 	struct snd_ctl_elem_value *ucontrol);
-<<<<<<< HEAD
-=======
 int snd_soc_info_volsw_range(struct snd_kcontrol *kcontrol,
 	struct snd_ctl_elem_info *uinfo);
 int snd_soc_put_volsw_range(struct snd_kcontrol *kcontrol,
 	struct snd_ctl_elem_value *ucontrol);
 int snd_soc_get_volsw_range(struct snd_kcontrol *kcontrol,
 	struct snd_ctl_elem_value *ucontrol);
->>>>>>> 1d7c6bf2
 int snd_soc_limit_volume(struct snd_soc_codec *codec,
 	const char *name, int max);
 int snd_soc_bytes_info(struct snd_kcontrol *kcontrol,
