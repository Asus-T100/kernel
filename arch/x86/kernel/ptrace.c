/* By Ross Biro 1/23/92 */
/*
 * Pentium III FXSR, SSE support
 *	Gareth Hughes <gareth@valinux.com>, May 2000
 */

#include <linux/kernel.h>
#include <linux/sched.h>
#include <linux/mm.h>
#include <linux/smp.h>
#include <linux/errno.h>
#include <linux/slab.h>
#include <linux/ptrace.h>
#include <linux/regset.h>
#include <linux/tracehook.h>
#include <linux/user.h>
#include <linux/elf.h>
#include <linux/security.h>
#include <linux/audit.h>
#include <linux/seccomp.h>
#include <linux/signal.h>
#include <linux/perf_event.h>
#include <linux/hw_breakpoint.h>
#include <linux/module.h>

#include <asm/uaccess.h>
#include <asm/pgtable.h>
#include <asm/processor.h>
#include <asm/i387.h>
#include <asm/fpu-internal.h>
#include <asm/debugreg.h>
#include <asm/ldt.h>
#include <asm/desc.h>
#include <asm/prctl.h>
#include <asm/proto.h>
#include <asm/hw_breakpoint.h>
#include <asm/traps.h>

#include "tls.h"

#define CREATE_TRACE_POINTS
#include <trace/events/syscalls.h>

enum x86_regset {
	REGSET_GENERAL,
	REGSET_FP,
	REGSET_XFP,
	REGSET_IOPERM64 = REGSET_XFP,
	REGSET_XSTATE,
	REGSET_TLS,
	REGSET_IOPERM32,
};

struct pt_regs_offset {
	const char *name;
	int offset;
};

#define REG_OFFSET_NAME(r) {.name = #r, .offset = offsetof(struct pt_regs, r)}
#define REG_OFFSET_END {.name = NULL, .offset = 0}

static const struct pt_regs_offset regoffset_table[] = {
#ifdef CONFIG_X86_64
	REG_OFFSET_NAME(r15),
	REG_OFFSET_NAME(r14),
	REG_OFFSET_NAME(r13),
	REG_OFFSET_NAME(r12),
	REG_OFFSET_NAME(r11),
	REG_OFFSET_NAME(r10),
	REG_OFFSET_NAME(r9),
	REG_OFFSET_NAME(r8),
#endif
	REG_OFFSET_NAME(bx),
	REG_OFFSET_NAME(cx),
	REG_OFFSET_NAME(dx),
	REG_OFFSET_NAME(si),
	REG_OFFSET_NAME(di),
	REG_OFFSET_NAME(bp),
	REG_OFFSET_NAME(ax),
#ifdef CONFIG_X86_32
	REG_OFFSET_NAME(ds),
	REG_OFFSET_NAME(es),
	REG_OFFSET_NAME(fs),
	REG_OFFSET_NAME(gs),
#endif
	REG_OFFSET_NAME(orig_ax),
	REG_OFFSET_NAME(ip),
	REG_OFFSET_NAME(cs),
	REG_OFFSET_NAME(flags),
	REG_OFFSET_NAME(sp),
	REG_OFFSET_NAME(ss),
	REG_OFFSET_END,
};

/**
 * regs_query_register_offset() - query register offset from its name
 * @name:	the name of a register
 *
 * regs_query_register_offset() returns the offset of a register in struct
 * pt_regs from its name. If the name is invalid, this returns -EINVAL;
 */
int regs_query_register_offset(const char *name)
{
	const struct pt_regs_offset *roff;
	for (roff = regoffset_table; roff->name != NULL; roff++)
		if (!strcmp(roff->name, name))
			return roff->offset;
	return -EINVAL;
}

/**
 * regs_query_register_name() - query register name from its offset
 * @offset:	the offset of a register in struct pt_regs.
 *
 * regs_query_register_name() returns the name of a register from its
 * offset in struct pt_regs. If the @offset is invalid, this returns NULL;
 */
const char *regs_query_register_name(unsigned int offset)
{
	const struct pt_regs_offset *roff;
	for (roff = regoffset_table; roff->name != NULL; roff++)
		if (roff->offset == offset)
			return roff->name;
	return NULL;
}

static const int arg_offs_table[] = {
#ifdef CONFIG_X86_32
	[0] = offsetof(struct pt_regs, ax),
	[1] = offsetof(struct pt_regs, dx),
	[2] = offsetof(struct pt_regs, cx)
#else /* CONFIG_X86_64 */
	[0] = offsetof(struct pt_regs, di),
	[1] = offsetof(struct pt_regs, si),
	[2] = offsetof(struct pt_regs, dx),
	[3] = offsetof(struct pt_regs, cx),
	[4] = offsetof(struct pt_regs, r8),
	[5] = offsetof(struct pt_regs, r9)
#endif
};

/*
 * does not yet catch signals sent when the child dies.
 * in exit.c or in signal.c.
 */

/*
 * Determines which flags the user has access to [1 = access, 0 = no access].
 */
#define FLAG_MASK_32		((unsigned long)			\
				 (X86_EFLAGS_CF | X86_EFLAGS_PF |	\
				  X86_EFLAGS_AF | X86_EFLAGS_ZF |	\
				  X86_EFLAGS_SF | X86_EFLAGS_TF |	\
				  X86_EFLAGS_DF | X86_EFLAGS_OF |	\
				  X86_EFLAGS_RF | X86_EFLAGS_AC))

/*
 * Determines whether a value may be installed in a segment register.
 */
static inline bool invalid_selector(u16 value)
{
	return unlikely(value != 0 && (value & SEGMENT_RPL_MASK) != USER_RPL);
}

#ifdef CONFIG_X86_32

#define FLAG_MASK		FLAG_MASK_32

/*
 * X86_32 CPUs don't save ss and esp if the CPU is already in kernel mode
 * when it traps.  The previous stack will be directly underneath the saved
 * registers, and 'sp/ss' won't even have been saved. Thus the '&regs->sp'.
 *
 * Now, if the stack is empty, '&regs->sp' is out of range. In this
 * case we try to take the previous stack. To always return a non-null
 * stack pointer we fall back to regs as stack if no previous stack
 * exists.
 *
 * This is valid only for kernel mode traps.
 */
unsigned long kernel_stack_pointer(struct pt_regs *regs)
{
	unsigned long context = (unsigned long)regs & ~(THREAD_SIZE - 1);
	unsigned long sp = (unsigned long)&regs->sp;
	struct thread_info *tinfo;

	if (context == (sp & ~(THREAD_SIZE - 1)))
		return sp;

	tinfo = (struct thread_info *)context;
	if (tinfo->previous_esp)
		return tinfo->previous_esp;

	return (unsigned long)regs;
}
<<<<<<< HEAD
=======
EXPORT_SYMBOL_GPL(kernel_stack_pointer);
>>>>>>> 3dfc9efa

static unsigned long *pt_regs_access(struct pt_regs *regs, unsigned long regno)
{
	BUILD_BUG_ON(offsetof(struct pt_regs, bx) != 0);
	return &regs->bx + (regno >> 2);
}

static u16 get_segment_reg(struct task_struct *task, unsigned long offset)
{
	/*
	 * Returning the value truncates it to 16 bits.
	 */
	unsigned int retval;
	if (offset != offsetof(struct user_regs_struct, gs))
		retval = *pt_regs_access(task_pt_regs(task), offset);
	else {
		if (task == current)
			retval = get_user_gs(task_pt_regs(task));
		else
			retval = task_user_gs(task);
	}
	return retval;
}

static int set_segment_reg(struct task_struct *task,
			   unsigned long offset, u16 value)
{
	/*
	 * The value argument was already truncated to 16 bits.
	 */
	if (invalid_selector(value))
		return -EIO;

	/*
	 * For %cs and %ss we cannot permit a null selector.
	 * We can permit a bogus selector as long as it has USER_RPL.
	 * Null selectors are fine for other segment registers, but
	 * we will never get back to user mode with invalid %cs or %ss
	 * and will take the trap in iret instead.  Much code relies
	 * on user_mode() to distinguish a user trap frame (which can
	 * safely use invalid selectors) from a kernel trap frame.
	 */
	switch (offset) {
	case offsetof(struct user_regs_struct, cs):
	case offsetof(struct user_regs_struct, ss):
		if (unlikely(value == 0))
			return -EIO;

	default:
		*pt_regs_access(task_pt_regs(task), offset) = value;
		break;

	case offsetof(struct user_regs_struct, gs):
		if (task == current)
			set_user_gs(task_pt_regs(task), value);
		else
			task_user_gs(task) = value;
	}

	return 0;
}

#else  /* CONFIG_X86_64 */

#define FLAG_MASK		(FLAG_MASK_32 | X86_EFLAGS_NT)

static unsigned long *pt_regs_access(struct pt_regs *regs, unsigned long offset)
{
	BUILD_BUG_ON(offsetof(struct pt_regs, r15) != 0);
	return &regs->r15 + (offset / sizeof(regs->r15));
}

static u16 get_segment_reg(struct task_struct *task, unsigned long offset)
{
	/*
	 * Returning the value truncates it to 16 bits.
	 */
	unsigned int seg;

	switch (offset) {
	case offsetof(struct user_regs_struct, fs):
		if (task == current) {
			/* Older gas can't assemble movq %?s,%r?? */
			asm("movl %%fs,%0" : "=r" (seg));
			return seg;
		}
		return task->thread.fsindex;
	case offsetof(struct user_regs_struct, gs):
		if (task == current) {
			asm("movl %%gs,%0" : "=r" (seg));
			return seg;
		}
		return task->thread.gsindex;
	case offsetof(struct user_regs_struct, ds):
		if (task == current) {
			asm("movl %%ds,%0" : "=r" (seg));
			return seg;
		}
		return task->thread.ds;
	case offsetof(struct user_regs_struct, es):
		if (task == current) {
			asm("movl %%es,%0" : "=r" (seg));
			return seg;
		}
		return task->thread.es;

	case offsetof(struct user_regs_struct, cs):
	case offsetof(struct user_regs_struct, ss):
		break;
	}
	return *pt_regs_access(task_pt_regs(task), offset);
}

static int set_segment_reg(struct task_struct *task,
			   unsigned long offset, u16 value)
{
	/*
	 * The value argument was already truncated to 16 bits.
	 */
	if (invalid_selector(value))
		return -EIO;

	switch (offset) {
	case offsetof(struct user_regs_struct,fs):
		/*
		 * If this is setting fs as for normal 64-bit use but
		 * setting fs_base has implicitly changed it, leave it.
		 */
		if ((value == FS_TLS_SEL && task->thread.fsindex == 0 &&
		     task->thread.fs != 0) ||
		    (value == 0 && task->thread.fsindex == FS_TLS_SEL &&
		     task->thread.fs == 0))
			break;
		task->thread.fsindex = value;
		if (task == current)
			loadsegment(fs, task->thread.fsindex);
		break;
	case offsetof(struct user_regs_struct,gs):
		/*
		 * If this is setting gs as for normal 64-bit use but
		 * setting gs_base has implicitly changed it, leave it.
		 */
		if ((value == GS_TLS_SEL && task->thread.gsindex == 0 &&
		     task->thread.gs != 0) ||
		    (value == 0 && task->thread.gsindex == GS_TLS_SEL &&
		     task->thread.gs == 0))
			break;
		task->thread.gsindex = value;
		if (task == current)
			load_gs_index(task->thread.gsindex);
		break;
	case offsetof(struct user_regs_struct,ds):
		task->thread.ds = value;
		if (task == current)
			loadsegment(ds, task->thread.ds);
		break;
	case offsetof(struct user_regs_struct,es):
		task->thread.es = value;
		if (task == current)
			loadsegment(es, task->thread.es);
		break;

		/*
		 * Can't actually change these in 64-bit mode.
		 */
	case offsetof(struct user_regs_struct,cs):
		if (unlikely(value == 0))
			return -EIO;
#ifdef CONFIG_IA32_EMULATION
		if (test_tsk_thread_flag(task, TIF_IA32))
			task_pt_regs(task)->cs = value;
#endif
		break;
	case offsetof(struct user_regs_struct,ss):
		if (unlikely(value == 0))
			return -EIO;
#ifdef CONFIG_IA32_EMULATION
		if (test_tsk_thread_flag(task, TIF_IA32))
			task_pt_regs(task)->ss = value;
#endif
		break;
	}

	return 0;
}

#endif	/* CONFIG_X86_32 */

static unsigned long get_flags(struct task_struct *task)
{
	unsigned long retval = task_pt_regs(task)->flags;

	/*
	 * If the debugger set TF, hide it from the readout.
	 */
	if (test_tsk_thread_flag(task, TIF_FORCED_TF))
		retval &= ~X86_EFLAGS_TF;

	return retval;
}

static int set_flags(struct task_struct *task, unsigned long value)
{
	struct pt_regs *regs = task_pt_regs(task);

	/*
	 * If the user value contains TF, mark that
	 * it was not "us" (the debugger) that set it.
	 * If not, make sure it stays set if we had.
	 */
	if (value & X86_EFLAGS_TF)
		clear_tsk_thread_flag(task, TIF_FORCED_TF);
	else if (test_tsk_thread_flag(task, TIF_FORCED_TF))
		value |= X86_EFLAGS_TF;

	regs->flags = (regs->flags & ~FLAG_MASK) | (value & FLAG_MASK);

	return 0;
}

static int putreg(struct task_struct *child,
		  unsigned long offset, unsigned long value)
{
	switch (offset) {
	case offsetof(struct user_regs_struct, cs):
	case offsetof(struct user_regs_struct, ds):
	case offsetof(struct user_regs_struct, es):
	case offsetof(struct user_regs_struct, fs):
	case offsetof(struct user_regs_struct, gs):
	case offsetof(struct user_regs_struct, ss):
		return set_segment_reg(child, offset, value);

	case offsetof(struct user_regs_struct, flags):
		return set_flags(child, value);

#ifdef CONFIG_X86_64
	case offsetof(struct user_regs_struct,fs_base):
		if (value >= TASK_SIZE_OF(child))
			return -EIO;
		/*
		 * When changing the segment base, use do_arch_prctl
		 * to set either thread.fs or thread.fsindex and the
		 * corresponding GDT slot.
		 */
		if (child->thread.fs != value)
			return do_arch_prctl(child, ARCH_SET_FS, value);
		return 0;
	case offsetof(struct user_regs_struct,gs_base):
		/*
		 * Exactly the same here as the %fs handling above.
		 */
		if (value >= TASK_SIZE_OF(child))
			return -EIO;
		if (child->thread.gs != value)
			return do_arch_prctl(child, ARCH_SET_GS, value);
		return 0;
#endif
	}

	*pt_regs_access(task_pt_regs(child), offset) = value;
	return 0;
}

static unsigned long getreg(struct task_struct *task, unsigned long offset)
{
	switch (offset) {
	case offsetof(struct user_regs_struct, cs):
	case offsetof(struct user_regs_struct, ds):
	case offsetof(struct user_regs_struct, es):
	case offsetof(struct user_regs_struct, fs):
	case offsetof(struct user_regs_struct, gs):
	case offsetof(struct user_regs_struct, ss):
		return get_segment_reg(task, offset);

	case offsetof(struct user_regs_struct, flags):
		return get_flags(task);

#ifdef CONFIG_X86_64
	case offsetof(struct user_regs_struct, fs_base): {
		/*
		 * do_arch_prctl may have used a GDT slot instead of
		 * the MSR.  To userland, it appears the same either
		 * way, except the %fs segment selector might not be 0.
		 */
		unsigned int seg = task->thread.fsindex;
		if (task->thread.fs != 0)
			return task->thread.fs;
		if (task == current)
			asm("movl %%fs,%0" : "=r" (seg));
		if (seg != FS_TLS_SEL)
			return 0;
		return get_desc_base(&task->thread.tls_array[FS_TLS]);
	}
	case offsetof(struct user_regs_struct, gs_base): {
		/*
		 * Exactly the same here as the %fs handling above.
		 */
		unsigned int seg = task->thread.gsindex;
		if (task->thread.gs != 0)
			return task->thread.gs;
		if (task == current)
			asm("movl %%gs,%0" : "=r" (seg));
		if (seg != GS_TLS_SEL)
			return 0;
		return get_desc_base(&task->thread.tls_array[GS_TLS]);
	}
#endif
	}

	return *pt_regs_access(task_pt_regs(task), offset);
}

static int genregs_get(struct task_struct *target,
		       const struct user_regset *regset,
		       unsigned int pos, unsigned int count,
		       void *kbuf, void __user *ubuf)
{
	if (kbuf) {
		unsigned long *k = kbuf;
		while (count >= sizeof(*k)) {
			*k++ = getreg(target, pos);
			count -= sizeof(*k);
			pos += sizeof(*k);
		}
	} else {
		unsigned long __user *u = ubuf;
		while (count >= sizeof(*u)) {
			if (__put_user(getreg(target, pos), u++))
				return -EFAULT;
			count -= sizeof(*u);
			pos += sizeof(*u);
		}
	}

	return 0;
}

static int genregs_set(struct task_struct *target,
		       const struct user_regset *regset,
		       unsigned int pos, unsigned int count,
		       const void *kbuf, const void __user *ubuf)
{
	int ret = 0;
	if (kbuf) {
		const unsigned long *k = kbuf;
		while (count >= sizeof(*k) && !ret) {
			ret = putreg(target, pos, *k++);
			count -= sizeof(*k);
			pos += sizeof(*k);
		}
	} else {
		const unsigned long  __user *u = ubuf;
		while (count >= sizeof(*u) && !ret) {
			unsigned long word;
			ret = __get_user(word, u++);
			if (ret)
				break;
			ret = putreg(target, pos, word);
			count -= sizeof(*u);
			pos += sizeof(*u);
		}
	}
	return ret;
}

static void ptrace_triggered(struct perf_event *bp,
			     struct perf_sample_data *data,
			     struct pt_regs *regs)
{
	int i;
	struct thread_struct *thread = &(current->thread);

	/*
	 * Store in the virtual DR6 register the fact that the breakpoint
	 * was hit so the thread's debugger will see it.
	 */
	for (i = 0; i < HBP_NUM; i++) {
		if (thread->ptrace_bps[i] == bp)
			break;
	}

	thread->debugreg6 |= (DR_TRAP0 << i);
}

/*
 * Walk through every ptrace breakpoints for this thread and
 * build the dr7 value on top of their attributes.
 *
 */
static unsigned long ptrace_get_dr7(struct perf_event *bp[])
{
	int i;
	int dr7 = 0;
	struct arch_hw_breakpoint *info;

	for (i = 0; i < HBP_NUM; i++) {
		if (bp[i] && !bp[i]->attr.disabled) {
			info = counter_arch_bp(bp[i]);
			dr7 |= encode_dr7(i, info->len, info->type);
		}
	}

	return dr7;
}

static int
ptrace_modify_breakpoint(struct perf_event *bp, int len, int type,
			 struct task_struct *tsk, int disabled)
{
	int err;
	int gen_len, gen_type;
	struct perf_event_attr attr;

	/*
	 * We should have at least an inactive breakpoint at this
	 * slot. It means the user is writing dr7 without having
	 * written the address register first
	 */
	if (!bp)
		return -EINVAL;

	err = arch_bp_generic_fields(len, type, &gen_len, &gen_type);
	if (err)
		return err;

	attr = bp->attr;
	attr.bp_len = gen_len;
	attr.bp_type = gen_type;
	attr.disabled = disabled;

	return modify_user_hw_breakpoint(bp, &attr);
}

/*
 * Handle ptrace writes to debug register 7.
 */
static int ptrace_write_dr7(struct task_struct *tsk, unsigned long data)
{
	struct thread_struct *thread = &(tsk->thread);
	unsigned long old_dr7;
	int i, orig_ret = 0, rc = 0;
	int enabled, second_pass = 0;
	unsigned len, type;
	struct perf_event *bp;

	if (ptrace_get_breakpoints(tsk) < 0)
		return -ESRCH;

	data &= ~DR_CONTROL_RESERVED;
	old_dr7 = ptrace_get_dr7(thread->ptrace_bps);
restore:
	/*
	 * Loop through all the hardware breakpoints, making the
	 * appropriate changes to each.
	 */
	for (i = 0; i < HBP_NUM; i++) {
		enabled = decode_dr7(data, i, &len, &type);
		bp = thread->ptrace_bps[i];

		if (!enabled) {
			if (bp) {
				/*
				 * Don't unregister the breakpoints right-away,
				 * unless all register_user_hw_breakpoint()
				 * requests have succeeded. This prevents
				 * any window of opportunity for debug
				 * register grabbing by other users.
				 */
				if (!second_pass)
					continue;

				rc = ptrace_modify_breakpoint(bp, len, type,
							      tsk, 1);
				if (rc)
					break;
			}
			continue;
		}

		rc = ptrace_modify_breakpoint(bp, len, type, tsk, 0);
		if (rc)
			break;
	}
	/*
	 * Make a second pass to free the remaining unused breakpoints
	 * or to restore the original breakpoints if an error occurred.
	 */
	if (!second_pass) {
		second_pass = 1;
		if (rc < 0) {
			orig_ret = rc;
			data = old_dr7;
		}
		goto restore;
	}

	ptrace_put_breakpoints(tsk);

	return ((orig_ret < 0) ? orig_ret : rc);
}

/*
 * Handle PTRACE_PEEKUSR calls for the debug register area.
 */
static unsigned long ptrace_get_debugreg(struct task_struct *tsk, int n)
{
	struct thread_struct *thread = &(tsk->thread);
	unsigned long val = 0;

	if (n < HBP_NUM) {
		struct perf_event *bp;

		if (ptrace_get_breakpoints(tsk) < 0)
			return -ESRCH;

		bp = thread->ptrace_bps[n];
		if (!bp)
			val = 0;
		else
			val = bp->hw.info.address;

		ptrace_put_breakpoints(tsk);
	} else if (n == 6) {
		val = thread->debugreg6;
	 } else if (n == 7) {
		val = thread->ptrace_dr7;
	}
	return val;
}

static int ptrace_set_breakpoint_addr(struct task_struct *tsk, int nr,
				      unsigned long addr)
{
	struct perf_event *bp;
	struct thread_struct *t = &tsk->thread;
	struct perf_event_attr attr;
	int err = 0;

	if (ptrace_get_breakpoints(tsk) < 0)
		return -ESRCH;

	if (!t->ptrace_bps[nr]) {
		ptrace_breakpoint_init(&attr);
		/*
		 * Put stub len and type to register (reserve) an inactive but
		 * correct bp
		 */
		attr.bp_addr = addr;
		attr.bp_len = HW_BREAKPOINT_LEN_1;
		attr.bp_type = HW_BREAKPOINT_W;
		attr.disabled = 1;

		bp = register_user_hw_breakpoint(&attr, ptrace_triggered,
						 NULL, tsk);

		/*
		 * CHECKME: the previous code returned -EIO if the addr wasn't
		 * a valid task virtual addr. The new one will return -EINVAL in
		 *  this case.
		 * -EINVAL may be what we want for in-kernel breakpoints users,
		 * but -EIO looks better for ptrace, since we refuse a register
		 * writing for the user. And anyway this is the previous
		 * behaviour.
		 */
		if (IS_ERR(bp)) {
			err = PTR_ERR(bp);
			goto put;
		}

		t->ptrace_bps[nr] = bp;
	} else {
		bp = t->ptrace_bps[nr];

		attr = bp->attr;
		attr.bp_addr = addr;
		err = modify_user_hw_breakpoint(bp, &attr);
	}

put:
	ptrace_put_breakpoints(tsk);
	return err;
}

/*
 * Handle PTRACE_POKEUSR calls for the debug register area.
 */
static int ptrace_set_debugreg(struct task_struct *tsk, int n,
			       unsigned long val)
{
	struct thread_struct *thread = &(tsk->thread);
	int rc = 0;

	/* There are no DR4 or DR5 registers */
	if (n == 4 || n == 5)
		return -EIO;

	if (n == 6) {
		thread->debugreg6 = val;
		goto ret_path;
	}
	if (n < HBP_NUM) {
		rc = ptrace_set_breakpoint_addr(tsk, n, val);
		if (rc)
			return rc;
	}
	/* All that's left is DR7 */
	if (n == 7) {
		rc = ptrace_write_dr7(tsk, val);
		if (!rc)
			thread->ptrace_dr7 = val;
	}

ret_path:
	return rc;
}

/*
 * These access the current or another (stopped) task's io permission
 * bitmap for debugging or core dump.
 */
static int ioperm_active(struct task_struct *target,
			 const struct user_regset *regset)
{
	return target->thread.io_bitmap_max / regset->size;
}

static int ioperm_get(struct task_struct *target,
		      const struct user_regset *regset,
		      unsigned int pos, unsigned int count,
		      void *kbuf, void __user *ubuf)
{
	if (!target->thread.io_bitmap_ptr)
		return -ENXIO;

	return user_regset_copyout(&pos, &count, &kbuf, &ubuf,
				   target->thread.io_bitmap_ptr,
				   0, IO_BITMAP_BYTES);
}

/*
 * Called by kernel/ptrace.c when detaching..
 *
 * Make sure the single step bit is not set.
 */
void ptrace_disable(struct task_struct *child)
{
	user_disable_single_step(child);
#ifdef TIF_SYSCALL_EMU
	clear_tsk_thread_flag(child, TIF_SYSCALL_EMU);
#endif
}

#if defined CONFIG_X86_32 || defined CONFIG_IA32_EMULATION
static const struct user_regset_view user_x86_32_view; /* Initialized below. */
#endif

long arch_ptrace(struct task_struct *child, long request,
		 unsigned long addr, unsigned long data)
{
	int ret;
	unsigned long __user *datap = (unsigned long __user *)data;

	switch (request) {
	/* read the word at location addr in the USER area. */
	case PTRACE_PEEKUSR: {
		unsigned long tmp;

		ret = -EIO;
		if ((addr & (sizeof(data) - 1)) || addr >= sizeof(struct user))
			break;

		tmp = 0;  /* Default return condition */
		if (addr < sizeof(struct user_regs_struct))
			tmp = getreg(child, addr);
		else if (addr >= offsetof(struct user, u_debugreg[0]) &&
			 addr <= offsetof(struct user, u_debugreg[7])) {
			addr -= offsetof(struct user, u_debugreg[0]);
			tmp = ptrace_get_debugreg(child, addr / sizeof(data));
		}
		ret = put_user(tmp, datap);
		break;
	}

	case PTRACE_POKEUSR: /* write the word at location addr in the USER area */
		ret = -EIO;
		if ((addr & (sizeof(data) - 1)) || addr >= sizeof(struct user))
			break;

		if (addr < sizeof(struct user_regs_struct))
			ret = putreg(child, addr, data);
		else if (addr >= offsetof(struct user, u_debugreg[0]) &&
			 addr <= offsetof(struct user, u_debugreg[7])) {
			addr -= offsetof(struct user, u_debugreg[0]);
			ret = ptrace_set_debugreg(child,
						  addr / sizeof(data), data);
		}
		break;

	case PTRACE_GETREGS:	/* Get all gp regs from the child. */
		return copy_regset_to_user(child,
					   task_user_regset_view(current),
					   REGSET_GENERAL,
					   0, sizeof(struct user_regs_struct),
					   datap);

	case PTRACE_SETREGS:	/* Set all gp regs in the child. */
		return copy_regset_from_user(child,
					     task_user_regset_view(current),
					     REGSET_GENERAL,
					     0, sizeof(struct user_regs_struct),
					     datap);

	case PTRACE_GETFPREGS:	/* Get the child FPU state. */
		return copy_regset_to_user(child,
					   task_user_regset_view(current),
					   REGSET_FP,
					   0, sizeof(struct user_i387_struct),
					   datap);

	case PTRACE_SETFPREGS:	/* Set the child FPU state. */
		return copy_regset_from_user(child,
					     task_user_regset_view(current),
					     REGSET_FP,
					     0, sizeof(struct user_i387_struct),
					     datap);

#ifdef CONFIG_X86_32
	case PTRACE_GETFPXREGS:	/* Get the child extended FPU state. */
		return copy_regset_to_user(child, &user_x86_32_view,
					   REGSET_XFP,
					   0, sizeof(struct user_fxsr_struct),
					   datap) ? -EIO : 0;

	case PTRACE_SETFPXREGS:	/* Set the child extended FPU state. */
		return copy_regset_from_user(child, &user_x86_32_view,
					     REGSET_XFP,
					     0, sizeof(struct user_fxsr_struct),
					     datap) ? -EIO : 0;
#endif

#if defined CONFIG_X86_32 || defined CONFIG_IA32_EMULATION
	case PTRACE_GET_THREAD_AREA:
		if ((int) addr < 0)
			return -EIO;
		ret = do_get_thread_area(child, addr,
					(struct user_desc __user *)data);
		break;

	case PTRACE_SET_THREAD_AREA:
		if ((int) addr < 0)
			return -EIO;
		ret = do_set_thread_area(child, addr,
					(struct user_desc __user *)data, 0);
		break;
#endif

#ifdef CONFIG_X86_64
		/* normal 64bit interface to access TLS data.
		   Works just like arch_prctl, except that the arguments
		   are reversed. */
	case PTRACE_ARCH_PRCTL:
		ret = do_arch_prctl(child, data, addr);
		break;
#endif

	default:
		ret = ptrace_request(child, request, addr, data);
		break;
	}

	return ret;
}

#ifdef CONFIG_IA32_EMULATION

#include <linux/compat.h>
#include <linux/syscalls.h>
#include <asm/ia32.h>
#include <asm/user32.h>

#define R32(l,q)							\
	case offsetof(struct user32, regs.l):				\
		regs->q = value; break

#define SEG32(rs)							\
	case offsetof(struct user32, regs.rs):				\
		return set_segment_reg(child,				\
				       offsetof(struct user_regs_struct, rs), \
				       value);				\
		break

static int putreg32(struct task_struct *child, unsigned regno, u32 value)
{
	struct pt_regs *regs = task_pt_regs(child);

	switch (regno) {

	SEG32(cs);
	SEG32(ds);
	SEG32(es);
	SEG32(fs);
	SEG32(gs);
	SEG32(ss);

	R32(ebx, bx);
	R32(ecx, cx);
	R32(edx, dx);
	R32(edi, di);
	R32(esi, si);
	R32(ebp, bp);
	R32(eax, ax);
	R32(eip, ip);
	R32(esp, sp);

	case offsetof(struct user32, regs.orig_eax):
		/*
		 * A 32-bit debugger setting orig_eax means to restore
		 * the state of the task restarting a 32-bit syscall.
		 * Make sure we interpret the -ERESTART* codes correctly
		 * in case the task is not actually still sitting at the
		 * exit from a 32-bit syscall with TS_COMPAT still set.
		 */
		regs->orig_ax = value;
		if (syscall_get_nr(child, regs) >= 0)
			task_thread_info(child)->status |= TS_COMPAT;
		break;

	case offsetof(struct user32, regs.eflags):
		return set_flags(child, value);

	case offsetof(struct user32, u_debugreg[0]) ...
		offsetof(struct user32, u_debugreg[7]):
		regno -= offsetof(struct user32, u_debugreg[0]);
		return ptrace_set_debugreg(child, regno / 4, value);

	default:
		if (regno > sizeof(struct user32) || (regno & 3))
			return -EIO;

		/*
		 * Other dummy fields in the virtual user structure
		 * are ignored
		 */
		break;
	}
	return 0;
}

#undef R32
#undef SEG32

#define R32(l,q)							\
	case offsetof(struct user32, regs.l):				\
		*val = regs->q; break

#define SEG32(rs)							\
	case offsetof(struct user32, regs.rs):				\
		*val = get_segment_reg(child,				\
				       offsetof(struct user_regs_struct, rs)); \
		break

static int getreg32(struct task_struct *child, unsigned regno, u32 *val)
{
	struct pt_regs *regs = task_pt_regs(child);

	switch (regno) {

	SEG32(ds);
	SEG32(es);
	SEG32(fs);
	SEG32(gs);

	R32(cs, cs);
	R32(ss, ss);
	R32(ebx, bx);
	R32(ecx, cx);
	R32(edx, dx);
	R32(edi, di);
	R32(esi, si);
	R32(ebp, bp);
	R32(eax, ax);
	R32(orig_eax, orig_ax);
	R32(eip, ip);
	R32(esp, sp);

	case offsetof(struct user32, regs.eflags):
		*val = get_flags(child);
		break;

	case offsetof(struct user32, u_debugreg[0]) ...
		offsetof(struct user32, u_debugreg[7]):
		regno -= offsetof(struct user32, u_debugreg[0]);
		*val = ptrace_get_debugreg(child, regno / 4);
		break;

	default:
		if (regno > sizeof(struct user32) || (regno & 3))
			return -EIO;

		/*
		 * Other dummy fields in the virtual user structure
		 * are ignored
		 */
		*val = 0;
		break;
	}
	return 0;
}

#undef R32
#undef SEG32

static int genregs32_get(struct task_struct *target,
			 const struct user_regset *regset,
			 unsigned int pos, unsigned int count,
			 void *kbuf, void __user *ubuf)
{
	if (kbuf) {
		compat_ulong_t *k = kbuf;
		while (count >= sizeof(*k)) {
			getreg32(target, pos, k++);
			count -= sizeof(*k);
			pos += sizeof(*k);
		}
	} else {
		compat_ulong_t __user *u = ubuf;
		while (count >= sizeof(*u)) {
			compat_ulong_t word;
			getreg32(target, pos, &word);
			if (__put_user(word, u++))
				return -EFAULT;
			count -= sizeof(*u);
			pos += sizeof(*u);
		}
	}

	return 0;
}

static int genregs32_set(struct task_struct *target,
			 const struct user_regset *regset,
			 unsigned int pos, unsigned int count,
			 const void *kbuf, const void __user *ubuf)
{
	int ret = 0;
	if (kbuf) {
		const compat_ulong_t *k = kbuf;
		while (count >= sizeof(*k) && !ret) {
			ret = putreg32(target, pos, *k++);
			count -= sizeof(*k);
			pos += sizeof(*k);
		}
	} else {
		const compat_ulong_t __user *u = ubuf;
		while (count >= sizeof(*u) && !ret) {
			compat_ulong_t word;
			ret = __get_user(word, u++);
			if (ret)
				break;
			ret = putreg32(target, pos, word);
			count -= sizeof(*u);
			pos += sizeof(*u);
		}
	}
	return ret;
}

#ifdef CONFIG_X86_X32_ABI
static long x32_arch_ptrace(struct task_struct *child,
			    compat_long_t request, compat_ulong_t caddr,
			    compat_ulong_t cdata)
{
	unsigned long addr = caddr;
	unsigned long data = cdata;
	void __user *datap = compat_ptr(data);
	int ret;

	switch (request) {
	/* Read 32bits at location addr in the USER area.  Only allow
	   to return the lower 32bits of segment and debug registers.  */
	case PTRACE_PEEKUSR: {
		u32 tmp;

		ret = -EIO;
		if ((addr & (sizeof(data) - 1)) || addr >= sizeof(struct user) ||
		    addr < offsetof(struct user_regs_struct, cs))
			break;

		tmp = 0;  /* Default return condition */
		if (addr < sizeof(struct user_regs_struct))
			tmp = getreg(child, addr);
		else if (addr >= offsetof(struct user, u_debugreg[0]) &&
			 addr <= offsetof(struct user, u_debugreg[7])) {
			addr -= offsetof(struct user, u_debugreg[0]);
			tmp = ptrace_get_debugreg(child, addr / sizeof(data));
		}
		ret = put_user(tmp, (__u32 __user *)datap);
		break;
	}

	/* Write the word at location addr in the USER area.  Only allow
	   to update segment and debug registers with the upper 32bits
	   zero-extended. */
	case PTRACE_POKEUSR:
		ret = -EIO;
		if ((addr & (sizeof(data) - 1)) || addr >= sizeof(struct user) ||
		    addr < offsetof(struct user_regs_struct, cs))
			break;

		if (addr < sizeof(struct user_regs_struct))
			ret = putreg(child, addr, data);
		else if (addr >= offsetof(struct user, u_debugreg[0]) &&
			 addr <= offsetof(struct user, u_debugreg[7])) {
			addr -= offsetof(struct user, u_debugreg[0]);
			ret = ptrace_set_debugreg(child,
						  addr / sizeof(data), data);
		}
		break;

	case PTRACE_GETREGS:	/* Get all gp regs from the child. */
		return copy_regset_to_user(child,
					   task_user_regset_view(current),
					   REGSET_GENERAL,
					   0, sizeof(struct user_regs_struct),
					   datap);

	case PTRACE_SETREGS:	/* Set all gp regs in the child. */
		return copy_regset_from_user(child,
					     task_user_regset_view(current),
					     REGSET_GENERAL,
					     0, sizeof(struct user_regs_struct),
					     datap);

	case PTRACE_GETFPREGS:	/* Get the child FPU state. */
		return copy_regset_to_user(child,
					   task_user_regset_view(current),
					   REGSET_FP,
					   0, sizeof(struct user_i387_struct),
					   datap);

	case PTRACE_SETFPREGS:	/* Set the child FPU state. */
		return copy_regset_from_user(child,
					     task_user_regset_view(current),
					     REGSET_FP,
					     0, sizeof(struct user_i387_struct),
					     datap);

	default:
		return compat_ptrace_request(child, request, addr, data);
	}

	return ret;
}
#endif

long compat_arch_ptrace(struct task_struct *child, compat_long_t request,
			compat_ulong_t caddr, compat_ulong_t cdata)
{
	unsigned long addr = caddr;
	unsigned long data = cdata;
	void __user *datap = compat_ptr(data);
	int ret;
	__u32 val;

#ifdef CONFIG_X86_X32_ABI
	if (!is_ia32_task())
		return x32_arch_ptrace(child, request, caddr, cdata);
#endif

	switch (request) {
	case PTRACE_PEEKUSR:
		ret = getreg32(child, addr, &val);
		if (ret == 0)
			ret = put_user(val, (__u32 __user *)datap);
		break;

	case PTRACE_POKEUSR:
		ret = putreg32(child, addr, data);
		break;

	case PTRACE_GETREGS:	/* Get all gp regs from the child. */
		return copy_regset_to_user(child, &user_x86_32_view,
					   REGSET_GENERAL,
					   0, sizeof(struct user_regs_struct32),
					   datap);

	case PTRACE_SETREGS:	/* Set all gp regs in the child. */
		return copy_regset_from_user(child, &user_x86_32_view,
					     REGSET_GENERAL, 0,
					     sizeof(struct user_regs_struct32),
					     datap);

	case PTRACE_GETFPREGS:	/* Get the child FPU state. */
		return copy_regset_to_user(child, &user_x86_32_view,
					   REGSET_FP, 0,
					   sizeof(struct user_i387_ia32_struct),
					   datap);

	case PTRACE_SETFPREGS:	/* Set the child FPU state. */
		return copy_regset_from_user(
			child, &user_x86_32_view, REGSET_FP,
			0, sizeof(struct user_i387_ia32_struct), datap);

	case PTRACE_GETFPXREGS:	/* Get the child extended FPU state. */
		return copy_regset_to_user(child, &user_x86_32_view,
					   REGSET_XFP, 0,
					   sizeof(struct user32_fxsr_struct),
					   datap);

	case PTRACE_SETFPXREGS:	/* Set the child extended FPU state. */
		return copy_regset_from_user(child, &user_x86_32_view,
					     REGSET_XFP, 0,
					     sizeof(struct user32_fxsr_struct),
					     datap);

	case PTRACE_GET_THREAD_AREA:
	case PTRACE_SET_THREAD_AREA:
		return arch_ptrace(child, request, addr, data);

	default:
		return compat_ptrace_request(child, request, addr, data);
	}

	return ret;
}

#endif	/* CONFIG_IA32_EMULATION */

#ifdef CONFIG_X86_64

static struct user_regset x86_64_regsets[] __read_mostly = {
	[REGSET_GENERAL] = {
		.core_note_type = NT_PRSTATUS,
		.n = sizeof(struct user_regs_struct) / sizeof(long),
		.size = sizeof(long), .align = sizeof(long),
		.get = genregs_get, .set = genregs_set
	},
	[REGSET_FP] = {
		.core_note_type = NT_PRFPREG,
		.n = sizeof(struct user_i387_struct) / sizeof(long),
		.size = sizeof(long), .align = sizeof(long),
		.active = xfpregs_active, .get = xfpregs_get, .set = xfpregs_set
	},
	[REGSET_XSTATE] = {
		.core_note_type = NT_X86_XSTATE,
		.size = sizeof(u64), .align = sizeof(u64),
		.active = xstateregs_active, .get = xstateregs_get,
		.set = xstateregs_set
	},
	[REGSET_IOPERM64] = {
		.core_note_type = NT_386_IOPERM,
		.n = IO_BITMAP_LONGS,
		.size = sizeof(long), .align = sizeof(long),
		.active = ioperm_active, .get = ioperm_get
	},
};

static const struct user_regset_view user_x86_64_view = {
	.name = "x86_64", .e_machine = EM_X86_64,
	.regsets = x86_64_regsets, .n = ARRAY_SIZE(x86_64_regsets)
};

#else  /* CONFIG_X86_32 */

#define user_regs_struct32	user_regs_struct
#define genregs32_get		genregs_get
#define genregs32_set		genregs_set

#define user_i387_ia32_struct	user_i387_struct
#define user32_fxsr_struct	user_fxsr_struct

#endif	/* CONFIG_X86_64 */

#if defined CONFIG_X86_32 || defined CONFIG_IA32_EMULATION
static struct user_regset x86_32_regsets[] __read_mostly = {
	[REGSET_GENERAL] = {
		.core_note_type = NT_PRSTATUS,
		.n = sizeof(struct user_regs_struct32) / sizeof(u32),
		.size = sizeof(u32), .align = sizeof(u32),
		.get = genregs32_get, .set = genregs32_set
	},
	[REGSET_FP] = {
		.core_note_type = NT_PRFPREG,
		.n = sizeof(struct user_i387_ia32_struct) / sizeof(u32),
		.size = sizeof(u32), .align = sizeof(u32),
		.active = fpregs_active, .get = fpregs_get, .set = fpregs_set
	},
	[REGSET_XFP] = {
		.core_note_type = NT_PRXFPREG,
		.n = sizeof(struct user32_fxsr_struct) / sizeof(u32),
		.size = sizeof(u32), .align = sizeof(u32),
		.active = xfpregs_active, .get = xfpregs_get, .set = xfpregs_set
	},
	[REGSET_XSTATE] = {
		.core_note_type = NT_X86_XSTATE,
		.size = sizeof(u64), .align = sizeof(u64),
		.active = xstateregs_active, .get = xstateregs_get,
		.set = xstateregs_set
	},
	[REGSET_TLS] = {
		.core_note_type = NT_386_TLS,
		.n = GDT_ENTRY_TLS_ENTRIES, .bias = GDT_ENTRY_TLS_MIN,
		.size = sizeof(struct user_desc),
		.align = sizeof(struct user_desc),
		.active = regset_tls_active,
		.get = regset_tls_get, .set = regset_tls_set
	},
	[REGSET_IOPERM32] = {
		.core_note_type = NT_386_IOPERM,
		.n = IO_BITMAP_BYTES / sizeof(u32),
		.size = sizeof(u32), .align = sizeof(u32),
		.active = ioperm_active, .get = ioperm_get
	},
};

static const struct user_regset_view user_x86_32_view = {
	.name = "i386", .e_machine = EM_386,
	.regsets = x86_32_regsets, .n = ARRAY_SIZE(x86_32_regsets)
};
#endif

/*
 * This represents bytes 464..511 in the memory layout exported through
 * the REGSET_XSTATE interface.
 */
u64 xstate_fx_sw_bytes[USER_XSTATE_FX_SW_WORDS];

void update_regset_xstate_info(unsigned int size, u64 xstate_mask)
{
#ifdef CONFIG_X86_64
	x86_64_regsets[REGSET_XSTATE].n = size / sizeof(u64);
#endif
#if defined CONFIG_X86_32 || defined CONFIG_IA32_EMULATION
	x86_32_regsets[REGSET_XSTATE].n = size / sizeof(u64);
#endif
	xstate_fx_sw_bytes[USER_XSTATE_XCR0_WORD] = xstate_mask;
}

const struct user_regset_view *task_user_regset_view(struct task_struct *task)
{
#ifdef CONFIG_IA32_EMULATION
	if (test_tsk_thread_flag(task, TIF_IA32))
#endif
#if defined CONFIG_X86_32 || defined CONFIG_IA32_EMULATION
		return &user_x86_32_view;
#endif
#ifdef CONFIG_X86_64
	return &user_x86_64_view;
#endif
}

static void fill_sigtrap_info(struct task_struct *tsk,
				struct pt_regs *regs,
				int error_code, int si_code,
				struct siginfo *info)
{
	tsk->thread.trap_nr = X86_TRAP_DB;
	tsk->thread.error_code = error_code;

	memset(info, 0, sizeof(*info));
	info->si_signo = SIGTRAP;
	info->si_code = si_code;
	info->si_addr = user_mode_vm(regs) ? (void __user *)regs->ip : NULL;
}

void user_single_step_siginfo(struct task_struct *tsk,
				struct pt_regs *regs,
				struct siginfo *info)
{
	fill_sigtrap_info(tsk, regs, 0, TRAP_BRKPT, info);
}

void send_sigtrap(struct task_struct *tsk, struct pt_regs *regs,
					 int error_code, int si_code)
{
	struct siginfo info;

	fill_sigtrap_info(tsk, regs, error_code, si_code, &info);
	/* Send us the fake SIGTRAP */
	force_sig_info(SIGTRAP, &info, tsk);
}


#ifdef CONFIG_X86_32
# define IS_IA32	1
#elif defined CONFIG_IA32_EMULATION
# define IS_IA32	is_compat_task()
#else
# define IS_IA32	0
#endif

/*
 * We must return the syscall number to actually look up in the table.
 * This can be -1L to skip running any syscall at all.
 */
long syscall_trace_enter(struct pt_regs *regs)
{
	long ret = 0;

	/*
	 * If we stepped into a sysenter/syscall insn, it trapped in
	 * kernel mode; do_debug() cleared TF and set TIF_SINGLESTEP.
	 * If user-mode had set TF itself, then it's still clear from
	 * do_debug() and we need to set it again to restore the user
	 * state.  If we entered on the slow path, TF was already set.
	 */
	if (test_thread_flag(TIF_SINGLESTEP))
		regs->flags |= X86_EFLAGS_TF;

	/* do the secure computing check first */
	secure_computing(regs->orig_ax);

	if (unlikely(test_thread_flag(TIF_SYSCALL_EMU)))
		ret = -1L;

	if ((ret || test_thread_flag(TIF_SYSCALL_TRACE)) &&
	    tracehook_report_syscall_entry(regs))
		ret = -1L;

	if (unlikely(test_thread_flag(TIF_SYSCALL_TRACEPOINT)))
		trace_sys_enter(regs, regs->orig_ax);

	if (IS_IA32)
		audit_syscall_entry(AUDIT_ARCH_I386,
				    regs->orig_ax,
				    regs->bx, regs->cx,
				    regs->dx, regs->si);
#ifdef CONFIG_X86_64
	else
		audit_syscall_entry(AUDIT_ARCH_X86_64,
				    regs->orig_ax,
				    regs->di, regs->si,
				    regs->dx, regs->r10);
#endif

	return ret ?: regs->orig_ax;
}

void syscall_trace_leave(struct pt_regs *regs)
{
	bool step;

	audit_syscall_exit(regs);

	if (unlikely(test_thread_flag(TIF_SYSCALL_TRACEPOINT)))
		trace_sys_exit(regs, regs->ax);

	/*
	 * If TIF_SYSCALL_EMU is set, we only get here because of
	 * TIF_SINGLESTEP (i.e. this is PTRACE_SYSEMU_SINGLESTEP).
	 * We already reported this syscall instruction in
	 * syscall_trace_enter().
	 */
	step = unlikely(test_thread_flag(TIF_SINGLESTEP)) &&
			!test_thread_flag(TIF_SYSCALL_EMU);
	if (step || test_thread_flag(TIF_SYSCALL_TRACE))
		tracehook_report_syscall_exit(regs, step);
}<|MERGE_RESOLUTION|>--- conflicted
+++ resolved
@@ -193,10 +193,7 @@
 
 	return (unsigned long)regs;
 }
-<<<<<<< HEAD
-=======
 EXPORT_SYMBOL_GPL(kernel_stack_pointer);
->>>>>>> 3dfc9efa
 
 static unsigned long *pt_regs_access(struct pt_regs *regs, unsigned long regno)
 {
