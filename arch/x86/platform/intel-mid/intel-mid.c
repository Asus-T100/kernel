/*
 * intel-mid.c: Intel MID platform setup code
 *
 * (C) Copyright 2012 Intel Corporation
 * Author:
 *
 * This program is free software; you can redistribute it and/or
 * modify it under the terms of the GNU General Public License
 * as published by the Free Software Foundation; version 2
 * of the License.
 */
#define	SFI_SIG_OEM0	"OEM0"
#define BobTAG			"<ASUS-Bob>"	//<ASUS-Bob20131003+>

#include <linux/init.h>
#include <linux/kernel.h>
#include <linux/interrupt.h>
#include <linux/scatterlist.h>
#include <linux/sfi.h>
#include <linux/intel_pmic_gpio.h>
#include <linux/spi/spi.h>
#include <linux/i2c.h>
#include <linux/skbuff.h>
#include <linux/gpio.h>
#include <linux/gpio_keys.h>
#include <linux/input.h>
#include <linux/platform_device.h>
#include <linux/irq.h>
#include <linux/module.h>
#include <linux/notifier.h>
#include <linux/intel_mid_pm.h>
#include <linux/hsi/hsi.h>
#include <linux/spinlock.h>
#include <linux/mmc/core.h>
#include <linux/mmc/card.h>
#include <linux/blkdev.h>
#include <linux/acpi.h>
#include <linux/intel_mid_acpi.h>
#include <linux/panel_psb_drv.h>

#include <asm/setup.h>
#include <asm/mpspec_def.h>
#include <asm/hw_irq.h>
#include <asm/apic.h>
#include <asm/io_apic.h>
#include <asm/intel-mid.h>
#include <asm/mrst-vrtc.h>
#include <asm/io.h>
#include <asm/i8259.h>
#include <asm/intel_scu_ipc.h>
#include <asm/intel_mid_rpmsg.h>
#include <asm/apb_timer.h>
#include <asm/reboot.h>
#include "intel_mid_weak_decls.h"

#include "intel_mid_scu.h"
#include "intel_mid_sfi.h"

#include <linux/switch.h>	//<ASUS-Bob20131003+>
/*
 * the clockevent devices on Moorestown/Medfield can be APBT or LAPIC clock,
 * cmdline option x86_intel_mid_timer can be used to override the configuration
 * to prefer one or the other.
 * at runtime, there are basically three timer configurations:
 * 1. per cpu apbt clock only
 * 2. per cpu always-on lapic clocks only, this is Penwell/Medfield only
 * 3. per cpu lapic clock (C3STOP) and one apbt clock, with broadcast.
 *
 * by default (without cmdline option), platform code first detects cpu type
 * to see if we are on lincroft or penwell, then set up both lapic or apbt
 * clocks accordingly.
 * i.e. by default, medfield uses configuration #2, moorestown uses #1.
 * config #3 is supported but not recommended on medfield.
 *
 * rating and feature summary:
 * lapic (with C3STOP) --------- 100
 * apbt (always-on) ------------ 110
 * lapic (always-on,ARAT) ------ 150
 */

__cpuinitdata enum intel_mid_timer_options intel_mid_timer_options;

int PanelID = GCT_DETECT;
EXPORT_SYMBOL(PanelID);
struct kobject *spid_kobj;
struct soft_platform_id spid;
EXPORT_SYMBOL(spid);
#ifdef CONFIG_ACPI
struct kobject *pidv_kobj;
struct platform_id pidv;
#endif
char intel_mid_ssn[INTEL_MID_SSN_SIZE + 1];
/* intel_mid_ops to store sub arch ops */
struct intel_mid_ops *intel_mid_ops;
/* getter function for sub arch ops*/
static void *(*get_intel_mid_ops[])(void) = INTEL_MID_OPS_INIT;
static u32 sfi_mtimer_usage[SFI_MTMR_MAX_NUM];
static struct sfi_timer_table_entry sfi_mtimer_array[SFI_MTMR_MAX_NUM];
enum intel_mid_cpu_type __intel_mid_cpu_chip;
EXPORT_SYMBOL_GPL(__intel_mid_cpu_chip);

int sfi_mtimer_num;

struct sfi_rtc_table_entry sfi_mrtc_array[SFI_MRTC_MAX];
EXPORT_SYMBOL_GPL(sfi_mrtc_array);
int sfi_mrtc_num;
u32 nbr_hsi_clients = 2;

void intel_mid_power_off(void)
{
	pmu_power_off();
};

/* Unified message bus read/write operation */
static DEFINE_SPINLOCK(msgbus_lock);

static struct pci_dev *pci_root;

static int intel_mid_msgbus_init(void)
{
	pci_root = pci_get_bus_and_slot(0, PCI_DEVFN(0, 0));
	if (!pci_root) {
		printk(KERN_ALERT "%s: Error: msgbus PCI handle NULL",
			__func__);
		return -ENODEV;
	}
	return 0;
}

fs_initcall(intel_mid_msgbus_init);


u32 intel_mid_msgbus_read32_raw(u32 cmd)
{
	unsigned long irq_flags;
	u32 data;

	spin_lock_irqsave(&msgbus_lock, irq_flags);
	pci_write_config_dword(pci_root, PCI_ROOT_MSGBUS_CTRL_REG, cmd);
	pci_read_config_dword(pci_root, PCI_ROOT_MSGBUS_DATA_REG, &data);
	spin_unlock_irqrestore(&msgbus_lock, irq_flags);

	return data;
}
EXPORT_SYMBOL(intel_mid_msgbus_read32_raw);

void intel_mid_msgbus_write32_raw(u32 cmd, u32 data)
{
	unsigned long irq_flags;

	spin_lock_irqsave(&msgbus_lock, irq_flags);
	pci_write_config_dword(pci_root, PCI_ROOT_MSGBUS_DATA_REG, data);
	pci_write_config_dword(pci_root, PCI_ROOT_MSGBUS_CTRL_REG, cmd);
	spin_unlock_irqrestore(&msgbus_lock, irq_flags);
}
EXPORT_SYMBOL(intel_mid_msgbus_write32_raw);

u32 intel_mid_msgbus_read32(u8 port, u32 addr)
{
	unsigned long irq_flags;
	u32 data;
	u32 cmd;
	u32 cmdext;

	cmd = (PCI_ROOT_MSGBUS_READ << 24) | (port << 16) |
		((addr & 0xff) << 8) | PCI_ROOT_MSGBUS_DWORD_ENABLE;
	cmdext = addr & 0xffffff00;

	spin_lock_irqsave(&msgbus_lock, irq_flags);

	if (cmdext) {
		/* This resets to 0 automatically, no need to write 0 */
		pci_write_config_dword(pci_root, PCI_ROOT_MSGBUS_CTRL_EXT_REG,
			cmdext);
	}

	pci_write_config_dword(pci_root, PCI_ROOT_MSGBUS_CTRL_REG, cmd);
	pci_read_config_dword(pci_root, PCI_ROOT_MSGBUS_DATA_REG, &data);
	spin_unlock_irqrestore(&msgbus_lock, irq_flags);

	return data;
}
EXPORT_SYMBOL(intel_mid_msgbus_read32);

void intel_mid_msgbus_write32(u8 port, u32 addr, u32 data)
{
	unsigned long irq_flags;
	u32 cmd;
	u32 cmdext;

	cmd = (PCI_ROOT_MSGBUS_WRITE << 24) | (port << 16) |
		((addr & 0xFF) << 8) | PCI_ROOT_MSGBUS_DWORD_ENABLE;
	cmdext = addr & 0xffffff00;

	spin_lock_irqsave(&msgbus_lock, irq_flags);
	pci_write_config_dword(pci_root, PCI_ROOT_MSGBUS_DATA_REG, data);

	if (cmdext) {
		/* This resets to 0 automatically, no need to write 0 */
		pci_write_config_dword(pci_root, PCI_ROOT_MSGBUS_CTRL_EXT_REG,
			cmdext);
	}

	pci_write_config_dword(pci_root, PCI_ROOT_MSGBUS_CTRL_REG, cmd);
	spin_unlock_irqrestore(&msgbus_lock, irq_flags);
}
EXPORT_SYMBOL(intel_mid_msgbus_write32);

/* called only from where is later then fs_initcall */
u32 intel_mid_soc_stepping(void)
{
	return pci_root->revision;
}
EXPORT_SYMBOL(intel_mid_soc_stepping);

/* parse all the mtimer info to a static mtimer array */
static int __init sfi_parse_mtmr(struct sfi_table_header *table)
{
	struct sfi_table_simple *sb;
	struct sfi_timer_table_entry *pentry;
	struct mpc_intsrc mp_irq;
	int totallen;

	sb = (struct sfi_table_simple *)table;
	if (!sfi_mtimer_num) {
		sfi_mtimer_num = SFI_GET_NUM_ENTRIES(sb,
					struct sfi_timer_table_entry);
		pentry = (struct sfi_timer_table_entry *) sb->pentry;
		totallen = sfi_mtimer_num * sizeof(*pentry);
		memcpy(sfi_mtimer_array, pentry, totallen);
	}

	pr_debug("SFI MTIMER info (num = %d):\n", sfi_mtimer_num);
	pentry = sfi_mtimer_array;
	for (totallen = 0; totallen < sfi_mtimer_num; totallen++, pentry++) {
		pr_debug("timer[%d]: paddr = 0x%08x, freq = %dHz, irq = %d\n",
			totallen, (u32)pentry->phys_addr,
			pentry->freq_hz, pentry->irq);
			if (!pentry->irq)
				continue;
			mp_irq.type = MP_INTSRC;
			mp_irq.irqtype = mp_INT;
/* triggering mode edge bit 2-3, active high polarity bit 0-1 */
			mp_irq.irqflag = 5;
			mp_irq.srcbus = MP_BUS_ISA;
			mp_irq.srcbusirq = pentry->irq;	/* IRQ */
			mp_irq.dstapic = MP_APIC_ALL;
			mp_irq.dstirq = pentry->irq;
			mp_save_irq(&mp_irq);
	}

	return 0;
}

struct sfi_timer_table_entry *sfi_get_mtmr(int hint)
{
	int i;
	if (hint < sfi_mtimer_num) {
		if (!sfi_mtimer_usage[hint]) {
			pr_debug("hint taken for timer %d irq %d\n",\
				hint, sfi_mtimer_array[hint].irq);
			sfi_mtimer_usage[hint] = 1;
			return &sfi_mtimer_array[hint];
		}
	}
	/* take the first timer available */
	for (i = 0; i < sfi_mtimer_num;) {
		if (!sfi_mtimer_usage[i]) {
			sfi_mtimer_usage[i] = 1;
			return &sfi_mtimer_array[i];
		}
		i++;
	}
	return NULL;
}

void sfi_free_mtmr(struct sfi_timer_table_entry *mtmr)
{
	int i;
	for (i = 0; i < sfi_mtimer_num;) {
		if (mtmr->irq == sfi_mtimer_array[i].irq) {
			sfi_mtimer_usage[i] = 0;
			return;
		}
		i++;
	}
}

/* parse all the mrtc info to a global mrtc array */
int __init sfi_parse_mrtc(struct sfi_table_header *table)
{
	struct sfi_table_simple *sb;
	struct sfi_rtc_table_entry *pentry;
	struct mpc_intsrc mp_irq;

	int totallen;

	sb = (struct sfi_table_simple *)table;
	if (!sfi_mrtc_num) {
		sfi_mrtc_num = SFI_GET_NUM_ENTRIES(sb,
						struct sfi_rtc_table_entry);
		pentry = (struct sfi_rtc_table_entry *)sb->pentry;
		totallen = sfi_mrtc_num * sizeof(*pentry);
		memcpy(sfi_mrtc_array, pentry, totallen);
	}

	pr_debug("SFI RTC info (num = %d):\n", sfi_mrtc_num);
	pentry = sfi_mrtc_array;
	for (totallen = 0; totallen < sfi_mrtc_num; totallen++, pentry++) {
		pr_debug("RTC[%d]: paddr = 0x%08x, irq = %d\n",
			totallen, (u32)pentry->phys_addr, pentry->irq);
		mp_irq.type = MP_INTSRC;
		mp_irq.irqtype = mp_INT;
		mp_irq.irqflag = 0xf;	/* level trigger and active low */
		mp_irq.srcbus = MP_BUS_ISA;
		mp_irq.srcbusirq = pentry->irq;	/* IRQ */
		mp_irq.dstapic = MP_APIC_ALL;
		mp_irq.dstirq = pentry->irq;
		mp_save_irq(&mp_irq);
	}
	return 0;
}

unsigned long __init intel_mid_calibrate_tsc(void)
{
	return 0;
}

static void __init intel_mid_time_init(void)
{
	sfi_table_parse(SFI_SIG_MTMR, NULL, NULL, sfi_parse_mtmr);
	switch (intel_mid_timer_options) {
	case INTEL_MID_TIMER_APBT_ONLY:
		break;
	case INTEL_MID_TIMER_LAPIC_APBT:
		x86_init.timers.setup_percpu_clockev = setup_boot_APIC_clock;
		x86_cpuinit.setup_percpu_clockev = setup_secondary_APIC_clock;
		break;
	default:
		if (!boot_cpu_has(X86_FEATURE_ARAT))
			break;
		x86_init.timers.setup_percpu_clockev = setup_boot_APIC_clock;
		x86_cpuinit.setup_percpu_clockev = setup_secondary_APIC_clock;
		return;
	}
	/* we need at least one APB timer */
	pre_init_apic_IRQ0();
	apbt_time_init();
}

static void __cpuinit intel_mid_arch_setup(void)
{
	if (boot_cpu_data.x86 == 6 && boot_cpu_data.x86_model == 0x27)
		__intel_mid_cpu_chip = INTEL_MID_CPU_CHIP_PENWELL;
	else if (boot_cpu_data.x86 == 6 && boot_cpu_data.x86_model == 0x26)
		__intel_mid_cpu_chip = INTEL_MID_CPU_CHIP_LINCROFT;
	else if (boot_cpu_data.x86 == 6 && boot_cpu_data.x86_model == 0x35)
		__intel_mid_cpu_chip = INTEL_MID_CPU_CHIP_CLOVERVIEW;
	else if (boot_cpu_data.x86 == 6 && (boot_cpu_data.x86_model == 0x3C ||
					    boot_cpu_data.x86_model == 0x4A))
		__intel_mid_cpu_chip = INTEL_MID_CPU_CHIP_TANGIER;
	else if (boot_cpu_data.x86 == 6 && boot_cpu_data.x86_model == 0x37)
		__intel_mid_cpu_chip = INTEL_MID_CPU_CHIP_VALLEYVIEW2;
	else if (boot_cpu_data.x86 == 6 && boot_cpu_data.x86_model == 0x5A)
		__intel_mid_cpu_chip = INTEL_MID_CPU_CHIP_ANNIEDALE;
	else {
		pr_err("Unknown Moorestown CPU (%d:%d), default to Lincroft\n",
			boot_cpu_data.x86, boot_cpu_data.x86_model);
		__intel_mid_cpu_chip = INTEL_MID_CPU_CHIP_LINCROFT;
	}

	if (__intel_mid_cpu_chip < MAX_CPU_OPS(get_intel_mid_ops))
		intel_mid_ops = get_intel_mid_ops[__intel_mid_cpu_chip]();
	else {
		intel_mid_ops = get_intel_mid_ops[INTEL_MID_CPU_CHIP_PENWELL]();
		pr_info("ARCH: Uknown SoC, assuming PENWELL!\n");
	}

	if (intel_mid_ops->arch_setup)
		intel_mid_ops->arch_setup();
}

/* MID systems don't have i8042 controller */
int intel_mid_i8042_detect(void)
{
	return 0;
}

static int force_cold_boot;
module_param(force_cold_boot, int, 0644);
MODULE_PARM_DESC(force_cold_boot,
		 "Set to Y to force a COLD BOOT instead of a COLD RESET "
		 "on the next reboot system call.");

static void intel_mid_reboot(char *cmd)
{
	if (intel_scu_ipc_fw_update()) {
		pr_debug("intel_scu_fw_update: IFWI upgrade failed...\n");
		BUG();
	}
	if (force_cold_boot) {
		pr_info("Immediate COLD BOOT\n");
		rpmsg_send_generic_simple_command(IPCMSG_COLD_BOOT, 0);
	} else {
		pr_info("Immediate COLD RESET\n");
		rpmsg_send_generic_simple_command(IPCMSG_COLD_RESET, 0);
	}
}

static void intel_mid_emergency_reboot(void)
{
	/* Change system state to poll IPC status until IPC not busy*/
	system_state = SYSTEM_RESTART;

	while (intel_scu_ipc_check_status())
		udelay(10);

	if (force_cold_boot)
		rpmsg_send_generic_raw_command(IPCMSG_COLD_BOOT,
			0, NULL, 0, NULL, 0, 0, 0);
	else
		rpmsg_send_generic_raw_command(IPCMSG_COLD_RESET,
			0, NULL, 0, NULL, 0, 0, 0);
}

/*
 * Moorestown specific x86_init function overrides and early setup
 * calls.
 */
void __init x86_intel_mid_early_setup(void)
{
	x86_init.resources.probe_roms = x86_init_noop;
	x86_init.resources.reserve_resources = x86_init_noop;

	x86_init.timers.timer_init = intel_mid_time_init;
	x86_init.timers.setup_percpu_clockev = x86_init_noop;

	x86_init.irqs.pre_vector_init = x86_init_noop;

	x86_init.oem.arch_setup = intel_mid_arch_setup;

	x86_cpuinit.setup_percpu_clockev = apbt_setup_secondary_clock;

	x86_platform.calibrate_tsc = intel_mid_calibrate_tsc;
	x86_platform.i8042_detect = intel_mid_i8042_detect;
	x86_init.timers.wallclock_init = intel_mid_rtc_init;
	x86_init.pci.init = intel_mid_pci_init;
	x86_init.pci.fixup_irqs = x86_init_noop;

	legacy_pic = &null_legacy_pic;

	pm_power_off = intel_mid_power_off;
#ifndef CONFIG_INTEL_MID_OSNIB_ILB
	machine_ops.restart = intel_mid_reboot;
	machine_ops.emergency_restart  = intel_mid_emergency_reboot;
#endif
	/* Avoid searching for BIOS MP tables */
	x86_init.mpparse.find_smp_config = x86_init_noop;
	x86_init.mpparse.get_smp_config = x86_init_uint_noop;
	set_bit(MP_BUS_ISA, mp_bus_not_pci);
}

/*
 * if user does not want to use per CPU apb timer, just give it a lower rating
 * than local apic timer and skip the late per cpu timer init.
 */
static inline int __init setup_x86_intel_mid_timer(char *arg)
{
	if (!arg)
		return -EINVAL;

	if (strcmp("apbt_only", arg) == 0)
		intel_mid_timer_options = INTEL_MID_TIMER_APBT_ONLY;
	else if (strcmp("lapic_and_apbt", arg) == 0)
		intel_mid_timer_options = INTEL_MID_TIMER_LAPIC_APBT;
	else {
		pr_warning("X86 INTEL_MID timer option %s not recognised"
			   " use x86_intel_mid_timer=apbt_only or lapic_and_apbt\n",
			   arg);
		return -EINVAL;
	}
	return 0;
}
__setup("x86_intel_mid_timer=", setup_x86_intel_mid_timer);

/*
 * Parsing OEM0 table.
 */
static struct sfi_table_header *oem0_table;

static int __init sfi_parse_oem0(struct sfi_table_header *table)
{
	oem0_table = table;
	return 0;
}

void *get_oem0_table(void)
{
	return oem0_table;
}

/*
 * Parsing GPIO table first, since the DEVS table will need this table
 * to map the pin name to the actual pin.
 */
static struct sfi_gpio_table_entry *gpio_table;
static int gpio_num_entry;

static int __init sfi_parse_gpio(struct sfi_table_header *table)
{
	struct sfi_table_simple *sb;
	struct sfi_gpio_table_entry *pentry;
	int num, i;

	if (gpio_table)
		return 0;
	sb = (struct sfi_table_simple *)table;
	num = SFI_GET_NUM_ENTRIES(sb, struct sfi_gpio_table_entry);
	pentry = (struct sfi_gpio_table_entry *)sb->pentry;

	gpio_table = (struct sfi_gpio_table_entry *)
				kmalloc(num * sizeof(*pentry), GFP_KERNEL);
	if (!gpio_table)
		return -1;
	memcpy(gpio_table, pentry, num * sizeof(*pentry));
	gpio_num_entry = num;

	pr_info("GPIO pin info:\n");
	for (i = 0; i < num; i++, pentry++)
		pr_info("info[%2d]: controller = %16.16s, pin_name = %16.16s,"
		" pin = %d\n", i,
			pentry->controller_name,
			pentry->pin_name,
			pentry->pin_no);
	return 0;
}

int get_gpio_by_name(const char *name)
{
	struct sfi_gpio_table_entry *pentry = gpio_table;
	int i;

	if (!pentry)
		return -1;
	for (i = 0; i < gpio_num_entry; i++, pentry++) {
		if (!strncmp(name, pentry->pin_name, SFI_NAME_LEN))
			return pentry->pin_no;
	}
	return -1;
}
EXPORT_SYMBOL_GPL(get_gpio_by_name);

#define MAX_IPCDEVS	24
static struct platform_device *ipc_devs[MAX_IPCDEVS];
static int ipc_next_dev;

#define MAX_SCU_SPI	24
static struct spi_board_info *spi_devs[MAX_SCU_SPI];
static int spi_next_dev;

#define MAX_SCU_I2C	24
static struct i2c_board_info *i2c_devs[MAX_SCU_I2C];
static int i2c_bus[MAX_SCU_I2C];
static int i2c_next_dev;

void __init intel_scu_device_register(struct platform_device *pdev)
{
	if (ipc_next_dev == MAX_IPCDEVS)
		pr_err("too many SCU IPC devices");
	else
		ipc_devs[ipc_next_dev++] = pdev;
}

static void __init intel_scu_spi_device_register(struct spi_board_info *sdev)
{
	struct spi_board_info *new_dev;

	if (spi_next_dev == MAX_SCU_SPI) {
		pr_err("too many SCU SPI devices");
		return;
	}

	new_dev = kzalloc(sizeof(*sdev), GFP_KERNEL);
	if (!new_dev) {
		pr_err("failed to alloc mem for delayed spi dev %s\n",
			sdev->modalias);
		return;
	}
	memcpy(new_dev, sdev, sizeof(*sdev));

	spi_devs[spi_next_dev++] = new_dev;
}

static void __init intel_scu_i2c_device_register(int bus,
						struct i2c_board_info *idev)
{
	struct i2c_board_info *new_dev;

	if (i2c_next_dev == MAX_SCU_I2C) {
		pr_err("too many SCU I2C devices");
		return;
	}

	new_dev = kzalloc(sizeof(*idev), GFP_KERNEL);
	if (!new_dev) {
		pr_err("failed to alloc mem for delayed i2c dev %s\n",
			idev->type);
		return;
	}
	memcpy(new_dev, idev, sizeof(*idev));

	i2c_bus[i2c_next_dev] = bus;
	i2c_devs[i2c_next_dev++] = new_dev;
}

struct blocking_notifier_head intel_scu_notifier =
			BLOCKING_NOTIFIER_INIT(intel_scu_notifier);
EXPORT_SYMBOL_GPL(intel_scu_notifier);

/* Called by IPC driver */
void intel_scu_devices_create(void)
{
	int i;

	for (i = 0; i < ipc_next_dev; i++)
		platform_device_add(ipc_devs[i]);

	for (i = 0; i < spi_next_dev; i++)
		spi_register_board_info(spi_devs[i], 1);

	for (i = 0; i < i2c_next_dev; i++) {
		struct i2c_adapter *adapter;
		struct i2c_client *client;

		adapter = i2c_get_adapter(i2c_bus[i]);
		if (adapter) {
			client = i2c_new_device(adapter, i2c_devs[i]);
			if (!client)
				pr_err("can't create i2c device %s\n",
					i2c_devs[i]->type);
		} else
			i2c_register_board_info(i2c_bus[i], i2c_devs[i], 1);
	}
	intel_scu_notifier_post(SCU_AVAILABLE, 0L);
}
EXPORT_SYMBOL_GPL(intel_scu_devices_create);

/* Called by IPC driver */
void intel_scu_devices_destroy(void)
{
	int i;

	intel_scu_notifier_post(SCU_DOWN, 0L);

	for (i = 0; i < ipc_next_dev; i++)
		platform_device_del(ipc_devs[i]);
}
EXPORT_SYMBOL_GPL(intel_scu_devices_destroy);


static struct platform_device *psh_ipc;
void intel_psh_devices_create(void)
{
	psh_ipc = platform_device_alloc("intel_psh_ipc", 0);
	if (psh_ipc == NULL) {
		pr_err("out of memory for platform device psh_ipc.\n");
		return;
	}

	platform_device_add(psh_ipc);
}
EXPORT_SYMBOL_GPL(intel_psh_devices_create);

void intel_psh_devices_destroy(void)
{
	if (psh_ipc)
		platform_device_del(psh_ipc);
}
EXPORT_SYMBOL_GPL(intel_psh_devices_destroy);

void __init install_irq_resource(struct platform_device *pdev, int irq)
{
	/* Single threaded */
	static struct resource __initdata res = {
		.name = "IRQ",
		.flags = IORESOURCE_IRQ,
	};
	res.start = irq;
	platform_device_add_resources(pdev, &res, 1);
}

static void __init sfi_handle_ipc_dev(struct sfi_device_table_entry *pentry,
					struct devs_id *dev)
{
	struct platform_device *pdev;
	void *pdata = NULL;
	pr_info("IPC bus, name = %16.16s, irq = 0x%2x\n",
		pentry->name, pentry->irq);
	pdata = dev->get_platform_data(pentry);
	pdev = platform_device_alloc(pentry->name, 0);
	if (pdev == NULL) {
		pr_err("out of memory for SFI platform device '%s'.\n",
			pentry->name);
		return;
	}
	install_irq_resource(pdev, pentry->irq);

	pdev->dev.platform_data = pdata;
	intel_scu_device_register(pdev);
}

#ifdef CONFIG_INTEL_PSH_IPC
static int __init intel_psh_ipc_subdev_init(void)
{
	struct platform_device *psh;
	psh = platform_device_alloc("psh", 0);
	if (psh == NULL) {
		pr_err("out of memory for platform device psh.\n");
		return -1;
	}

	platform_device_add(psh);

	return 0;
}
device_initcall(intel_psh_ipc_subdev_init);
#endif

static void __init sfi_handle_spi_dev(struct sfi_device_table_entry *pentry,
					struct devs_id *dev)
{
	struct spi_board_info spi_info;
	void *pdata = NULL;

	memset(&spi_info, 0, sizeof(spi_info));
	strncpy(spi_info.modalias, pentry->name, SFI_NAME_LEN);
	spi_info.irq = ((pentry->irq == (u8)0xff) ? 0 : pentry->irq);
	spi_info.bus_num = pentry->host_num;
	spi_info.chip_select = pentry->addr;
	spi_info.max_speed_hz = pentry->max_freq;
	pr_info("SPI bus=%d, name=%16.16s, irq=0x%2x, max_freq=%d, cs=%d\n",
		spi_info.bus_num,
		spi_info.modalias,
		spi_info.irq,
		spi_info.max_speed_hz,
		spi_info.chip_select);

	pdata = dev->get_platform_data(&spi_info);

	spi_info.platform_data = pdata;
	if (dev->delay)
		intel_scu_spi_device_register(&spi_info);
	else
		spi_register_board_info(&spi_info, 1);
}

static void __init sfi_handle_i2c_dev(struct sfi_device_table_entry *pentry,
					struct devs_id *dev)
{
	struct i2c_board_info i2c_info;
	void *pdata = NULL;

	memset(&i2c_info, 0, sizeof(i2c_info));
	strncpy(i2c_info.type, pentry->name, SFI_NAME_LEN);
	i2c_info.irq = ((pentry->irq == (u8)0xff) ? 0 : pentry->irq);
	i2c_info.addr = pentry->addr;
	pr_info("I2C bus = %d, name = %16.16s, irq = 0x%2x, addr = 0x%x\n",
		pentry->host_num,
		i2c_info.type,
		i2c_info.irq,
		i2c_info.addr);
	pdata = dev->get_platform_data(&i2c_info);
	i2c_info.platform_data = pdata;

	if (dev->delay)
		intel_scu_i2c_device_register(pentry->host_num, &i2c_info);
	else
		i2c_register_board_info(pentry->host_num, &i2c_info, 1);
}

static void sfi_handle_hsi_dev(struct sfi_device_table_entry *pentry,
					struct devs_id *dev)
{
	struct hsi_board_info hsi_info;
	void *pdata = NULL;

	pr_info("HSI bus = %d, name = %16.16s, port = %d\n",
		pentry->host_num,
		pentry->name,
		pentry->addr);

	memset(&hsi_info, 0, sizeof(hsi_info));
	hsi_info.name = pentry->name;
	hsi_info.hsi_id = pentry->host_num;
	hsi_info.port = pentry->addr;

	pdata = dev->get_platform_data(&hsi_info);
	if (pdata) {
		pr_info("SFI register platform data for HSI device %s with %d number of clients\n",
					dev->name,
					nbr_hsi_clients);
		hsi_register_board_info(pdata, nbr_hsi_clients);
	}
}

static void __init sfi_handle_sd_dev(struct sfi_device_table_entry *pentry,
					struct devs_id *dev)
{
	struct sd_board_info sd_info;
	void *pdata = NULL;

	memset(&sd_info, 0, sizeof(sd_info));
	strncpy(sd_info.name, pentry->name, 16);
	sd_info.bus_num = pentry->host_num;
	sd_info.board_ref_clock = pentry->max_freq;
	sd_info.addr = pentry->addr;
	pr_info("SDIO bus = %d, name = %16.16s, "
			"ref_clock = %d, addr =0x%x\n",
			sd_info.bus_num,
			sd_info.name,
			sd_info.board_ref_clock,
			sd_info.addr);
	pdata = dev->get_platform_data(&sd_info);
	sd_info.platform_data = pdata;
}

struct devs_id __init *get_device_id(u8 type, char *name)
{
	struct devs_id *dev = (get_device_ptr ? get_device_ptr() : NULL);

	if (dev == NULL)
		return NULL;

	while (dev->name[0]) {
		if (dev->type == type &&
			!strncmp(dev->name, name, SFI_NAME_LEN)) {
			return dev;
		}
		dev++;
	}

	return NULL;
}

static int __init sfi_parse_devs(struct sfi_table_header *table)
{
	struct sfi_table_simple *sb;
	struct sfi_device_table_entry *pentry;
	struct devs_id *dev = NULL;
	int num, i;
	int ioapic;
	struct io_apic_irq_attr irq_attr;

	sb = (struct sfi_table_simple *)table;
	num = SFI_GET_NUM_ENTRIES(sb, struct sfi_device_table_entry);
	pentry = (struct sfi_device_table_entry *)sb->pentry;

	for (i = 0; i < num; i++, pentry++) {
		int irq = pentry->irq;

		if (irq != (u8)0xff) { /* native RTE case */
			/* these SPI2 devices are not exposed to system as PCI
			 * devices, but they have separate RTE entry in IOAPIC
			 * so we have to enable them one by one here
			 */
			ioapic = mp_find_ioapic(irq);
			if (ioapic >= 0) {
				irq_attr.ioapic = ioapic;
				irq_attr.ioapic_pin = irq;
				irq_attr.trigger = 1;
				if (intel_mid_identify_cpu() ==
						INTEL_MID_CPU_CHIP_TANGIER) {
					if (!strncmp(pentry->name,
						"r69001-ts-i2c", 13))
						/* active low */
						irq_attr.polarity = 1;
					else if (!strncmp(pentry->name,
						"synaptics_3202", 14))
						/* active low */
						irq_attr.polarity = 1;
					else if (irq == 41)
						/* fast_int_1 */
						irq_attr.polarity = 1;
					else
						/* active high */
						irq_attr.polarity = 0;
				} else {
					/* PNW and CLV go with active low */
					irq_attr.polarity = 1;
				}
				io_apic_set_pci_routing(NULL, irq, &irq_attr);
			} else
				printk(KERN_INFO "APIC entry not found for: name=%s, irq=%d, ioapic=%d",
					pentry->name, irq, ioapic);
		}

		dev = get_device_id(pentry->type, pentry->name);
		if ((dev == NULL) || (dev->get_platform_data == NULL))
			continue;

		if (dev->device_handler) {
			dev->device_handler(pentry, dev);
		} else {
			switch (pentry->type) {
			case SFI_DEV_TYPE_IPC:
				sfi_handle_ipc_dev(pentry, dev);
				break;
			case SFI_DEV_TYPE_SPI:
				sfi_handle_spi_dev(pentry, dev);
				break;
			case SFI_DEV_TYPE_I2C:
				sfi_handle_i2c_dev(pentry, dev);
				break;
			case SFI_DEV_TYPE_SD:
				sfi_handle_sd_dev(pentry, dev);
				break;
			case SFI_DEV_TYPE_HSI:
				sfi_handle_hsi_dev(pentry, dev);
				break;
			default:
				break;
			}
		}
	}

	return 0;
}

/**
 * Check if buffer contains printable character, from SPACE(0x20) to
 * TILDE (0x7E), until \0 or maxlen characters occur.
 * param char *str_buf buffer of characters to look for
 * param int maxlen max number of characters to look for
 * return int 0 if valid, otherwise index of the first non valid character
 * */
static int chk_prt_validity(char *strbuf, int max_len)
{
	int idx = 0;
	while ((idx < max_len) && (strbuf[idx] != '\0')) {
		if ((strbuf[idx] < 0x20) || (strbuf[idx] > 0x7E))
			return idx;
		idx++;
	}
	return 0;
}

static int __init sfi_parse_oemb(struct sfi_table_header *table)
{
	struct sfi_table_oemb *oemb;
	u32 board_id;
	u8 sig[SFI_SIGNATURE_SIZE + 1] = {'\0'};
	u8 oem_id[SFI_OEM_ID_SIZE + 1] = {'\0'};
	u8 oem_table_id[SFI_OEM_TABLE_ID_SIZE + 1] = {'\0'};

	oemb = (struct sfi_table_oemb *) table;
	if (!oemb) {
		pr_err("%s: fail to read MFD Validation SFI OEMB Layout\n",
			__func__);
		return -ENODEV;
	}

	board_id = oemb->board_id | (oemb->board_fab << 4);

	memcpy(&spid, &oemb->spid, sizeof(struct soft_platform_id));

	if (oemb->header.len <
			(char *)oemb->ssn + INTEL_MID_SSN_SIZE - (char *)oemb) {
		pr_err("SFI OEMB does not contains SSN\n");
		intel_mid_ssn[0] = '\0';
	} else {
		if (chk_prt_validity(oemb->ssn, INTEL_MID_SSN_SIZE) != 0) {
			pr_err("SSN contains non printable character\n");
			intel_mid_ssn[0] = '\0';
		} else {
			memcpy(intel_mid_ssn, oemb->ssn, INTEL_MID_SSN_SIZE);
			intel_mid_ssn[INTEL_MID_SSN_SIZE] = '\0';
		}
	}

	snprintf(sig, (SFI_SIGNATURE_SIZE + 1), "%s",
		oemb->header.sig);
	snprintf(oem_id, (SFI_OEM_ID_SIZE + 1), "%s",
		oemb->header.oem_id);
	snprintf(oem_table_id, (SFI_OEM_TABLE_ID_SIZE + 1), "%s",
		oemb->header.oem_table_id);
	pr_info("MFLD Validation SFI OEMB Layout\n");
	pr_info("\tOEMB signature               : %s\n"
		"\tOEMB length                  : %d\n"
		"\tOEMB revision                : %d\n"
		"\tOEMB checksum                : 0x%X\n"
		"\tOEMB oem_id                  : %s\n"
		"\tOEMB oem_table_id            : %s\n"
		"\tOEMB board_id                : 0x%02X\n"
		"\tOEMB iafw version            : %03d.%03d\n"
		"\tOEMB val_hooks version       : %03d.%03d\n"
		"\tOEMB ia suppfw version       : %03d.%03d\n"
		"\tOEMB scu runtime version     : %03d.%03d\n"
		"\tOEMB ifwi version            : %03d.%03d\n"
		"\tOEMB spid customer id        : %04x\n"
		"\tOEMB spid vendor id          : %04x\n"
		"\tOEMB spid manufacturer id    : %04x\n"
		"\tOEMB spid platform family id : %04x\n"
		"\tOEMB spid product line id    : %04x\n"
		"\tOEMB spid hardware id        : %04x\n"
		"\tOEMB spid fru[4..0]          : %02x %02x %02x %02x %02x\n"
		"\tOEMB spid fru[9..5]          : %02x %02x %02x %02x %02x\n"
		"\tOEMB ssn                     : %s\n",
		sig,
		oemb->header.len,
		oemb->header.rev,
		oemb->header.csum,
		oem_id,
		oem_table_id,
		board_id,
		oemb->iafw_major_version,
		oemb->iafw_main_version,
		oemb->val_hooks_major_version,
		oemb->val_hooks_minor_version,
		oemb->ia_suppfw_major_version,
		oemb->ia_suppfw_minor_version,
		oemb->scu_runtime_major_version,
		oemb->scu_runtime_minor_version,
		oemb->ifwi_major_version,
		oemb->ifwi_minor_version,
		spid.customer_id,
		spid.vendor_id,
		spid.manufacturer_id,
		spid.platform_family_id,
		spid.product_line_id,
		spid.hardware_id,
		spid.fru[4], spid.fru[3], spid.fru[2], spid.fru[1],
		spid.fru[0], spid.fru[9], spid.fru[8], spid.fru[7],
		spid.fru[6], spid.fru[5],
		intel_mid_ssn);
	return 0;
}

static ssize_t customer_id_show(struct kobject *kobj,
				struct kobj_attribute *attr, char *buf)
{
	return sprintf(buf, "%04x\n", spid.customer_id);
}
spid_attr(customer_id);

static ssize_t vendor_id_show(struct kobject *kobj, struct kobj_attribute *attr,
			      char *buf)
{
	return sprintf(buf, "%04x\n", spid.vendor_id);
}
spid_attr(vendor_id);

static ssize_t manufacturer_id_show(struct kobject *kobj,
				    struct kobj_attribute *attr, char *buf)
{
	return sprintf(buf, "%04x\n", spid.manufacturer_id);
}
spid_attr(manufacturer_id);

static ssize_t platform_family_id_show(struct kobject *kobj,
				       struct kobj_attribute *attr, char *buf)
{
	return sprintf(buf, "%04x\n", spid.platform_family_id);
}
spid_attr(platform_family_id);

static ssize_t product_line_id_show(struct kobject *kobj,
				    struct kobj_attribute *attr, char *buf)
{
	return sprintf(buf, "%04x\n", spid.product_line_id);
}
spid_attr(product_line_id);

static ssize_t hardware_id_show(struct kobject *kobj,
				struct kobj_attribute *attr, char *buf)
{
	return sprintf(buf, "%04x\n", spid.hardware_id);
}
spid_attr(hardware_id);

static ssize_t fru_show(struct kobject *kobj, struct kobj_attribute *attr,
			char *buf)
{
	return sprintf(buf, "%02x\n%02x\n%02x\n%02x\n%02x\n"
			    "%02x\n%02x\n%02x\n%02x\n%02x\n",
		       spid.fru[0], spid.fru[1], spid.fru[2], spid.fru[3],
		       spid.fru[4], spid.fru[5], spid.fru[6], spid.fru[7],
		       spid.fru[8], spid.fru[9]);
}
spid_attr(fru);

static struct attribute *spid_attrs[] = {
	&customer_id_attr.attr,
	&vendor_id_attr.attr,
	&manufacturer_id_attr.attr,
	&platform_family_id_attr.attr,
	&product_line_id_attr.attr,
	&hardware_id_attr.attr,
	&fru_attr.attr,
	NULL,
};

static struct attribute_group spid_attr_group = {
	.attrs = spid_attrs,
};

/* size of SPID cmdline : androidboot.spid=vend:cust:manu:plat:prod:hard */
#define SPID_CMDLINE_SIZE 46
#define SPID_PARAM_NAME "androidboot.spid="
#define SPID_DEFAULT_VALUE "xxxx:xxxx:xxxx:xxxx:xxxx:xxxx"

void populate_spid_cmdline(void)
{
	char *spid_param, *spid_default_value;
	char spid_cmdline[SPID_CMDLINE_SIZE+1];

	/* parameter format : cust:vend:manu:plat:prod:hard */
	snprintf(spid_cmdline, sizeof(spid_cmdline),
			"%04x:%04x:%04x:%04x:%04x:%04x",
			spid.vendor_id,
			spid.customer_id,
			spid.manufacturer_id,
			spid.platform_family_id,
			spid.product_line_id,
			spid.hardware_id
			);

	/* is there a spid param ? */
	spid_param = strstr(saved_command_line, SPID_PARAM_NAME);
	if (spid_param) {
		/* is the param set to default value ? */
		spid_default_value = strstr(saved_command_line,
						SPID_DEFAULT_VALUE);
		if (spid_default_value) {
			spid_param += strlen(SPID_PARAM_NAME);
			if (strlen(spid_param) > strlen(spid_cmdline))
				memcpy(spid_param, spid_cmdline,
							strlen(spid_cmdline));
			else
				pr_err("Not enough free space for SPID in command line.\n");
		} else
			pr_warning("SPID already populated. Do not overwrite.\n");
	} else
		pr_err("SPID not found in kernel command line.\n");
}

#ifdef CONFIG_ACPI
static int __init acpi_parse_pidv(struct acpi_table_header *table)
{
	struct acpi_table_pidv *pidv_tbl;

	pidv_tbl = (struct acpi_table_pidv *)table;
	if (!pidv_tbl) {
		printk(KERN_WARNING "Unable to map PIDV\n");
		return -ENODEV;
	}

	memcpy(&pidv, &(pidv_tbl->pidv), sizeof(struct platform_id));
	/*
	 * FIXME: add spid accessor, instead of memcpy
	 */
	memcpy(&spid, &(pidv_tbl->pidv.ext_id_1),
			sizeof(struct soft_platform_id));
	/*
	 * FIXME: add ssn accessor, instead of memcpy
	 */
	memcpy(&intel_mid_ssn, &(pidv_tbl->pidv.part_number),
			INTEL_MID_SSN_SIZE);
	intel_mid_ssn[INTEL_MID_SSN_SIZE] = '\0';
	pr_info("SPID updated according to ACPI Table:\n");
	pr_info("\tspid customer id        : %04x\n"
		"\tspid vendor id          : %04x\n"
		"\tspid manufacturer id    : %04x\n"
		"\tspid platform family id : %04x\n"
		"\tspid product line id    : %04x\n"
		"\tspid hardware id        : %04x\n"
		"\tspid fru[4..0]          : %02x %02x %02x %02x %02x\n"
		"\tspid fru[9..5]          : %02x %02x %02x %02x %02x\n"
		"\tssn                     : %s\n",
		spid.customer_id,
		spid.vendor_id,
		spid.manufacturer_id,
		spid.platform_family_id,
		spid.product_line_id,
		spid.hardware_id,
		spid.fru[4], spid.fru[3], spid.fru[2], spid.fru[1],
		spid.fru[0], spid.fru[9], spid.fru[8], spid.fru[7],
		spid.fru[6], spid.fru[5],
		intel_mid_ssn);

	return 0;
}

static ssize_t iafw_version_show(struct kobject *kobj,
		struct kobj_attribute *attr, char *buf)
{
	return sprintf(buf, "%04X.%04X\n", pidv.iafw_major, pidv.iafw_minor);
}
pidv_attr(iafw_version);

static ssize_t secfw_version_show(struct kobject *kobj,
		struct kobj_attribute *attr, char *buf)
{
<<<<<<< HEAD
	return sprintf(buf, "%04d\n", (pidv.secfw_major << 8) + pidv.secfw_minor);
=======
	return sprintf(buf, "%02d.%02d\n",
			(((pidv.secfw_major << 8) + pidv.secfw_minor) / 100),
			(((pidv.secfw_major << 8) + pidv.secfw_minor) % 100));
>>>>>>> 91c34861
}
pidv_attr(secfw_version);

static struct attribute *pidv_attrs[] = {
	&iafw_version_attr.attr,
	&secfw_version_attr.attr,
	NULL,
};

static struct attribute_group pidv_attr_group = {
	.attrs = pidv_attrs,
};

//<ASUS-Bob20131003+>
static ssize_t iafw_switch_name(struct switch_dev *sdev, char *buf)
{
	return sprintf(buf, "%02X.%02X\n", pidv.iafw_major, pidv.iafw_minor);
}

static ssize_t secfw_switch_name(struct switch_dev *sdev, char *buf)
{
	return sprintf(buf, "%04d\n", (pidv.secfw_major << 8) | pidv.secfw_minor);
}
//<ASUS-Bob20131003->

#else
#define acpi_parse_pidv NULL
#endif

static int __init intel_mid_platform_init(void)
{
	int ret = 0;
//<ASUS-Bob20131003+>
	static struct switch_dev iafw_sdev;
	static struct switch_dev secfw_sdev;
//<ASUS-Bob20131003->

	/* create sysfs entries for soft platform id */
	spid_kobj = kobject_create_and_add("spid", NULL);
	if (!spid_kobj) {
		pr_err("SPID: ENOMEM for spid_kobj\n");
		return -ENOMEM;
	}

	ret = sysfs_create_group(spid_kobj, &spid_attr_group);
	if (ret) {
		pr_err("SPID: failed to create /sys/spid\n");
		return ret;
	}

	/*
	 * FIXME: add SFI compile flag check
	 * FIXME: add SCU compile flag check
	 */

	switch (intel_mid_identify_cpu()) {
	case INTEL_MID_CPU_CHIP_VALLEYVIEW2:
#ifdef CONFIG_ACPI
		/* FIXME: fake sfi support */
		handle_sfi_table(SFI_SIG_OEMB, NULL, NULL, sfi_parse_oemb);
		acpi_table_parse(ACPI_SIG_PIDV, acpi_parse_pidv);
		handle_sfi_table(SFI_SIG_OEM0, NULL, NULL, sfi_parse_oem0);
		handle_sfi_table(SFI_SIG_GPIO, NULL, NULL, sfi_parse_gpio);
		handle_sfi_table(SFI_SIG_DEVS, NULL, NULL, sfi_parse_devs);

		pidv_kobj = kobject_create_and_add("pidv", firmware_kobj);
		if (!pidv_kobj) {
			pr_err("pidv: ENOMEM for pidv_kobj\n");
			return -ENOMEM;
		}

		ret = sysfs_create_group(pidv_kobj, &pidv_attr_group);
		if (ret) {
			pr_err("SPID: failed to create /sys/spid\n");
			return ret;
		}
//<ASUS-Bob20131003+>
		iafw_sdev.name = "ia_fw";
		iafw_sdev.print_name = iafw_switch_name;
		if(switch_dev_register(&iafw_sdev) < 0)
			pr_err("%s switch_dev_register for iafw_sdev failed!\n", BobTAG);

		secfw_sdev.name = "sec_fw";
		secfw_sdev.print_name = secfw_switch_name;
		if(switch_dev_register(&secfw_sdev) < 0)
			pr_err("%s switch_dev_register for secfw_sdev failed!\n", BobTAG);
//<ASUS-Bob20131003->

#endif
		break;
	default:
		/* Get MFD Validation SFI OEMB Layout */
		handle_sfi_table(SFI_SIG_OEMB, NULL, NULL, sfi_parse_oemb);
		handle_sfi_table(SFI_SIG_OEM0, NULL, NULL, sfi_parse_oem0);
		handle_sfi_table(SFI_SIG_GPIO, NULL, NULL, sfi_parse_gpio);
		handle_sfi_table(SFI_SIG_DEVS, NULL, NULL, sfi_parse_devs);
		break;
	}

	intel_mid_rproc_init();

	/* Populate command line with SPID values */
	populate_spid_cmdline();

	return ret;
}
arch_initcall(intel_mid_platform_init);<|MERGE_RESOLUTION|>--- conflicted
+++ resolved
@@ -1200,13 +1200,9 @@
 static ssize_t secfw_version_show(struct kobject *kobj,
 		struct kobj_attribute *attr, char *buf)
 {
-<<<<<<< HEAD
-	return sprintf(buf, "%04d\n", (pidv.secfw_major << 8) + pidv.secfw_minor);
-=======
 	return sprintf(buf, "%02d.%02d\n",
 			(((pidv.secfw_major << 8) + pidv.secfw_minor) / 100),
 			(((pidv.secfw_major << 8) + pidv.secfw_minor) % 100));
->>>>>>> 91c34861
 }
 pidv_attr(secfw_version);
 
