--- conflicted
+++ resolved
@@ -385,24 +385,18 @@
 		struct cgroup *cgrp = link->cgrp;
 		list_del(&link->cg_link_list);
 		list_del(&link->cgrp_link_list);
-<<<<<<< HEAD
-=======
 		/*
 		 * We may not be holding cgroup_mutex, and if cgrp->count is
 		 * dropped to 0 the cgroup can be destroyed at any time, hence
 		 * rcu_read_lock is used to keep it alive.
 		 */
 		rcu_read_lock();
->>>>>>> cad16844
 		if (atomic_dec_and_test(&cgrp->count)) {
 			check_for_release(cgrp);
 			cgroup_wakeup_rmdir_waiter(cgrp);
 		}
-<<<<<<< HEAD
-=======
 		rcu_read_unlock();
 
->>>>>>> cad16844
 		kfree(link);
 	}
 	write_unlock(&css_set_lock);
