/*
 *  hdac_i915.c - routines for sync between HD-A core and i915 display driver
 *
 *  This program is free software; you can redistribute it and/or modify it
 *  under the terms of the GNU General Public License as published by the Free
 *  Software Foundation; either version 2 of the License, or (at your option)
 *  any later version.
 *
 *  This program is distributed in the hope that it will be useful, but
 *  WITHOUT ANY WARRANTY; without even the implied warranty of MERCHANTABILITY
 *  or FITNESS FOR A PARTICULAR PURPOSE.  See the GNU General Public License
 *  for more details.
 */

#include <linux/init.h>
#include <linux/module.h>
#include <linux/pci.h>
#include <linux/component.h>
#include <drm/i915_component.h>
#include <sound/core.h>
#include <sound/hdaudio.h>
#include <sound/hda_i915.h>

static struct i915_audio_component *hdac_acomp;

/**
 * snd_hdac_set_codec_wakeup - Enable / disable HDMI/DP codec wakeup
 * @bus: HDA core bus
 * @enable: enable or disable the wakeup
 *
 * This function is supposed to be used only by a HD-audio controller
 * driver that needs the interaction with i915 graphics.
 *
 * This function should be called during the chip reset, also called at
 * resume for updating STATESTS register read.
 *
 * Returns zero for success or a negative error code.
 */
int snd_hdac_set_codec_wakeup(struct hdac_bus *bus, bool enable)
{
	struct i915_audio_component *acomp = bus->audio_component;

	if (!acomp || !acomp->ops)
		return -ENODEV;

	if (!acomp->ops->codec_wake_override) {
		dev_warn(bus->dev,
			"Invalid codec wake callback\n");
		return 0;
	}

	dev_dbg(bus->dev, "%s codec wakeup\n",
		enable ? "enable" : "disable");

	acomp->ops->codec_wake_override(acomp->dev, enable);

	return 0;
}
EXPORT_SYMBOL_GPL(snd_hdac_set_codec_wakeup);

/**
 * snd_hdac_display_power - Power up / down the power refcount
 * @bus: HDA core bus
 * @enable: power up or down
 *
 * This function is supposed to be used only by a HD-audio controller
 * driver that needs the interaction with i915 graphics.
 *
 * This function manages a refcount and calls the i915 get_power() and
 * put_power() ops accordingly, toggling the codec wakeup, too.
 *
 * Returns zero for success or a negative error code.
 */
int snd_hdac_display_power(struct hdac_bus *bus, bool enable)
{
	struct i915_audio_component *acomp = bus->audio_component;

	if (!acomp || !acomp->ops)
		return -ENODEV;

	dev_dbg(bus->dev, "display power %s\n",
		enable ? "enable" : "disable");

	if (enable) {
		if (!bus->i915_power_refcount++) {
			acomp->ops->get_power(acomp->dev);
			snd_hdac_set_codec_wakeup(bus, true);
			snd_hdac_set_codec_wakeup(bus, false);
		}
	} else {
		WARN_ON(!bus->i915_power_refcount);
		if (!--bus->i915_power_refcount)
			acomp->ops->put_power(acomp->dev);
	}

	return 0;
}
EXPORT_SYMBOL_GPL(snd_hdac_display_power);

/**
 * snd_hdac_get_display_clk - Get CDCLK in kHz
 * @bus: HDA core bus
 *
 * This function is supposed to be used only by a HD-audio controller
 * driver that needs the interaction with i915 graphics.
 *
 * This function queries CDCLK value in kHz from the graphics driver and
 * returns the value.  A negative code is returned in error.
 */
int snd_hdac_get_display_clk(struct hdac_bus *bus)
{
	struct i915_audio_component *acomp = bus->audio_component;

	if (!acomp || !acomp->ops)
		return -ENODEV;

	return acomp->ops->get_cdclk_freq(acomp->dev);
}
EXPORT_SYMBOL_GPL(snd_hdac_get_display_clk);

/* There is a fixed mapping between audio pin node and display port.
 * on SNB, IVY, HSW, BSW, SKL, BXT, KBL:
 * Pin Widget 5 - PORT B (port = 1 in i915 driver)
 * Pin Widget 6 - PORT C (port = 2 in i915 driver)
 * Pin Widget 7 - PORT D (port = 3 in i915 driver)
 *
 * on VLV, ILK:
 * Pin Widget 4 - PORT B (port = 1 in i915 driver)
 * Pin Widget 5 - PORT C (port = 2 in i915 driver)
 * Pin Widget 6 - PORT D (port = 3 in i915 driver)
 */
static int pin2port(struct hdac_device *codec, hda_nid_t pin_nid)
{
	int base_nid;

	switch (codec->vendor_id) {
	case 0x80860054: /* ILK */
	case 0x80862804: /* ILK */
	case 0x80862882: /* VLV */
		base_nid = 3;
		break;
	default:
		base_nid = 4;
		break;
	}

	if (WARN_ON(pin_nid <= base_nid || pin_nid > base_nid + 3))
		return -1;
	return pin_nid - base_nid;
}

/**
 * snd_hdac_sync_audio_rate - Set N/CTS based on the sample rate
 * @codec: HDA codec
 * @nid: the pin widget NID
 * @rate: the sample rate to set
 *
 * This function is supposed to be used only by a HD-audio controller
 * driver that needs the interaction with i915 graphics.
 *
 * This function sets N/CTS value based on the given sample rate.
 * Returns zero for success, or a negative error code.
 */
int snd_hdac_sync_audio_rate(struct hdac_device *codec, hda_nid_t nid, int rate)
{
	struct hdac_bus *bus = codec->bus;
	struct i915_audio_component *acomp = bus->audio_component;
	int port;

	if (!acomp || !acomp->ops || !acomp->ops->sync_audio_rate)
		return -ENODEV;
	port = pin2port(codec, nid);
	if (port < 0)
		return -EINVAL;
	return acomp->ops->sync_audio_rate(acomp->dev, port, rate);
}
EXPORT_SYMBOL_GPL(snd_hdac_sync_audio_rate);

/**
 * snd_hdac_acomp_get_eld - Get the audio state and ELD via component
 * @codec: HDA codec
 * @nid: the pin widget NID
 * @audio_enabled: the pointer to store the current audio state
 * @buffer: the buffer pointer to store ELD bytes
 * @max_bytes: the max bytes to be stored on @buffer
 *
 * This function is supposed to be used only by a HD-audio controller
 * driver that needs the interaction with i915 graphics.
 *
 * This function queries the current state of the audio on the given
 * digital port and fetches the ELD bytes onto the given buffer.
 * It returns the number of bytes for the total ELD data, zero for
 * invalid ELD, or a negative error code.
 *
 * The return size is the total bytes required for the whole ELD bytes,
 * thus it may be over @max_bytes.  If it's over @max_bytes, it implies
 * that only a part of ELD bytes have been fetched.
 */
int snd_hdac_acomp_get_eld(struct hdac_device *codec, hda_nid_t nid,
			   bool *audio_enabled, char *buffer, int max_bytes)
{
	struct hdac_bus *bus = codec->bus;
	struct i915_audio_component *acomp = bus->audio_component;
	int port;

	if (!acomp || !acomp->ops || !acomp->ops->get_eld)
		return -ENODEV;

	port = pin2port(codec, nid);
	if (port < 0)
		return -EINVAL;
	return acomp->ops->get_eld(acomp->dev, port, audio_enabled,
				   buffer, max_bytes);
}
EXPORT_SYMBOL_GPL(snd_hdac_acomp_get_eld);

static int hdac_component_master_bind(struct device *dev)
{
	struct i915_audio_component *acomp = hdac_acomp;
	int ret;

	ret = component_bind_all(dev, acomp);
	if (ret < 0)
		return ret;

	if (WARN_ON(!(acomp->dev && acomp->ops && acomp->ops->get_power &&
		      acomp->ops->put_power && acomp->ops->get_cdclk_freq))) {
		ret = -EINVAL;
		goto out_unbind;
	}

	/*
	 * Atm, we don't support dynamic unbinding initiated by the child
	 * component, so pin its containing module until we unbind.
	 */
	if (!try_module_get(acomp->ops->owner)) {
		ret = -ENODEV;
		goto out_unbind;
	}

	return 0;

out_unbind:
	component_unbind_all(dev, acomp);

	return ret;
}

static void hdac_component_master_unbind(struct device *dev)
{
	struct i915_audio_component *acomp = hdac_acomp;

	module_put(acomp->ops->owner);
	component_unbind_all(dev, acomp);
	WARN_ON(acomp->ops || acomp->dev);
}

static const struct component_master_ops hdac_component_master_ops = {
	.bind = hdac_component_master_bind,
	.unbind = hdac_component_master_unbind,
};

static int hdac_component_master_match(struct device *dev, void *data)
{
	/* i915 is the only supported component */
	return !strcmp(dev->driver->name, "i915");
}

/**
 * snd_hdac_i915_register_notifier - Register i915 audio component ops
 * @aops: i915 audio component ops
 *
 * This function is supposed to be used only by a HD-audio controller
 * driver that needs the interaction with i915 graphics.
 *
 * This function sets the given ops to be called by the i915 graphics driver.
 *
 * Returns zero for success or a negative error code.
 */
int snd_hdac_i915_register_notifier(const struct i915_audio_component_audio_ops *aops)
{
	if (WARN_ON(!hdac_acomp))
		return -ENODEV;

	hdac_acomp->audio_ops = aops;
	return 0;
}
EXPORT_SYMBOL_GPL(snd_hdac_i915_register_notifier);

/* check whether intel graphics is present */
static bool i915_gfx_present(void)
{
	static struct pci_device_id ids[] = {
		{ PCI_DEVICE(PCI_VENDOR_ID_INTEL, PCI_ANY_ID),
		  .class = PCI_BASE_CLASS_DISPLAY << 16,
		  .class_mask = 0xff << 16 },
		{}
	};
	return pci_dev_present(ids);
}

/**
 * snd_hdac_i915_init - Initialize i915 audio component
 * @bus: HDA core bus
 *
 * This function is supposed to be used only by a HD-audio controller
 * driver that needs the interaction with i915 graphics.
 *
 * This function initializes and sets up the audio component to communicate
 * with i915 graphics driver.
 *
 * Returns zero for success or a negative error code.
 */
int snd_hdac_i915_init(struct hdac_bus *bus)
{
	struct component_match *match = NULL;
	struct device *dev = bus->dev;
	struct i915_audio_component *acomp;
	int ret;

	if (WARN_ON(hdac_acomp))
		return -EBUSY;

<<<<<<< HEAD
=======
	if (!i915_gfx_present())
		return -ENODEV;

>>>>>>> a99e3151
	acomp = kzalloc(sizeof(*acomp), GFP_KERNEL);
	if (!acomp)
		return -ENOMEM;
	bus->audio_component = acomp;
	hdac_acomp = acomp;

	component_match_add(dev, &match, hdac_component_master_match, bus);
	ret = component_master_add_with_match(dev, &hdac_component_master_ops,
					      match);
	if (ret < 0)
		goto out_err;

	/*
	 * Atm, we don't support deferring the component binding, so make sure
	 * i915 is loaded and that the binding successfully completes.
	 */
	request_module("i915");

	if (!acomp->ops) {
		ret = -ENODEV;
		goto out_master_del;
	}
	dev_dbg(dev, "bound to i915 component master\n");

	return 0;
out_master_del:
	component_master_del(dev, &hdac_component_master_ops);
out_err:
	kfree(acomp);
	bus->audio_component = NULL;
	hdac_acomp = NULL;
	dev_info(dev, "failed to add i915 component master (%d)\n", ret);

	return ret;
}
EXPORT_SYMBOL_GPL(snd_hdac_i915_init);

/**
 * snd_hdac_i915_exit - Finalize i915 audio component
 * @bus: HDA core bus
 *
 * This function is supposed to be used only by a HD-audio controller
 * driver that needs the interaction with i915 graphics.
 *
 * This function releases the i915 audio component that has been used.
 *
 * Returns zero for success or a negative error code.
 */
int snd_hdac_i915_exit(struct hdac_bus *bus)
{
	struct device *dev = bus->dev;
	struct i915_audio_component *acomp = bus->audio_component;

	if (!acomp)
		return 0;

	WARN_ON(bus->i915_power_refcount);
	if (bus->i915_power_refcount > 0 && acomp->ops)
		acomp->ops->put_power(acomp->dev);

	component_master_del(dev, &hdac_component_master_ops);

	kfree(acomp);
	bus->audio_component = NULL;
	hdac_acomp = NULL;

	return 0;
}
EXPORT_SYMBOL_GPL(snd_hdac_i915_exit);<|MERGE_RESOLUTION|>--- conflicted
+++ resolved
@@ -321,12 +321,9 @@
 	if (WARN_ON(hdac_acomp))
 		return -EBUSY;
 
-<<<<<<< HEAD
-=======
 	if (!i915_gfx_present())
 		return -ENODEV;
 
->>>>>>> a99e3151
 	acomp = kzalloc(sizeof(*acomp), GFP_KERNEL);
 	if (!acomp)
 		return -ENOMEM;
