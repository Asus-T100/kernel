/*
 * rt5640.c  --  RT5640 ALSA SoC audio codec driver
 *
 * Copyright 2011 Realtek Semiconductor Corp.
 * Author: Johnny Hsu <johnnyhsu@realtek.com>
 *
 * This program is free software; you can redistribute it and/or modify
 * it under the terms of the GNU General Public License version 2 as
 * published by the Free Software Foundation.
 */
#include <linux/module.h>
#include <linux/moduleparam.h>
#include <linux/init.h>
#include <linux/delay.h>
#include <linux/pm.h>
#include <linux/i2c.h>
#include <linux/platform_device.h>
#include <linux/spi/spi.h>
#include <sound/core.h>
#include <sound/pcm.h>
#include <sound/pcm_params.h>
#include <sound/soc.h>
#include <sound/soc-dapm.h>
#include <sound/initval.h>
#include <sound/tlv.h>

#define RTK_IOCTL
#ifdef RTK_IOCTL
#if IS_ENABLED(CONFIG_SND_HWDEP)
#include "rt56xx_ioctl.h"
#include "rt5640_ioctl.h"
#endif
#endif

#include "rt5640.h"
#if IS_ENABLED(CONFIG_SND_SOC_RT5642)
#include "rt5640-dsp.h"
#endif

#define RT5640_REG_RW 0		/* for debug */
#define RT5640_DET_EXT_MIC 1
//<asus-baron20131014-> #define USE_ONEBIT_DEPOP 0	/* for one bit depop */
#define USE_ONEBIT_DEPOP 1	/* for one bit depop */ //<asus-baron20131014+>
#define HEADSET_DET_DELAY    200 /* Delay(ms) before reading over current
				    status for headset detection */
/*#define USE_EQ*/
<<<<<<< HEAD
#define USE_EQ 1 //realtek EQ control //<asus-baron20131007+> 
=======
//<asus-baron20130906-> #define USE_EQ 1 //realtek EQ control //<asus-baron20130830+> 
#define USE_EQ 1 //realtek EQ control //<asus-baron20131016+> //just for speaker
>>>>>>> 4b4ded03
#define USE_ASRC
#define VERSION "0.8.4 alsa 1.0.25"
static int delay_work = 500;
module_param(delay_work, int, 0644);
struct delayed_work enable_push_button_int_work;
struct snd_soc_codec *rt5640_codec;
struct delayed_work hp_amp_work; //<asus-baron20131014+>

struct rt5640_init_reg {
	u8 reg;
	u16 val;
};

static struct rt5640_init_reg init_list[] = {
#ifdef USE_ASRC
	{RT5640_GEN_CTRL1, 0x3f71},	/*fa[12:13] = 1'b; fa[8~11]=1; fa[0]=1 */
/*	{RT5640_ASRC_1		, 0x9a00},*/
/*	{RT5640_ASRC_2		, 0xf800},*/
	{RT5640_JD_CTRL, 0x0003},
#else
	{RT5640_GEN_CTRL1, 0x3f01},	/*fa[12:13] = 1'b; fa[8~11]=1; fa[0]=1 */
#endif
	{RT5640_ADDA_CLK1, 0x0014},	/*73[2] = 1'b */
	{RT5640_MICBIAS, 0x3030},	/*93[5:4] = 11'b */
	{RT5640_CLS_D_OUT, 0xa000},	/*8d[11] = 0'b */
	{RT5640_CLS_D_OVCD, 0x0334},	/*8c[8] = 1'b */
	{RT5640_PRIV_INDEX, 0x001d},	/*PR1d[8] = 1'b; */
	{RT5640_PRIV_DATA, 0x0347},
	{RT5640_PRIV_INDEX, 0x003d},	/*PR3d[12] = 0'b; PR3d[9] = 1'b */
	{RT5640_PRIV_DATA, 0x2600},
	{RT5640_PRIV_INDEX, 0x0012},	/*PR12 = 0aa8'h */
	{RT5640_PRIV_DATA, 0x0aa8},
	{RT5640_PRIV_INDEX, 0x0014},	/*PR14 = 8aaa'h */
	{RT5640_PRIV_DATA, 0x8aaa},
	{RT5640_PRIV_INDEX, 0x0020},	/*PR20 = 6115'h */
	{RT5640_PRIV_DATA, 0x6115},
	{RT5640_PRIV_INDEX, 0x0023},	/*PR23 = 0804'h */
	{RT5640_PRIV_DATA, 0x0804},
	{RT5640_PRIV_INDEX, 0x003f},	/*PR3f = 0c00'h */ //<asus-baron20131016+>
	{RT5640_PRIV_DATA, 0x0c00}, //<asus-baron20131016+>
	/*playback */
//<asus-baron20131016->	{RT5640_STO_DAC_MIXER, 0x0404},	/*Dig inf 1 -> Sto DAC mixer -> DACL */
	{RT5640_STO_DAC_MIXER, 0x1414},	/*Dig inf 1 -> Sto DAC mixer -> DACL */ //<asus-baron20131016+>
	{RT5640_OUT_L3_MIXER, 0x01fe},	/*DACL1 -> OUTMIXL */
	{RT5640_OUT_R3_MIXER, 0x01fe},	/*DACR1 -> OUTMIXR */
//	{RT5640_HP_VOL, 0x8888},	/*OUTMIX -> HPVOL */  //<asus-baron20130823-> realtek
//<asus-baron20131016->	{RT5640_HP_VOL, 0x8b8b},	/*OUTMIX -> HPVOL */  //<asus-baron20130823+> realtek
	{RT5640_HP_VOL, 0x0606}, //Headphone Volume Channel 3dB  //<asus-baron20131016+>
	{RT5640_HPO_MIXER, 0xc000},	/*HPVOL -> HPOLMIX */
/*	{RT5640_HPO_MIXER	, 0xa000},//DAC1 -> HPOLMIX*/
/*	{RT5640_CHARGE_PUMP	, 0x0f00},*/
	{RT5640_PRIV_INDEX, 0x0090},
	{RT5640_PRIV_DATA, 0x2000},
	{RT5640_PRIV_INDEX, 0x0091},
	{RT5640_PRIV_DATA, 0x1000},
/*	{RT5640_HP_CALIB_AMP_DET, 0x0420},*/
	{RT5640_SPK_L_MIXER, 0x0036},	/*DACL1 -> SPKMIXL */
	{RT5640_SPK_R_MIXER, 0x0036},	/*DACR1 -> SPKMIXR */
//	{RT5640_SPK_VOL, 0x8b8b},	/*SPKMIX -> SPKVOL */  //<asus-baron20130823-> realtek
	{RT5640_SPK_VOL, 0x8a8a},	/*SPKMIX -> SPKVOL */  //<asus-baron20130823+> realtek
	{RT5640_SPO_CLSD_RATIO, 0x0001},
	{RT5640_SPO_L_MIXER, 0xe800},	/*SPKVOLL -> SPOLMIX */
	{RT5640_SPO_R_MIXER, 0x2800},	/*SPKVOLR -> SPORMIX */
/*	{RT5640_SPO_L_MIXER	, 0xb800},//DAC -> SPOLMIX*/
/*	{RT5640_SPO_R_MIXER	, 0x1800},//DAC -> SPORMIX*/
/*	{RT5640_I2S1_SDP	, 0xD000},//change IIS1 and IIS2*/
	{RT5640_I2S1_SDP	, 0xe000}, //<asus-baron20131016+>
	{RT5640_I2S2_SDP	, 0x8040}, //<asus-baron20131016+>
	/*record */
//	{RT5640_IN1_IN2, 0x5080},	/*IN1 boost 40db and differential mode */ //<asus-baron20130823->
//	{RT5640_IN3_IN4, 0x0000},	/*IN2 boost 40db and signal ended mode */ //<asus-baron20130823->
//<asus-baron20131011->	{RT5640_IN1_IN2, 0x1080},	/*IN1 boost +20db and differential mode */ //<asus-baron20131016+>
	{RT5640_IN1_IN2, 0x1000}, //<asus-baron20131016+>
//<asus-baron20131016->	{RT5640_IN3_IN4, 0x0000},	/*IN2 boost +0db and signal ended mode */ //<asus-baron20130823+>
	{RT5640_IN3_IN4, 0x0500}, //Digital Gain +40dB (Artlink Shine) //<asus-baron20131016+>
	
/*	{RT5640_REC_L2_MIXER	, 0x007d},//Mic1 -> RECMIXL*/
/*	{RT5640_REC_R2_MIXER	, 0x007d},//Mic1 -> RECMIXR*/
	{RT5640_REC_L2_MIXER, 0x006f},	/*Mic2 -> RECMIXL */
	{RT5640_REC_R2_MIXER, 0x006f},	/*Mic2 -> RECMIXR */
//	{RT5640_STO_ADC_MIXER, 0x1000},	/*DMIC1 & AMIC */ //<asus-baron20130823->
//	{RT5640_MONO_ADC_MIXER, 0x1010},  //<asus-baron20130823->
	{RT5640_STO_ADC_MIXER, 0x3020},  //<asus-baron20130823+>
	{RT5640_MONO_ADC_MIXER, 0x3030},  //<asus-baron20130823+>
//	{RT5640_ADC_DIG_VOL, 0xe2e2},  //<asus-baron20130830->
//<asus-baron20131016->	{RT5640_ADC_DIG_VOL, 0xcfcf}, //realtek change it to windows setting  //<asus-baron20130830+>
	{RT5640_ADC_DIG_VOL, 0x3535}, //analog  (Artlink Shine)  //<asus-baron20130830+>
/*	{RT5640_MONO_MIXER, 0xcc00},*/	/*OUTMIX -> MONOMIX */
	{RT5640_WND_3, 0x3199}, //High Pass Filter 200HZ (Artlink Shine) //<asus-baron20131016+>
	{RT5640_DAC1_DIG_VOL, 0x9797}, //Digital volume -9dB //<asus-baron20131016+>
#if IS_ENABLED(CONFIG_SND_SOC_RT5642)
	{RT5640_DSP_PATH2, 0x0000},
#else
	{RT5640_DSP_PATH2, 0x0c00},
#endif
	{RT5640_DSP_PATH1, 0xc000}, //<asus-baron20131016+>
//<asus-baron20130830+>
	/* DRC parameters */
//<asus-baron20130906->	{RT5640_DRC_AGC_1, 0x4206},
//<asus-baron20130906->	{RT5640_DRC_AGC_2, 0x1f04},
//<asus-baron20130906->	{RT5640_DRC_AGC_3, 0x0052},
//<asus-baron20130830->
#if RT5640_DET_EXT_MIC
	{RT5640_MICBIAS, 0x3a10},	/* enable MICBIAS short current;
					 chopper(b5) circuit disabled */
	{RT5640_GPIO_CTRL1, 0x8400},	/* set GPIO1 to IRQ */
	{RT5640_GPIO_CTRL3, 0x0004},	/* set GPIO1 output */
/*	{RT5640_GEN_CTRL2, 0x5100},*/	/* enable JD2 */
/*	{RT5640_IRQ_CTRL2, 0x8000},*/	/*set MICBIAS short current to IRQ */
	/*( if sticky set regBE : 8800 ) */
	/* for Jack Detection */
	{RT5640_JD_CTRL, 0x6003},
	{RT5640_IRQ_CTRL1, 0x8000}, /* enable jd */
#endif
};

#define RT5640_INIT_REG_LEN ARRAY_SIZE(init_list)

static int rt5640_reg_init(struct snd_soc_codec *codec)
{
	int i;

	for (i = 0; i < RT5640_INIT_REG_LEN; i++)
		snd_soc_write(codec, init_list[i].reg, init_list[i].val);

	return 0;
}

static int rt5640_index_sync(struct snd_soc_codec *codec)
{
	int i;

	for (i = 0; i < RT5640_INIT_REG_LEN; i++)
		if (RT5640_PRIV_INDEX == init_list[i].reg ||
		    RT5640_PRIV_DATA == init_list[i].reg)
			snd_soc_write(codec, init_list[i].reg,
				      init_list[i].val);
	return 0;
}

static const u16 rt5640_reg[RT5640_VENDOR_ID2 + 1] = {
	[RT5640_RESET] = 0x000c,
	[RT5640_SPK_VOL] = 0xc8c8,
	[RT5640_HP_VOL] = 0xc8c8,
	[RT5640_OUTPUT] = 0xc8c8,
	[RT5640_MONO_OUT] = 0x8000,
	[RT5640_INL_INR_VOL] = 0x0808,
	[RT5640_DAC1_DIG_VOL] = 0xafaf,
	[RT5640_DAC2_DIG_VOL] = 0xafaf,
	[RT5640_ADC_DIG_VOL] = 0x2f2f,
	[RT5640_ADC_DATA] = 0x2f2f,
	[RT5640_STO_ADC_MIXER] = 0x7060,
	[RT5640_MONO_ADC_MIXER] = 0x7070,
	[RT5640_AD_DA_MIXER] = 0x8080,
	[RT5640_STO_DAC_MIXER] = 0x5454,
	[RT5640_MONO_DAC_MIXER] = 0x5454,
	[RT5640_DIG_MIXER] = 0xaa00,
	[RT5640_DSP_PATH2] = 0xa000,
	[RT5640_REC_L2_MIXER] = 0x007f,
	[RT5640_REC_R2_MIXER] = 0x007f,
	[RT5640_HPO_MIXER] = 0xe000,
	[RT5640_SPK_L_MIXER] = 0x003e,
	[RT5640_SPK_R_MIXER] = 0x003e,
	[RT5640_SPO_L_MIXER] = 0xf800,
	[RT5640_SPO_R_MIXER] = 0x3800,
	[RT5640_SPO_CLSD_RATIO] = 0x0004,
	[RT5640_MONO_MIXER] = 0xfc00,
	[RT5640_OUT_L3_MIXER] = 0x01ff,
	[RT5640_OUT_R3_MIXER] = 0x01ff,
	[RT5640_LOUT_MIXER] = 0xf000,
	[RT5640_PWR_ANLG1] = 0x00c0,
	[RT5640_I2S1_SDP] = 0x8000,
	[RT5640_I2S2_SDP] = 0x8000,
	[RT5640_I2S3_SDP] = 0x8000,
	[RT5640_ADDA_CLK1] = 0x1110,
	[RT5640_ADDA_CLK2] = 0x0c00,
	[RT5640_DMIC] = 0x1d00,
	[RT5640_ASRC_3] = 0x0008,
	[RT5640_HP_OVCD] = 0x0600,
	[RT5640_CLS_D_OVCD] = 0x0228,
	[RT5640_CLS_D_OUT] = 0xa800,
	[RT5640_DEPOP_M1] = 0x0004,
	[RT5640_DEPOP_M2] = 0x1100,
	[RT5640_DEPOP_M3] = 0x0646,
	[RT5640_CHARGE_PUMP] = 0x0c00,
	[RT5640_MICBIAS] = 0x3000,
	[RT5640_EQ_CTRL1] = 0x2080,
	[RT5640_DRC_AGC_1] = 0x2206,
	[RT5640_DRC_AGC_2] = 0x1f00,
	[RT5640_ANC_CTRL1] = 0x034b,
	[RT5640_ANC_CTRL2] = 0x0066,
	[RT5640_ANC_CTRL3] = 0x000b,
	[RT5640_GPIO_CTRL1] = 0x0400,
	[RT5640_DSP_CTRL3] = 0x2000,
	[RT5640_BASE_BACK] = 0x0013,
	[RT5640_MP3_PLUS1] = 0x0680,
	[RT5640_MP3_PLUS2] = 0x1c17,
	[RT5640_3D_HP] = 0x8c00,
	[RT5640_ADJ_HPF] = 0xaa20,
	[RT5640_HP_CALIB_AMP_DET] = 0x0400,
	[RT5640_SV_ZCD1] = 0x0809,
	[RT5640_VENDOR_ID1] = 0x10ec,
	[RT5640_VENDOR_ID2] = 0x6231,
};

static int rt5640_reset(struct snd_soc_codec *codec)
{
	return snd_soc_write(codec, RT5640_RESET, 0);
}

/**
 * rt5640_index_write - Write private register.
 * @codec: SoC audio codec device.
 * @reg: Private register index.
 * @value: Private register Data.
 *
 * Modify private register for advanced setting. It can be written through
 * private index (0x6a) and data (0x6c) register.
 *
 * Returns 0 for success or negative error code.
 */
static int rt5640_index_write(struct snd_soc_codec *codec,
			      unsigned int reg, unsigned int value)
{
	int ret;

	ret = snd_soc_write(codec, RT5640_PRIV_INDEX, reg);
	if (ret < 0) {
		dev_err(codec->dev, "Failed to set private addr: %d\n", ret);
		goto err;
	}
	ret = snd_soc_write(codec, RT5640_PRIV_DATA, value);
	if (ret < 0) {
		dev_err(codec->dev, "Failed to set private value: %d\n", ret);
		goto err;
	}
	return 0;

err:
	return ret;
}

/**
 * rt5640_index_read - Read private register.
 * @codec: SoC audio codec device.
 * @reg: Private register index.
 *
 * Read advanced setting from private register. It can be read through
 * private index (0x6a) and data (0x6c) register.
 *
 * Returns private register value or negative error code.
 */
static unsigned int rt5640_index_read(struct snd_soc_codec *codec,
				      unsigned int reg)
{
	int ret;

	ret = snd_soc_write(codec, RT5640_PRIV_INDEX, reg);
	if (ret < 0) {
		dev_err(codec->dev, "Failed to set private addr: %d\n", ret);
		return ret;
	}
	return snd_soc_read(codec, RT5640_PRIV_DATA);
}

/**
 * rt5640_index_update_bits - update private register bits
 * @codec: audio codec
 * @reg: Private register index.
 * @mask: register mask
 * @value: new value
 *
 * Writes new register value.
 *
 * Returns 1 for change, 0 for no change, or negative error code.
 */
static int rt5640_index_update_bits(struct snd_soc_codec *codec,
				    unsigned int reg, unsigned int mask,
				    unsigned int value)
{
	unsigned int old, new;
	int change, ret;

	ret = rt5640_index_read(codec, reg);
	if (ret < 0) {
		dev_err(codec->dev, "Failed to read private reg: %d\n", ret);
		goto err;
	}

	old = ret;
	new = (old & ~mask) | (value & mask);
	change = old != new;
	if (change) {
		ret = rt5640_index_write(codec, reg, new);
		if (ret < 0) {
			dev_err(codec->dev,
				"Failed to write private reg: %d\n", ret);
			goto err;
		}
	}
	return change;

err:
	return ret;
}

static int rt5640_volatile_register(struct snd_soc_codec *codec,
				    unsigned int reg)
{
	switch (reg) {
	case RT5640_RESET:
	case RT5640_PRIV_DATA:
	case RT5640_ASRC_5:
	case RT5640_EQ_CTRL1:
	case RT5640_DRC_AGC_1:
	case RT5640_ANC_CTRL1:
	case RT5640_IRQ_CTRL2:
	case RT5640_INT_IRQ_ST:
	case RT5640_DSP_CTRL2:
	case RT5640_DSP_CTRL3:
	case RT5640_PGM_REG_ARR1:
	case RT5640_PGM_REG_ARR3:
	case RT5640_VENDOR_ID:
	case RT5640_VENDOR_ID1:
	case RT5640_VENDOR_ID2:
		return 1;
	default:
		return 0;
	}
}

static int rt5640_readable_register(struct snd_soc_codec *codec,
				    unsigned int reg)
{
	switch (reg) {
	case RT5640_RESET:
	case RT5640_SPK_VOL:
	case RT5640_HP_VOL:
	case RT5640_OUTPUT:
	case RT5640_MONO_OUT:
	case RT5640_IN1_IN2:
	case RT5640_IN3_IN4:
	case RT5640_INL_INR_VOL:
	case RT5640_DAC1_DIG_VOL:
	case RT5640_DAC2_DIG_VOL:
	case RT5640_DAC2_CTRL:
	case RT5640_ADC_DIG_VOL:
	case RT5640_ADC_DATA:
	case RT5640_ADC_BST_VOL:
	case RT5640_STO_ADC_MIXER:
	case RT5640_MONO_ADC_MIXER:
	case RT5640_AD_DA_MIXER:
	case RT5640_STO_DAC_MIXER:
	case RT5640_MONO_DAC_MIXER:
	case RT5640_DIG_MIXER:
	case RT5640_DSP_PATH1:
	case RT5640_DSP_PATH2:
	case RT5640_DIG_INF_DATA:
	case RT5640_REC_L1_MIXER:
	case RT5640_REC_L2_MIXER:
	case RT5640_REC_R1_MIXER:
	case RT5640_REC_R2_MIXER:
	case RT5640_HPO_MIXER:
	case RT5640_SPK_L_MIXER:
	case RT5640_SPK_R_MIXER:
	case RT5640_SPO_L_MIXER:
	case RT5640_SPO_R_MIXER:
	case RT5640_SPO_CLSD_RATIO:
	case RT5640_MONO_MIXER:
	case RT5640_OUT_L1_MIXER:
	case RT5640_OUT_L2_MIXER:
	case RT5640_OUT_L3_MIXER:
	case RT5640_OUT_R1_MIXER:
	case RT5640_OUT_R2_MIXER:
	case RT5640_OUT_R3_MIXER:
	case RT5640_LOUT_MIXER:
	case RT5640_PWR_DIG1:
	case RT5640_PWR_DIG2:
	case RT5640_PWR_ANLG1:
	case RT5640_PWR_ANLG2:
	case RT5640_PWR_MIXER:
	case RT5640_PWR_VOL:
	case RT5640_PRIV_INDEX:
	case RT5640_PRIV_DATA:
	case RT5640_I2S1_SDP:
	case RT5640_I2S2_SDP:
	case RT5640_I2S3_SDP:
	case RT5640_ADDA_CLK1:
	case RT5640_ADDA_CLK2:
	case RT5640_DMIC:
	case RT5640_GLB_CLK:
	case RT5640_PLL_CTRL1:
	case RT5640_PLL_CTRL2:
	case RT5640_ASRC_1:
	case RT5640_ASRC_2:
	case RT5640_ASRC_3:
	case RT5640_ASRC_4:
	case RT5640_ASRC_5:
	case RT5640_HP_OVCD:
	case RT5640_CLS_D_OVCD:
	case RT5640_CLS_D_OUT:
	case RT5640_DEPOP_M1:
	case RT5640_DEPOP_M2:
	case RT5640_DEPOP_M3:
	case RT5640_CHARGE_PUMP:
	case RT5640_PV_DET_SPK_G:
	case RT5640_MICBIAS:
	case RT5640_EQ_CTRL1:
	case RT5640_EQ_CTRL2:
	case RT5640_WIND_FILTER:
	case RT5640_DRC_AGC_1:
	case RT5640_DRC_AGC_2:
	case RT5640_DRC_AGC_3:
	case RT5640_SVOL_ZC:
	case RT5640_ANC_CTRL1:
	case RT5640_ANC_CTRL2:
	case RT5640_ANC_CTRL3:
	case RT5640_JD_CTRL:
	case RT5640_ANC_JD:
	case RT5640_IRQ_CTRL1:
	case RT5640_IRQ_CTRL2:
	case RT5640_INT_IRQ_ST:
	case RT5640_GPIO_CTRL1:
	case RT5640_GPIO_CTRL2:
	case RT5640_GPIO_CTRL3:
	case RT5640_DSP_CTRL1:
	case RT5640_DSP_CTRL2:
	case RT5640_DSP_CTRL3:
	case RT5640_DSP_CTRL4:
	case RT5640_PGM_REG_ARR1:
	case RT5640_PGM_REG_ARR2:
	case RT5640_PGM_REG_ARR3:
	case RT5640_PGM_REG_ARR4:
	case RT5640_PGM_REG_ARR5:
	case RT5640_SCB_FUNC:
	case RT5640_SCB_CTRL:
	case RT5640_BASE_BACK:
	case RT5640_MP3_PLUS1:
	case RT5640_MP3_PLUS2:
	case RT5640_3D_HP:
	case RT5640_ADJ_HPF:
	case RT5640_HP_CALIB_AMP_DET:
	case RT5640_HP_CALIB2:
	case RT5640_SV_ZCD1:
	case RT5640_SV_ZCD2:
	case RT5640_GEN_CTRL1:
	case RT5640_GEN_CTRL2:
	case RT5640_GEN_CTRL3:
	case RT5640_VENDOR_ID:
	case RT5640_VENDOR_ID1:
	case RT5640_VENDOR_ID2:
	case RT5640_DUMMY_PR3F:
		return 1;
	default:
		return 0;
	}
}

void set_sys_clk(struct snd_soc_codec *codec, int sys_clk)
{
	pr_debug("%s sys_clk=%x\n", __func__, sys_clk);
	switch (sys_clk) {
	case RT5640_SCLK_S_RCCLK:
		snd_soc_update_bits(codec, RT5640_GLB_CLK,
				    RT5640_SCLK_SRC_MASK,
				    RT5640_SCLK_SRC_RCCLK);
		snd_soc_update_bits(codec, RT5640_PWR_ANLG2,
				    RT5640_PWR_PLL, 0);
		break;
	case RT5640_SCLK_S_PLL1:
		snd_soc_update_bits(codec, RT5640_GLB_CLK,
				    RT5640_SCLK_SRC_MASK,
				    RT5640_SCLK_SRC_PLL1);
		snd_soc_update_bits(codec, RT5640_PWR_ANLG2,
				    RT5640_PWR_PLL, RT5640_PWR_PLL);
		break;
	case RT5640_SCLK_S_MCLK:
	default:
		snd_soc_update_bits(codec, RT5640_GLB_CLK,
				    RT5640_SCLK_SRC_MASK,
				    RT5640_SCLK_SRC_MCLK);
		snd_soc_update_bits(codec, RT5640_PWR_ANLG2,
				    RT5640_PWR_PLL, 0);
		break;
	}
}

void DC_Calibrate(struct snd_soc_codec *codec)
{
	snd_soc_update_bits(codec, RT5640_PWR_ANLG2,
			    RT5640_PWR_MB1, RT5640_PWR_MB1);
	snd_soc_update_bits(codec, RT5640_DEPOP_M2,
			    RT5640_DEPOP_MASK, RT5640_DEPOP_MAN);
	snd_soc_update_bits(codec, RT5640_DEPOP_M1,
			    RT5640_HP_CP_MASK | RT5640_HP_SG_MASK |
			    RT5640_HP_CB_MASK,
			    RT5640_HP_CP_PU | RT5640_HP_SG_DIS |
			    RT5640_HP_CB_PU);

	rt5640_index_write(codec, RT5640_HP_DCC_INT1, 0x9f00);
	snd_soc_update_bits(codec, RT5640_PWR_ANLG2, RT5640_PWR_MB1, 0);
}

/**
 * rt5640_headset_detect - Detect headset.
 * @codec: SoC audio codec device.
 * @jack_insert: Jack insert or not.
 *
 * Detect whether is headset or not when jack inserted.
 *
 * Returns detect status.
 */
int rt5640_headset_detect(struct snd_soc_codec *codec, int jack_insert)
{
	struct rt5640_priv *rt5640 = snd_soc_codec_get_drvdata(codec);
	if (jack_insert) {
		if (SND_SOC_BIAS_OFF == codec->dapm.bias_level)
			snd_soc_write(codec, RT5640_PWR_ANLG1, 0xa814);

//<asus-baron20130923->		rt5640_index_write(codec, RT5640_BIAS_CUR4, 0xa800);
		rt5640_index_write(codec, RT5640_BIAS_CUR4, 0xab00); //<asus-baron20130923+>

		snd_soc_update_bits(codec, RT5640_PWR_ANLG1,
			RT5640_PWR_LDO2, RT5640_PWR_LDO2);
		snd_soc_update_bits(codec, RT5640_PWR_ANLG2,
			RT5640_PWR_MB1, RT5640_PWR_MB1);
		
		//<asus-baron20130828+>
		/*modify codec headset detect threshold*/
		/*
		snd_soc_update_bits(codec, RT5640_MICBIAS,
				    RT5640_MIC1_OVCD_MASK | RT5640_MIC1_OVTH_MASK
				    | RT5640_PWR_CLK25M_MASK,
				    RT5640_MIC1_OVCD_EN | RT5640_MIC1_OVTH_1500UA
				    | RT5640_PWR_CLK25M_PU);
		*/
		//<asus-baron20130923+>
		/*
		snd_soc_update_bits(codec, RT5640_MICBIAS,
				    RT5640_MIC1_OVCD_MASK | RT5640_MIC1_OVTH_MASK
				    | RT5640_PWR_CLK25M_MASK,
				    RT5640_MIC1_OVCD_EN | RT5640_MIC1_OVTH_2000UA
				    | RT5640_PWR_CLK25M_PU);
		*/
		//<asus-baron20130923->
		//<asus-baron20130828->
		//<asus-baron20130923+>
		snd_soc_update_bits(codec, RT5640_MICBIAS,
				    RT5640_MIC1_OVCD_MASK | RT5640_MIC1_OVTH_MASK
				    | RT5640_PWR_CLK25M_MASK,
				    RT5640_MIC1_OVCD_EN | RT5640_MIC1_OVTH_600UA
				    | RT5640_PWR_CLK25M_PU);
		//<asus-baron20130923->
		snd_soc_update_bits(codec, RT5640_GEN_CTRL1, 0x1, 0x1);
		pr_debug("%s:jack inserted", __func__);
		/* After turning on over current detection, wait for a while before
		   checking the status.This will help the detection status to
		   stabilize and also help with slow jack insertion */
		msleep(HEADSET_DET_DELAY);
		if (snd_soc_read(codec, RT5640_IRQ_CTRL2) & 0x8) {
			/*Over current detected;i.e there is a  short between mic and
			  ground ring. i.e the accessory does not have mic. i.e accessory
			  is Headphone*/
			snd_soc_update_bits(codec, RT5640_IRQ_CTRL2,
				RT5640_IRQ_MB1_OC_MASK, RT5640_IRQ_MB1_OC_BP);
			rt5640->jack_type = RT5640_HEADPHO_DET;
			pr_debug("%s:detected headphone", __func__);
		} else {
			rt5640->jack_type = RT5640_HEADSET_DET;
			schedule_delayed_work(&enable_push_button_int_work,
						msecs_to_jiffies(delay_work));
			pr_debug("%s:detected headset:enable button after %dmsec",
							__func__, delay_work);
		}
		snd_soc_update_bits(codec, RT5640_IRQ_CTRL2,
				    RT5640_MB1_OC_CLR, 0);
	} else {
		snd_soc_update_bits(codec, RT5640_MICBIAS,
				RT5640_MIC1_OVCD_MASK,
				RT5640_MIC1_OVCD_DIS);
		snd_soc_update_bits(codec, RT5640_IRQ_CTRL2,
				RT5640_IRQ_MB1_OC_MASK,
				RT5640_IRQ_MB1_OC_BP);
		pr_debug("%s:NO Jack detected", __func__);
		rt5640->jack_type = RT5640_NO_JACK;
	}

	return rt5640->jack_type;
}
EXPORT_SYMBOL(rt5640_headset_detect);

int rt5640_check_interrupt_event(struct snd_soc_codec *codec)
{
	struct rt5640_priv *rt5640 = snd_soc_codec_get_drvdata(codec);
	int event = RT5640_UN_EVENT;
	int val;

	val = snd_soc_read(codec, RT5640_INT_IRQ_ST) & 0x0010;
	if (!rt5640->jd_status) {
		if (!val) {  /* Jack Insert */
			rt5640->jd_status = true;
			rt5640->bp_status = false;
			pr_debug("%s-RT5640_J_IN_EVENT\n", __func__);
			return RT5640_J_IN_EVENT;
		}
	} else { /* handle jack remove/button press events only when jack inserted */
		if (val) { /* Jack remove */
			rt5640->bp_status = false;
			rt5640->jd_status = false;
			cancel_delayed_work(&enable_push_button_int_work);
			pr_debug("%s-RT5640_J_OUT_EVENT\n", __func__);
			return RT5640_J_OUT_EVENT;
		}
		if (rt5640->jack_type == RT5640_HEADSET_DET) {
			val = snd_soc_read(codec, RT5640_IRQ_CTRL2) & 0x8;
			if (rt5640->bp_status) {
				if (!val) {
					event = RT5640_BR_EVENT;
					rt5640->bp_status = false;
					pr_debug("%s-RT5640_BR_EVENT\n", __func__);
				}
			} else {
				if (val) {
					event = RT5640_BP_EVENT;
					rt5640->bp_status = true;
					pr_debug("%s-RT5640_BP_EVENT\n", __func__);
				}
			}
		}
	}
	pr_debug("%s-EVENT detected:%d", __func__, event);
	return event;
}
EXPORT_SYMBOL(rt5640_check_interrupt_event);

static const char * const rt5640_dacr2_src[] = { "TxDC_R", "TxDP_R" };

static const SOC_ENUM_SINGLE_DECL(rt5640_dacr2_enum, RT5640_DUMMY_PR3F,
				  14, rt5640_dacr2_src);
static const struct snd_kcontrol_new rt5640_dacr2_mux =
SOC_DAPM_ENUM("Mono dacr source", rt5640_dacr2_enum);

static const DECLARE_TLV_DB_SCALE(out_vol_tlv, -4650, 150, 0);
static const DECLARE_TLV_DB_SCALE(dac_vol_tlv, -65625, 375, 0);
static const DECLARE_TLV_DB_SCALE(in_vol_tlv, -3450, 150, 0);
static const DECLARE_TLV_DB_SCALE(adc_vol_tlv, -17625, 375, 0);
static const DECLARE_TLV_DB_SCALE(adc_bst_tlv, 0, 1200, 0);

/* {0, +20, +24, +30, +35, +40, +44, +50, +52} dB */
static unsigned int bst_tlv[] = {
	TLV_DB_RANGE_HEAD(7),
	0, 0, TLV_DB_SCALE_ITEM(0, 0, 0),
	1, 1, TLV_DB_SCALE_ITEM(2000, 0, 0),
	2, 2, TLV_DB_SCALE_ITEM(2400, 0, 0),
	3, 5, TLV_DB_SCALE_ITEM(3000, 500, 0),
	6, 6, TLV_DB_SCALE_ITEM(4400, 0, 0),
	7, 7, TLV_DB_SCALE_ITEM(5000, 0, 0),
	8, 8, TLV_DB_SCALE_ITEM(5200, 0, 0),
};

/* {-6dB, -4.5dB, -3dB, -1.5dB, 0dB, 0.83dB, 1.58dB, 2.28dB} */
static unsigned int speaker_boost_tlv[] = {
	TLV_DB_RANGE_HEAD(4),
	0, 4, TLV_DB_SCALE_ITEM(-6000, 1500, 0),
	5, 5, TLV_DB_SCALE_ITEM(830, 0, 0),
	6, 6, TLV_DB_SCALE_ITEM(1580, 0, 0),
	7, 7, TLV_DB_SCALE_ITEM(2280, 0, 0),
};

static int rt5640_dmic_get(struct snd_kcontrol *kcontrol,
			   struct snd_ctl_elem_value *ucontrol)
{
	struct snd_soc_codec *codec = snd_kcontrol_chip(kcontrol);
	struct rt5640_priv *rt5640 = snd_soc_codec_get_drvdata(codec);

	ucontrol->value.integer.value[0] = rt5640->dmic_en;

	return 0;
}

static int rt5640_dmic_put(struct snd_kcontrol *kcontrol,
			   struct snd_ctl_elem_value *ucontrol)
{
	struct snd_soc_codec *codec = snd_kcontrol_chip(kcontrol);
	struct rt5640_priv *rt5640 = snd_soc_codec_get_drvdata(codec);

	if (rt5640->dmic_en == ucontrol->value.integer.value[0])
		return 0;

	rt5640->dmic_en = ucontrol->value.integer.value[0];
	switch (rt5640->dmic_en) {
	case RT5640_DMIC_DIS:
		snd_soc_update_bits(codec, RT5640_GPIO_CTRL1,
				    RT5640_GP2_PIN_MASK | RT5640_GP3_PIN_MASK |
				    RT5640_GP4_PIN_MASK,
				    RT5640_GP2_PIN_GPIO2 | RT5640_GP3_PIN_GPIO3
				    | RT5640_GP4_PIN_GPIO4);
		snd_soc_update_bits(codec, RT5640_DMIC,
				    RT5640_DMIC_1_DP_MASK |
				    RT5640_DMIC_2_DP_MASK,
				    RT5640_DMIC_1_DP_GPIO3 |
				    RT5640_DMIC_2_DP_GPIO4);
		snd_soc_update_bits(codec, RT5640_DMIC,
				    RT5640_DMIC_1_EN_MASK |
				    RT5640_DMIC_2_EN_MASK,
				    RT5640_DMIC_1_DIS | RT5640_DMIC_2_DIS);
		break;

	case RT5640_DMIC1:
		snd_soc_update_bits(codec, RT5640_GPIO_CTRL1,
				    RT5640_GP2_PIN_MASK | RT5640_GP3_PIN_MASK,
				    RT5640_GP2_PIN_DMIC1_SCL |
				    RT5640_GP3_PIN_DMIC1_SDA);
		snd_soc_update_bits(codec, RT5640_DMIC,
				    RT5640_DMIC_1L_LH_MASK |
				    RT5640_DMIC_1R_LH_MASK |
				    RT5640_DMIC_1_DP_MASK,
				    RT5640_DMIC_1L_LH_FALLING |
				    RT5640_DMIC_1R_LH_RISING |
				    RT5640_DMIC_1_DP_IN1P);
		snd_soc_update_bits(codec, RT5640_DMIC, RT5640_DMIC_1_EN_MASK,
				    RT5640_DMIC_1_EN);
		break;

	case RT5640_DMIC2:
		snd_soc_update_bits(codec, RT5640_GPIO_CTRL1,
				    RT5640_GP2_PIN_MASK | RT5640_GP4_PIN_MASK,
				    RT5640_GP2_PIN_DMIC1_SCL |
				    RT5640_GP4_PIN_DMIC2_SDA);
		snd_soc_update_bits(codec, RT5640_DMIC,
				    RT5640_DMIC_2L_LH_MASK |
				    RT5640_DMIC_2R_LH_MASK |
				    RT5640_DMIC_2_DP_MASK,
				    RT5640_DMIC_2L_LH_FALLING |
				    RT5640_DMIC_2R_LH_RISING |
				    RT5640_DMIC_2_DP_IN1N);
		snd_soc_update_bits(codec, RT5640_DMIC, RT5640_DMIC_2_EN_MASK,
				    RT5640_DMIC_2_EN);
		break;

	default:
		return -EINVAL;
	}

	return 0;
}

/* IN1/IN2 Input Type */
static const char * const rt5640_input_mode[] = {
	"Single ended", "Differential"
};

static const SOC_ENUM_SINGLE_DECL(rt5640_in1_mode_enum, RT5640_IN1_IN2,
				  RT5640_IN_SFT1, rt5640_input_mode);

static const SOC_ENUM_SINGLE_DECL(rt5640_in2_mode_enum, RT5640_IN3_IN4,
				  RT5640_IN_SFT2, rt5640_input_mode);

/* Interface data select */
static const char * const rt5640_data_select[] = {
	"Normal", "Swap", "left copy to right", "right copy to left"
};

static const SOC_ENUM_SINGLE_DECL(rt5640_if1_dac_enum, RT5640_DIG_INF_DATA,
				  RT5640_IF1_DAC_SEL_SFT, rt5640_data_select);

static const SOC_ENUM_SINGLE_DECL(rt5640_if1_adc_enum, RT5640_DIG_INF_DATA,
				  RT5640_IF1_ADC_SEL_SFT, rt5640_data_select);

static const SOC_ENUM_SINGLE_DECL(rt5640_if2_dac_enum, RT5640_DIG_INF_DATA,
				  RT5640_IF2_DAC_SEL_SFT, rt5640_data_select);

static const SOC_ENUM_SINGLE_DECL(rt5640_if2_adc_enum, RT5640_DIG_INF_DATA,
				  RT5640_IF2_ADC_SEL_SFT, rt5640_data_select);

static const SOC_ENUM_SINGLE_DECL(rt5640_if3_dac_enum, RT5640_DIG_INF_DATA,
				  RT5640_IF3_DAC_SEL_SFT, rt5640_data_select);

static const SOC_ENUM_SINGLE_DECL(rt5640_if3_adc_enum, RT5640_DIG_INF_DATA,
				  RT5640_IF3_ADC_SEL_SFT, rt5640_data_select);

/* Class D speaker gain ratio */
static const char * const rt5640_clsd_spk_ratio[] = { "1.66x", "1.83x", "1.94x", "2x",
	"2.11x", "2.22x", "2.33x", "2.44x", "2.55x", "2.66x", "2.77x"
};

static const SOC_ENUM_SINGLE_DECL(rt5640_clsd_spk_ratio_enum, RT5640_CLS_D_OUT,
				  RT5640_CLSD_RATIO_SFT, rt5640_clsd_spk_ratio);

/* DMIC */
static const char * const rt5640_dmic_mode[] = { "Disable", "DMIC1", "DMIC2" };

static const SOC_ENUM_SINGLE_DECL(rt5640_dmic_enum, 0, 0, rt5640_dmic_mode);

#ifdef RT5640_REG_RW
#define REGVAL_MAX 0xffff
static unsigned int regctl_addr;
static int rt5640_regctl_info(struct snd_kcontrol *kcontrol,
			      struct snd_ctl_elem_info *uinfo)
{
	uinfo->type = SNDRV_CTL_ELEM_TYPE_INTEGER;
	uinfo->count = 2;
	uinfo->value.integer.min = 0;
	uinfo->value.integer.max = REGVAL_MAX;
	return 0;
}

static int rt5640_regctl_get(struct snd_kcontrol *kcontrol,
			     struct snd_ctl_elem_value *ucontrol)
{
	struct snd_soc_codec *codec = snd_kcontrol_chip(kcontrol);
	ucontrol->value.integer.value[0] = regctl_addr;
	ucontrol->value.integer.value[1] = snd_soc_read(codec, regctl_addr);
	return 0;
}

static int rt5640_regctl_put(struct snd_kcontrol *kcontrol,
			     struct snd_ctl_elem_value *ucontrol)
{
	struct snd_soc_codec *codec = snd_kcontrol_chip(kcontrol);
	regctl_addr = ucontrol->value.integer.value[0];
	if (ucontrol->value.integer.value[1] <= REGVAL_MAX)
		snd_soc_write(codec, regctl_addr,
			      ucontrol->value.integer.value[1]);
	return 0;
}
#endif

static int rt5640_vol_rescale_get(struct snd_kcontrol *kcontrol,
				  struct snd_ctl_elem_value *ucontrol)
{
	struct soc_mixer_control *mc =
	    (struct soc_mixer_control *)kcontrol->private_value;
	struct snd_soc_codec *codec = snd_kcontrol_chip(kcontrol);
	unsigned int val = snd_soc_read(codec, mc->reg);

	ucontrol->value.integer.value[0] = RT5640_VOL_RSCL_MAX -
	    ((val & RT5640_L_VOL_MASK) >> mc->shift);
	ucontrol->value.integer.value[1] = RT5640_VOL_RSCL_MAX -
	    (val & RT5640_R_VOL_MASK);

	return 0;
}

static int rt5640_vol_rescale_put(struct snd_kcontrol *kcontrol,
				  struct snd_ctl_elem_value *ucontrol)
{
	struct soc_mixer_control *mc =
	    (struct soc_mixer_control *)kcontrol->private_value;
	struct snd_soc_codec *codec = snd_kcontrol_chip(kcontrol);
	unsigned int val, val2;

	val = RT5640_VOL_RSCL_MAX - ucontrol->value.integer.value[0];
	val2 = RT5640_VOL_RSCL_MAX - ucontrol->value.integer.value[1];
	return snd_soc_update_bits_locked(codec, mc->reg, RT5640_L_VOL_MASK |
					  RT5640_R_VOL_MASK,
					  val << mc->shift | val2);
}

static const struct snd_kcontrol_new rt5640_snd_controls[] = {
	/* Speaker Output Volume */
	SOC_DOUBLE("Speaker Playback Switch", RT5640_SPK_VOL,
		   RT5640_L_MUTE_SFT, RT5640_R_MUTE_SFT, 1, 1),
	SOC_DOUBLE_EXT_TLV("Speaker Playback Volume", RT5640_SPK_VOL,
			   RT5640_L_VOL_SFT, RT5640_R_VOL_SFT,
			   RT5640_VOL_RSCL_RANGE, 0,
			   rt5640_vol_rescale_get, rt5640_vol_rescale_put,
			   out_vol_tlv),
	/* Headphone Output Volume */
	SOC_DOUBLE("HP Playback Switch", RT5640_HP_VOL,
		   RT5640_L_MUTE_SFT, RT5640_R_MUTE_SFT, 1, 1),
	SOC_DOUBLE_EXT_TLV("HP Playback Volume", RT5640_HP_VOL,
			   RT5640_L_VOL_SFT, RT5640_R_VOL_SFT,
			   RT5640_VOL_RSCL_RANGE, 0,
			   rt5640_vol_rescale_get, rt5640_vol_rescale_put,
			   out_vol_tlv),
	/* OUTPUT Control */
	SOC_DOUBLE("OUT Playback Switch", RT5640_OUTPUT,
		   RT5640_L_MUTE_SFT, RT5640_R_MUTE_SFT, 1, 1),
	SOC_DOUBLE("OUT Channel Switch", RT5640_OUTPUT,
		   RT5640_VOL_L_SFT, RT5640_VOL_R_SFT, 1, 1),
	SOC_DOUBLE_TLV("OUT Playback Volume", RT5640_OUTPUT,
		       RT5640_L_VOL_SFT, RT5640_R_VOL_SFT, 39, 1, out_vol_tlv),
	/* MONO Output Control */
	SOC_SINGLE("Mono Playback Switch", RT5640_MONO_OUT,
		   RT5640_L_MUTE_SFT, 1, 1),
	/* DAC Digital Volume */
	SOC_DOUBLE("DAC2 Playback Switch", RT5640_DAC2_CTRL,
		   RT5640_M_DAC_L2_VOL_SFT, RT5640_M_DAC_R2_VOL_SFT, 1, 1),
	SOC_DOUBLE_TLV("DAC1 Playback Volume", RT5640_DAC1_DIG_VOL,
		       RT5640_L_VOL_SFT, RT5640_R_VOL_SFT,
		       175, 0, dac_vol_tlv),
	SOC_DOUBLE_TLV("Mono DAC Playback Volume", RT5640_DAC2_DIG_VOL,
		       RT5640_L_VOL_SFT, RT5640_R_VOL_SFT,
		       175, 0, dac_vol_tlv),
	/* IN1/IN2 Control */
	SOC_ENUM("IN1 Mode Control", rt5640_in1_mode_enum),
	SOC_SINGLE_TLV("IN1 Boost", RT5640_IN1_IN2,
		       RT5640_BST_SFT1, 8, 0, bst_tlv),
	SOC_ENUM("IN2 Mode Control", rt5640_in2_mode_enum),
	SOC_SINGLE_TLV("IN2 Boost", RT5640_IN3_IN4,
		       RT5640_BST_SFT2, 8, 0, bst_tlv),
	SOC_SINGLE_TLV("Speaker Boost", RT5640_SPO_CLSD_RATIO,
		       0, 7, 0, speaker_boost_tlv),
	/* INL/INR Volume Control */
	SOC_DOUBLE_TLV("IN Capture Volume", RT5640_INL_INR_VOL,
		       RT5640_INL_VOL_SFT, RT5640_INR_VOL_SFT,
		       31, 1, in_vol_tlv),
	/* ADC Digital Volume Control */
	SOC_DOUBLE("ADC Capture Switch", RT5640_ADC_DIG_VOL,
		   RT5640_L_MUTE_SFT, RT5640_R_MUTE_SFT, 1, 1),
	SOC_DOUBLE_TLV("ADC Capture Volume", RT5640_ADC_DIG_VOL,
		       RT5640_L_VOL_SFT, RT5640_R_VOL_SFT,
		       127, 0, adc_vol_tlv),
	SOC_DOUBLE_TLV("Mono ADC Capture Volume", RT5640_ADC_DATA,
		       RT5640_L_VOL_SFT, RT5640_R_VOL_SFT,
		       127, 0, adc_vol_tlv),
	/* ADC Boost Volume Control */
	SOC_DOUBLE_TLV("ADC Boost Gain", RT5640_ADC_BST_VOL,
		       RT5640_ADC_L_BST_SFT, RT5640_ADC_R_BST_SFT,
		       3, 0, adc_bst_tlv),
	/* Class D speaker gain ratio */
	SOC_ENUM("Class D SPK Ratio Control", rt5640_clsd_spk_ratio_enum),
	/* DMIC */
	SOC_ENUM_EXT("DMIC Switch", rt5640_dmic_enum,
		     rt5640_dmic_get, rt5640_dmic_put),

	SOC_ENUM("ADC IF1 Data Switch", rt5640_if1_adc_enum),
	SOC_ENUM("DAC IF1 Data Switch", rt5640_if1_dac_enum),
	SOC_ENUM("ADC IF2 Data Switch", rt5640_if2_adc_enum),
	SOC_ENUM("DAC IF2 Data Switch", rt5640_if2_dac_enum),
#ifdef RT5640_REG_RW
	{
	 .iface = SNDRV_CTL_ELEM_IFACE_MIXER,
	 .name = "Register Control",
	 .info = rt5640_regctl_info,
	 .get = rt5640_regctl_get,
	 .put = rt5640_regctl_put,
	 },
#endif
};

/**
 * set_dmic_clk - Set parameter of dmic.
 *
 * @w: DAPM widget.
 * @kcontrol: The kcontrol of this widget.
 * @event: Event id.
 *
 * Choose dmic clock between 1MHz and 3MHz.
 * It is better for clock to approximate 3MHz.
 */
static int set_dmic_clk(struct snd_soc_dapm_widget *w,
			struct snd_kcontrol *kcontrol, int event)
{
	struct snd_soc_codec *codec = w->codec;
	struct rt5640_priv *rt5640 = snd_soc_codec_get_drvdata(codec);
	int div[] = { 2, 3, 4, 6, 8, 12 }, idx =
	    -EINVAL, i, rate, red, bound, temp;

	rate = rt5640->lrck[rt5640->aif_pu] << 8;
	red = 3000000 * 12;
	for (i = 0; i < ARRAY_SIZE(div); i++) {
		bound = div[i] * 3000000;
		if (rate > bound)
			continue;
		temp = bound - rate;
		if (temp < red) {
			red = temp;
			idx = i;
		}
	}
	if (idx < 0)
		dev_err(codec->dev, "Failed to set DMIC clock\n");
	else {
#ifdef USE_ASRC
		idx = 5;
#endif
		snd_soc_update_bits(codec, RT5640_DMIC, RT5640_DMIC_CLK_MASK,
				    idx << RT5640_DMIC_CLK_SFT);
	}

	return idx;
}

/* Digital Mixer */
static const struct snd_kcontrol_new rt5640_sto_adc_l_mix[] = {
	SOC_DAPM_SINGLE("ADC1 Switch", RT5640_STO_ADC_MIXER,
			RT5640_M_ADC_L1_SFT, 1, 1),
	SOC_DAPM_SINGLE("ADC2 Switch", RT5640_STO_ADC_MIXER,
			RT5640_M_ADC_L2_SFT, 1, 1),
};

static const struct snd_kcontrol_new rt5640_sto_adc_r_mix[] = {
	SOC_DAPM_SINGLE("ADC1 Switch", RT5640_STO_ADC_MIXER,
			RT5640_M_ADC_R1_SFT, 1, 1),
	SOC_DAPM_SINGLE("ADC2 Switch", RT5640_STO_ADC_MIXER,
			RT5640_M_ADC_R2_SFT, 1, 1),
};

static const struct snd_kcontrol_new rt5640_mono_adc_l_mix[] = {
	SOC_DAPM_SINGLE("ADC1 Switch", RT5640_MONO_ADC_MIXER,
			RT5640_M_MONO_ADC_L1_SFT, 1, 1),
	SOC_DAPM_SINGLE("ADC2 Switch", RT5640_MONO_ADC_MIXER,
			RT5640_M_MONO_ADC_L2_SFT, 1, 1),
};

static const struct snd_kcontrol_new rt5640_mono_adc_r_mix[] = {
	SOC_DAPM_SINGLE("ADC1 Switch", RT5640_MONO_ADC_MIXER,
			RT5640_M_MONO_ADC_R1_SFT, 1, 1),
	SOC_DAPM_SINGLE("ADC2 Switch", RT5640_MONO_ADC_MIXER,
			RT5640_M_MONO_ADC_R2_SFT, 1, 1),
};

static const struct snd_kcontrol_new rt5640_dac_l_mix[] = {
	SOC_DAPM_SINGLE("Stereo ADC Switch", RT5640_AD_DA_MIXER,
			RT5640_M_ADCMIX_L_SFT, 1, 1),
	SOC_DAPM_SINGLE("INF1 Switch", RT5640_AD_DA_MIXER,
			RT5640_M_IF1_DAC_L_SFT, 1, 1),
};

static const struct snd_kcontrol_new rt5640_dac_r_mix[] = {
	SOC_DAPM_SINGLE("Stereo ADC Switch", RT5640_AD_DA_MIXER,
			RT5640_M_ADCMIX_R_SFT, 1, 1),
	SOC_DAPM_SINGLE("INF1 Switch", RT5640_AD_DA_MIXER,
			RT5640_M_IF1_DAC_R_SFT, 1, 1),
};

static const struct snd_kcontrol_new rt5640_sto_dac_l_mix[] = {
	SOC_DAPM_SINGLE("DAC L1 Switch", RT5640_STO_DAC_MIXER,
			RT5640_M_DAC_L1_SFT, 1, 1),
	SOC_DAPM_SINGLE("DAC L2 Switch", RT5640_STO_DAC_MIXER,
			RT5640_M_DAC_L2_SFT, 1, 1),
	SOC_DAPM_SINGLE("ANC Switch", RT5640_STO_DAC_MIXER,
			RT5640_M_ANC_DAC_L_SFT, 1, 1),
};

static const struct snd_kcontrol_new rt5640_sto_dac_r_mix[] = {
	SOC_DAPM_SINGLE("DAC R1 Switch", RT5640_STO_DAC_MIXER,
			RT5640_M_DAC_R1_SFT, 1, 1),
	SOC_DAPM_SINGLE("DAC R2 Switch", RT5640_STO_DAC_MIXER,
			RT5640_M_DAC_R2_SFT, 1, 1),
	SOC_DAPM_SINGLE("ANC Switch", RT5640_STO_DAC_MIXER,
			RT5640_M_ANC_DAC_R_SFT, 1, 1),
};

static const struct snd_kcontrol_new rt5640_mono_dac_l_mix[] = {
	SOC_DAPM_SINGLE("DAC L1 Switch", RT5640_MONO_DAC_MIXER,
			RT5640_M_DAC_L1_MONO_L_SFT, 1, 1),
	SOC_DAPM_SINGLE("DAC L2 Switch", RT5640_MONO_DAC_MIXER,
			RT5640_M_DAC_L2_MONO_L_SFT, 1, 1),
	SOC_DAPM_SINGLE("DAC R2 Switch", RT5640_MONO_DAC_MIXER,
			RT5640_M_DAC_R2_MONO_L_SFT, 1, 1),
};

static const struct snd_kcontrol_new rt5640_mono_dac_r_mix[] = {
	SOC_DAPM_SINGLE("DAC R1 Switch", RT5640_MONO_DAC_MIXER,
			RT5640_M_DAC_R1_MONO_R_SFT, 1, 1),
	SOC_DAPM_SINGLE("DAC R2 Switch", RT5640_MONO_DAC_MIXER,
			RT5640_M_DAC_R2_MONO_R_SFT, 1, 1),
	SOC_DAPM_SINGLE("DAC L2 Switch", RT5640_MONO_DAC_MIXER,
			RT5640_M_DAC_L2_MONO_R_SFT, 1, 1),
};

static const struct snd_kcontrol_new rt5640_dig_l_mix[] = {
	SOC_DAPM_SINGLE("DAC L1 Switch", RT5640_DIG_MIXER,
			RT5640_M_STO_L_DAC_L_SFT, 1, 1),
	SOC_DAPM_SINGLE("DAC L2 Switch", RT5640_DIG_MIXER,
			RT5640_M_DAC_L2_DAC_L_SFT, 1, 1),
};

static const struct snd_kcontrol_new rt5640_dig_r_mix[] = {
	SOC_DAPM_SINGLE("DAC R1 Switch", RT5640_DIG_MIXER,
			RT5640_M_STO_R_DAC_R_SFT, 1, 1),
	SOC_DAPM_SINGLE("DAC R2 Switch", RT5640_DIG_MIXER,
			RT5640_M_DAC_R2_DAC_R_SFT, 1, 1),
};

/* Analog Input Mixer */
static const struct snd_kcontrol_new rt5640_rec_l_mix[] = {
	SOC_DAPM_SINGLE("HPOL Switch", RT5640_REC_L2_MIXER,
			RT5640_M_HP_L_RM_L_SFT, 1, 1),
	SOC_DAPM_SINGLE("INL Switch", RT5640_REC_L2_MIXER,
			RT5640_M_IN_L_RM_L_SFT, 1, 1),
#if IS_ENABLED(CONFIG_SND_SOC_RT5643) || IS_ENABLED(CONFIG_SND_SOC_RT5646)
	SOC_DAPM_SINGLE("BST4 Switch", RT5640_REC_L2_MIXER,
			RT5640_M_BST4_RM_L_SFT, 1, 1),
	SOC_DAPM_SINGLE("BST3 Switch", RT5640_REC_L2_MIXER,
			RT5640_M_BST3_RM_L_SFT, 1, 1),
	SOC_DAPM_SINGLE("BST2 Switch", RT5640_REC_L2_MIXER,
			RT5640_M_BST2_RM_L_SFT, 1, 1),
#else
	SOC_DAPM_SINGLE("BST3 Switch", RT5640_REC_L2_MIXER,
			RT5640_M_BST2_RM_L_SFT, 1, 1),
	SOC_DAPM_SINGLE("BST2 Switch", RT5640_REC_L2_MIXER,
			RT5640_M_BST4_RM_L_SFT, 1, 1),
#endif
	SOC_DAPM_SINGLE("BST1 Switch", RT5640_REC_L2_MIXER,
			RT5640_M_BST1_RM_L_SFT, 1, 1),
	SOC_DAPM_SINGLE("OUT MIXL Switch", RT5640_REC_L2_MIXER,
			RT5640_M_OM_L_RM_L_SFT, 1, 1),
};

static const struct snd_kcontrol_new rt5640_rec_r_mix[] = {
	SOC_DAPM_SINGLE("HPOR Switch", RT5640_REC_R2_MIXER,
			RT5640_M_HP_R_RM_R_SFT, 1, 1),
	SOC_DAPM_SINGLE("INR Switch", RT5640_REC_R2_MIXER,
			RT5640_M_IN_R_RM_R_SFT, 1, 1),
#if IS_ENABLED(CONFIG_SND_SOC_RT5643) || IS_ENABLED(CONFIG_SND_SOC_RT5646)
	SOC_DAPM_SINGLE("BST4 Switch", RT5640_REC_R2_MIXER,
			RT5640_M_BST4_RM_R_SFT, 1, 1),
	SOC_DAPM_SINGLE("BST3 Switch", RT5640_REC_R2_MIXER,
			RT5640_M_BST3_RM_R_SFT, 1, 1),
	SOC_DAPM_SINGLE("BST2 Switch", RT5640_REC_R2_MIXER,
			RT5640_M_BST2_RM_R_SFT, 1, 1),
#else
	SOC_DAPM_SINGLE("BST3 Switch", RT5640_REC_R2_MIXER,
			RT5640_M_BST2_RM_R_SFT, 1, 1),
	SOC_DAPM_SINGLE("BST2 Switch", RT5640_REC_R2_MIXER,
			RT5640_M_BST4_RM_R_SFT, 1, 1),
#endif
	SOC_DAPM_SINGLE("BST1 Switch", RT5640_REC_R2_MIXER,
			RT5640_M_BST1_RM_R_SFT, 1, 1),
	SOC_DAPM_SINGLE("OUT MIXR Switch", RT5640_REC_R2_MIXER,
			RT5640_M_OM_R_RM_R_SFT, 1, 1),
};

/* Analog Output Mixer */
static const struct snd_kcontrol_new rt5640_spk_l_mix[] = {
	SOC_DAPM_SINGLE("REC MIXL Switch", RT5640_SPK_L_MIXER,
			RT5640_M_RM_L_SM_L_SFT, 1, 1),
	SOC_DAPM_SINGLE("INL Switch", RT5640_SPK_L_MIXER,
			RT5640_M_IN_L_SM_L_SFT, 1, 1),
	SOC_DAPM_SINGLE("DAC L1 Switch", RT5640_SPK_L_MIXER,
			RT5640_M_DAC_L1_SM_L_SFT, 1, 1),
	SOC_DAPM_SINGLE("DAC L2 Switch", RT5640_SPK_L_MIXER,
			RT5640_M_DAC_L2_SM_L_SFT, 1, 1),
	SOC_DAPM_SINGLE("OUT MIXL Switch", RT5640_SPK_L_MIXER,
			RT5640_M_OM_L_SM_L_SFT, 1, 1),
};

static const struct snd_kcontrol_new rt5640_spk_r_mix[] = {
	SOC_DAPM_SINGLE("REC MIXR Switch", RT5640_SPK_R_MIXER,
			RT5640_M_RM_R_SM_R_SFT, 1, 1),
	SOC_DAPM_SINGLE("INR Switch", RT5640_SPK_R_MIXER,
			RT5640_M_IN_R_SM_R_SFT, 1, 1),
	SOC_DAPM_SINGLE("DAC R1 Switch", RT5640_SPK_R_MIXER,
			RT5640_M_DAC_R1_SM_R_SFT, 1, 1),
	SOC_DAPM_SINGLE("DAC R2 Switch", RT5640_SPK_R_MIXER,
			RT5640_M_DAC_R2_SM_R_SFT, 1, 1),
	SOC_DAPM_SINGLE("OUT MIXR Switch", RT5640_SPK_R_MIXER,
			RT5640_M_OM_R_SM_R_SFT, 1, 1),
};

static const struct snd_kcontrol_new rt5640_out_l_mix[] = {
	SOC_DAPM_SINGLE("SPK MIXL Switch", RT5640_OUT_L3_MIXER,
			RT5640_M_SM_L_OM_L_SFT, 1, 1),
	SOC_DAPM_SINGLE("BST3 Switch", RT5640_OUT_L3_MIXER,
			RT5640_M_BST2_OM_L_SFT, 1, 1),
	SOC_DAPM_SINGLE("BST1 Switch", RT5640_OUT_L3_MIXER,
			RT5640_M_BST1_OM_L_SFT, 1, 1),
	SOC_DAPM_SINGLE("INL Switch", RT5640_OUT_L3_MIXER,
			RT5640_M_IN_L_OM_L_SFT, 1, 1),
	SOC_DAPM_SINGLE("REC MIXL Switch", RT5640_OUT_L3_MIXER,
			RT5640_M_RM_L_OM_L_SFT, 1, 1),
	SOC_DAPM_SINGLE("DAC R2 Switch", RT5640_OUT_L3_MIXER,
			RT5640_M_DAC_R2_OM_L_SFT, 1, 1),
	SOC_DAPM_SINGLE("DAC L2 Switch", RT5640_OUT_L3_MIXER,
			RT5640_M_DAC_L2_OM_L_SFT, 1, 1),
	SOC_DAPM_SINGLE("DAC L1 Switch", RT5640_OUT_L3_MIXER,
			RT5640_M_DAC_L1_OM_L_SFT, 1, 1),
};

static const struct snd_kcontrol_new rt5640_out_r_mix[] = {
	SOC_DAPM_SINGLE("SPK MIXR Switch", RT5640_OUT_R3_MIXER,
			RT5640_M_SM_L_OM_R_SFT, 1, 1),
	SOC_DAPM_SINGLE("BST3 Switch", RT5640_OUT_R3_MIXER,
			RT5640_M_BST2_OM_R_SFT, 1, 1),
	SOC_DAPM_SINGLE("BST2 Switch", RT5640_OUT_R3_MIXER,
			RT5640_M_BST4_OM_R_SFT, 1, 1),
	SOC_DAPM_SINGLE("BST1 Switch", RT5640_OUT_R3_MIXER,
			RT5640_M_BST1_OM_R_SFT, 1, 1),
	SOC_DAPM_SINGLE("INR Switch", RT5640_OUT_R3_MIXER,
			RT5640_M_IN_R_OM_R_SFT, 1, 1),
	SOC_DAPM_SINGLE("REC MIXR Switch", RT5640_OUT_R3_MIXER,
			RT5640_M_RM_R_OM_R_SFT, 1, 1),
	SOC_DAPM_SINGLE("DAC L2 Switch", RT5640_OUT_R3_MIXER,
			RT5640_M_DAC_L2_OM_R_SFT, 1, 1),
	SOC_DAPM_SINGLE("DAC R2 Switch", RT5640_OUT_R3_MIXER,
			RT5640_M_DAC_R2_OM_R_SFT, 1, 1),
	SOC_DAPM_SINGLE("DAC R1 Switch", RT5640_OUT_R3_MIXER,
			RT5640_M_DAC_R1_OM_R_SFT, 1, 1),
};

static const struct snd_kcontrol_new rt5640_spo_l_mix[] = {
	SOC_DAPM_SINGLE("DAC R1 Switch", RT5640_SPO_L_MIXER,
			RT5640_M_DAC_R1_SPM_L_SFT, 1, 1),
	SOC_DAPM_SINGLE("DAC L1 Switch", RT5640_SPO_L_MIXER,
			RT5640_M_DAC_L1_SPM_L_SFT, 1, 1),
	SOC_DAPM_SINGLE("SPKVOL R Switch", RT5640_SPO_L_MIXER,
			RT5640_M_SV_R_SPM_L_SFT, 1, 1),
	SOC_DAPM_SINGLE("SPKVOL L Switch", RT5640_SPO_L_MIXER,
			RT5640_M_SV_L_SPM_L_SFT, 1, 1),
	SOC_DAPM_SINGLE("BST1 Switch", RT5640_SPO_L_MIXER,
			RT5640_M_BST1_SPM_L_SFT, 1, 1),
};

static const struct snd_kcontrol_new rt5640_spo_r_mix[] = {
	SOC_DAPM_SINGLE("DAC R1 Switch", RT5640_SPO_R_MIXER,
			RT5640_M_DAC_R1_SPM_R_SFT, 1, 1),
	SOC_DAPM_SINGLE("SPKVOL R Switch", RT5640_SPO_R_MIXER,
			RT5640_M_SV_R_SPM_R_SFT, 1, 1),
	SOC_DAPM_SINGLE("BST1 Switch", RT5640_SPO_R_MIXER,
			RT5640_M_BST1_SPM_R_SFT, 1, 1),
};

static const struct snd_kcontrol_new rt5640_hpo_mix[] = {
	SOC_DAPM_SINGLE("DAC2 Switch", RT5640_HPO_MIXER,
			RT5640_M_DAC2_HM_SFT, 1, 1),
	SOC_DAPM_SINGLE("DAC1 Switch", RT5640_HPO_MIXER,
			RT5640_M_DAC1_HM_SFT, 1, 1),
	SOC_DAPM_SINGLE("HPVOL Switch", RT5640_HPO_MIXER,
			RT5640_M_HPVOL_HM_SFT, 1, 1),
};

static const struct snd_kcontrol_new rt5640_lout_mix[] = {
	SOC_DAPM_SINGLE("DAC L1 Switch", RT5640_LOUT_MIXER,
			RT5640_M_DAC_L1_LM_SFT, 1, 1),
	SOC_DAPM_SINGLE("DAC R1 Switch", RT5640_LOUT_MIXER,
			RT5640_M_DAC_R1_LM_SFT, 1, 1),
	SOC_DAPM_SINGLE("OUTVOL L Switch", RT5640_LOUT_MIXER,
			RT5640_M_OV_L_LM_SFT, 1, 1),
	SOC_DAPM_SINGLE("OUTVOL R Switch", RT5640_LOUT_MIXER,
			RT5640_M_OV_R_LM_SFT, 1, 1),
};

static const struct snd_kcontrol_new rt5640_mono_mix[] = {
	SOC_DAPM_SINGLE("DAC R2 Switch", RT5640_MONO_MIXER,
			RT5640_M_DAC_R2_MM_SFT, 1, 1),
	SOC_DAPM_SINGLE("DAC L2 Switch", RT5640_MONO_MIXER,
			RT5640_M_DAC_L2_MM_SFT, 1, 1),
	SOC_DAPM_SINGLE("OUTVOL R Switch", RT5640_MONO_MIXER,
			RT5640_M_OV_R_MM_SFT, 1, 1),
	SOC_DAPM_SINGLE("OUTVOL L Switch", RT5640_MONO_MIXER,
			RT5640_M_OV_L_MM_SFT, 1, 1),
	SOC_DAPM_SINGLE("BST1 Switch", RT5640_MONO_MIXER,
			RT5640_M_BST1_MM_SFT, 1, 1),
};

/* INL/R source */
static const char * const rt5640_inl_src[] = { "IN2P", "MonoP" };

static const SOC_ENUM_SINGLE_DECL(rt5640_inl_enum, RT5640_INL_INR_VOL,
				  RT5640_INL_SEL_SFT, rt5640_inl_src);

static const struct snd_kcontrol_new rt5640_inl_mux =
SOC_DAPM_ENUM("INL source", rt5640_inl_enum);

static const char * const rt5640_inr_src[] = { "IN2N", "MonoN" };

static const SOC_ENUM_SINGLE_DECL(rt5640_inr_enum, RT5640_INL_INR_VOL,
				  RT5640_INR_SEL_SFT, rt5640_inr_src);

static const struct snd_kcontrol_new rt5640_inr_mux =
SOC_DAPM_ENUM("INR source", rt5640_inr_enum);

/* Stereo ADC source */
static const char * const rt5640_stereo_adc1_src[] = { "DIG MIX", "ADC" };

static const SOC_ENUM_SINGLE_DECL(rt5640_stereo_adc1_enum, RT5640_STO_ADC_MIXER,
				  RT5640_ADC_1_SRC_SFT, rt5640_stereo_adc1_src);

static const struct snd_kcontrol_new rt5640_sto_adc_l1_mux =
SOC_DAPM_ENUM("Stereo ADC L1 source", rt5640_stereo_adc1_enum);

static const struct snd_kcontrol_new rt5640_sto_adc_r1_mux =
SOC_DAPM_ENUM("Stereo ADC R1 source", rt5640_stereo_adc1_enum);

static const char * const rt5640_stereo_adc2_src[] = { "DMIC1", "DMIC2", "DIG MIX" };

static const SOC_ENUM_SINGLE_DECL(rt5640_stereo_adc2_enum, RT5640_STO_ADC_MIXER,
				  RT5640_ADC_2_SRC_SFT, rt5640_stereo_adc2_src);

static const struct snd_kcontrol_new rt5640_sto_adc_l2_mux =
SOC_DAPM_ENUM("Stereo ADC L2 source", rt5640_stereo_adc2_enum);

static const struct snd_kcontrol_new rt5640_sto_adc_r2_mux =
SOC_DAPM_ENUM("Stereo ADC R2 source", rt5640_stereo_adc2_enum);

/* Mono ADC source */
static const char * const rt5640_mono_adc_l1_src[] = { "Mono DAC MIXL", "ADCL" };

static const SOC_ENUM_SINGLE_DECL(rt5640_mono_adc_l1_enum,
				  RT5640_MONO_ADC_MIXER,
				  RT5640_MONO_ADC_L1_SRC_SFT,
				  rt5640_mono_adc_l1_src);

static const struct snd_kcontrol_new rt5640_mono_adc_l1_mux =
SOC_DAPM_ENUM("Mono ADC1 left source", rt5640_mono_adc_l1_enum);

static const char * const rt5640_mono_adc_l2_src[] = {
	"DMIC L1", "DMIC L2", "Mono DAC MIXL"
};

static const SOC_ENUM_SINGLE_DECL(rt5640_mono_adc_l2_enum,
				  RT5640_MONO_ADC_MIXER,
				  RT5640_MONO_ADC_L2_SRC_SFT,
				  rt5640_mono_adc_l2_src);

static const struct snd_kcontrol_new rt5640_mono_adc_l2_mux =
SOC_DAPM_ENUM("Mono ADC2 left source", rt5640_mono_adc_l2_enum);

static const char * const rt5640_mono_adc_r1_src[] = { "Mono DAC MIXR", "ADCR" };

static const SOC_ENUM_SINGLE_DECL(rt5640_mono_adc_r1_enum,
				  RT5640_MONO_ADC_MIXER,
				  RT5640_MONO_ADC_R1_SRC_SFT,
				  rt5640_mono_adc_r1_src);

static const struct snd_kcontrol_new rt5640_mono_adc_r1_mux =
SOC_DAPM_ENUM("Mono ADC1 right source", rt5640_mono_adc_r1_enum);

static const char * const rt5640_mono_adc_r2_src[] = {
	"DMIC R1", "DMIC R2", "Mono DAC MIXR"
};

static const SOC_ENUM_SINGLE_DECL(rt5640_mono_adc_r2_enum,
				  RT5640_MONO_ADC_MIXER,
				  RT5640_MONO_ADC_R2_SRC_SFT,
				  rt5640_mono_adc_r2_src);

static const struct snd_kcontrol_new rt5640_mono_adc_r2_mux =
SOC_DAPM_ENUM("Mono ADC2 right source", rt5640_mono_adc_r2_enum);

/* DAC2 channel source */
static const char * const rt5640_dac_l2_src[] = { "IF2", "IF3", "TxDC", "Base L/R" };

static const SOC_ENUM_SINGLE_DECL(rt5640_dac_l2_enum, RT5640_DSP_PATH2,
				  RT5640_DAC_L2_SEL_SFT, rt5640_dac_l2_src);

static const struct snd_kcontrol_new rt5640_dac_l2_mux =
SOC_DAPM_ENUM("DAC2 left channel source", rt5640_dac_l2_enum);

static const char * const rt5640_dac_r2_src[] = { "IF2", "IF3", "TxDC" };

static const SOC_ENUM_SINGLE_DECL(rt5640_dac_r2_enum, RT5640_DSP_PATH2,
				  RT5640_DAC_R2_SEL_SFT, rt5640_dac_r2_src);

static const struct snd_kcontrol_new rt5640_dac_r2_mux =
SOC_DAPM_ENUM("DAC2 right channel source", rt5640_dac_r2_enum);

/* Interface 2  ADC channel source */
static const char * const rt5640_if2_adc_l_src[] = { "TxDP", "Mono ADC MIXL" };

static const SOC_ENUM_SINGLE_DECL(rt5640_if2_adc_l_enum, RT5640_DSP_PATH2,
				  RT5640_IF2_ADC_L_SEL_SFT,
				  rt5640_if2_adc_l_src);

static const struct snd_kcontrol_new rt5640_if2_adc_l_mux =
SOC_DAPM_ENUM("IF2 ADC left channel source", rt5640_if2_adc_l_enum);

static const char * const rt5640_if2_adc_r_src[] = { "TxDP", "Mono ADC MIXR" };

static const SOC_ENUM_SINGLE_DECL(rt5640_if2_adc_r_enum, RT5640_DSP_PATH2,
				  RT5640_IF2_ADC_R_SEL_SFT,
				  rt5640_if2_adc_r_src);

static const struct snd_kcontrol_new rt5640_if2_adc_r_mux =
SOC_DAPM_ENUM("IF2 ADC right channel source", rt5640_if2_adc_r_enum);

/* digital interface and iis interface map */
static const char * const rt5640_dai_iis_map[] = { "1:1|2:2|3:3", "1:1|2:3|3:2",
	"1:3|2:1|3:2", "1:3|2:2|3:1", "1:2|2:3|3:1",
	"1:2|2:1|3:3", "1:1|2:1|3:3", "1:2|2:2|3:3"
};

static const SOC_ENUM_SINGLE_DECL(rt5640_dai_iis_map_enum, RT5640_I2S1_SDP,
				  RT5640_I2S_IF_SFT, rt5640_dai_iis_map);

static const struct snd_kcontrol_new rt5640_dai_mux =
SOC_DAPM_ENUM("DAI select", rt5640_dai_iis_map_enum);

/* SDI select */
static const char * const rt5640_sdi_sel[] = { "IF1", "IF2" };

static const SOC_ENUM_SINGLE_DECL(rt5640_sdi_sel_enum, RT5640_I2S2_SDP,
				  RT5640_I2S2_SDI_SFT, rt5640_sdi_sel);

static const struct snd_kcontrol_new rt5640_sdi_mux =
SOC_DAPM_ENUM("SDI select", rt5640_sdi_sel_enum);

static int rt5640_adc_event(struct snd_soc_dapm_widget *w,
			    struct snd_kcontrol *kcontrol, int event)
{
	struct snd_soc_codec *codec = w->codec;

	switch (event) {
	case SND_SOC_DAPM_POST_PMU:
		rt5640_index_update_bits(codec,
					 RT5640_CHOP_DAC_ADC, 0x1000, 0x1000);
		break;

	case SND_SOC_DAPM_POST_PMD:
		rt5640_index_update_bits(codec,
					 RT5640_CHOP_DAC_ADC, 0x1000, 0x0000);
		break;

	default:
		return 0;
	}

	return 0;
}

static int rt5640_sto_adcl_event(struct snd_soc_dapm_widget *w,
	struct snd_kcontrol *kcontrol, int event)
{
	struct snd_soc_codec *codec = w->codec;

	switch (event) {
	case SND_SOC_DAPM_POST_PMU:
		snd_soc_update_bits(codec, RT5640_ADC_DIG_VOL,
			RT5640_L_MUTE, 0);
		break;
	case SND_SOC_DAPM_PRE_PMD:
		snd_soc_update_bits(codec, RT5640_ADC_DIG_VOL,
			RT5640_L_MUTE,
			RT5640_L_MUTE);
		break;

	default:
		return 0;
	}

	return 0;
}

static int rt5640_sto_adcr_event(struct snd_soc_dapm_widget *w,
	struct snd_kcontrol *kcontrol, int event)
{
	struct snd_soc_codec *codec = w->codec;

	switch (event) {
	case SND_SOC_DAPM_POST_PMU:
		snd_soc_update_bits(codec, RT5640_ADC_DIG_VOL,
			RT5640_R_MUTE, 0);
		break;
	case SND_SOC_DAPM_PRE_PMD:
		snd_soc_update_bits(codec, RT5640_ADC_DIG_VOL,
			RT5640_R_MUTE,
			RT5640_R_MUTE);
		break;

	default:
		return 0;
	}

	return 0;
}

static int rt5640_mono_adcl_event(struct snd_soc_dapm_widget *w,
				  struct snd_kcontrol *kcontrol, int event)
{
	struct snd_soc_codec *codec = w->codec;

	switch (event) {
	case SND_SOC_DAPM_POST_PMU:
		snd_soc_update_bits(codec, RT5640_GEN_CTRL1,
				    RT5640_M_MAMIX_L, 0);
		break;
	case SND_SOC_DAPM_PRE_PMD:
		snd_soc_update_bits(codec, RT5640_GEN_CTRL1,
				    RT5640_M_MAMIX_L, RT5640_M_MAMIX_L);
		break;

	default:
		return 0;
	}

	return 0;
}

static int rt5640_mono_adcr_event(struct snd_soc_dapm_widget *w,
				  struct snd_kcontrol *kcontrol, int event)
{
	struct snd_soc_codec *codec = w->codec;

	switch (event) {
	case SND_SOC_DAPM_POST_PMU:
		snd_soc_update_bits(codec, RT5640_GEN_CTRL1,
				    RT5640_M_MAMIX_R, 0);
		break;
	case SND_SOC_DAPM_PRE_PMD:
		snd_soc_update_bits(codec, RT5640_GEN_CTRL1,
				    RT5640_M_MAMIX_R, RT5640_M_MAMIX_R);
		break;

	default:
		return 0;
	}

	return 0;
}

static int rt5640_spk_event(struct snd_soc_dapm_widget *w,
			    struct snd_kcontrol *kcontrol, int event)
{
	struct snd_soc_codec *codec = w->codec;

	switch (event) {
	case SND_SOC_DAPM_POST_PMU:
#ifdef USE_EQ
		rt5640_update_eqmode(codec, SPK);
#endif
		snd_soc_update_bits(codec, RT5640_PWR_DIG1,
				    RT5640_PWR_CLS_D, RT5640_PWR_CLS_D);
		rt5640_index_update_bits(codec,
					 RT5640_CLSD_INT_REG1, 0xf000, 0xf000);
		snd_soc_update_bits(codec, RT5640_SPK_VOL,
				    RT5640_L_MUTE | RT5640_R_MUTE, 0);
		break;

	case SND_SOC_DAPM_PRE_PMD:
		snd_soc_update_bits(codec, RT5640_SPK_VOL,
				    RT5640_L_MUTE | RT5640_R_MUTE,
				    RT5640_L_MUTE | RT5640_R_MUTE);
		rt5640_index_update_bits(codec,
					 RT5640_CLSD_INT_REG1, 0xf000, 0x0000);
		snd_soc_update_bits(codec, RT5640_PWR_DIG1,
				    RT5640_PWR_CLS_D, 0);
		break;

	default:
		return 0;
	}

	return 0;
}

static int rt5640_set_dmic1_event(struct snd_soc_dapm_widget *w,
				  struct snd_kcontrol *kcontrol, int event)
{
	struct snd_soc_codec *codec = w->codec;

	switch (event) {
	case SND_SOC_DAPM_PRE_PMU:
		snd_soc_update_bits(codec, RT5640_GPIO_CTRL1,
				    RT5640_GP2_PIN_MASK | RT5640_GP3_PIN_MASK,
				    RT5640_GP2_PIN_DMIC1_SCL |
				    RT5640_GP3_PIN_DMIC1_SDA);
		snd_soc_update_bits(codec, RT5640_DMIC,
				    RT5640_DMIC_1L_LH_MASK |
				    RT5640_DMIC_1R_LH_MASK |
				    RT5640_DMIC_1_DP_MASK,
				    RT5640_DMIC_1L_LH_FALLING |
				    RT5640_DMIC_1R_LH_RISING |
				    RT5640_DMIC_1_DP_IN1P);
		snd_soc_update_bits(codec, RT5640_DMIC, RT5640_DMIC_1_EN_MASK,
				    RT5640_DMIC_1_EN);
	default:
		return 0;
	}

	return 0;
}

static int rt5640_set_dmic2_event(struct snd_soc_dapm_widget *w,
				  struct snd_kcontrol *kcontrol, int event)
{
	struct snd_soc_codec *codec = w->codec;

	switch (event) {
	case SND_SOC_DAPM_PRE_PMU:
		snd_soc_update_bits(codec, RT5640_GPIO_CTRL1,
				    RT5640_GP2_PIN_MASK | RT5640_GP4_PIN_MASK,
				    RT5640_GP2_PIN_DMIC1_SCL |
				    RT5640_GP4_PIN_DMIC2_SDA);
		snd_soc_update_bits(codec, RT5640_DMIC,
				    RT5640_DMIC_2L_LH_MASK |
				    RT5640_DMIC_2R_LH_MASK |
				    RT5640_DMIC_2_DP_MASK,
				    RT5640_DMIC_2L_LH_FALLING |
				    RT5640_DMIC_2R_LH_RISING |
				    RT5640_DMIC_2_DP_IN1N);
		snd_soc_update_bits(codec, RT5640_DMIC, RT5640_DMIC_2_EN_MASK,
				    RT5640_DMIC_2_EN);
	default:
		return 0;
	}

	return 0;
}

#if USE_ONEBIT_DEPOP
void hp_amp_power(struct snd_soc_codec *codec, int on)
{
	static int hp_amp_power_count;

	if (on) {
		if (hp_amp_power_count <= 0) {
			/* depop parameters */
			rt5640_index_update_bits(codec, RT5640_CHPUMP_INT_REG1,
						 0x0700, 0x0200);
			snd_soc_update_bits(codec, RT5640_DEPOP_M2,
					    RT5640_DEPOP_MASK,
					    RT5640_DEPOP_MAN);
			snd_soc_update_bits(codec, RT5640_DEPOP_M1,
					    RT5640_HP_CP_MASK |
					    RT5640_HP_SG_MASK |
					    RT5640_HP_CB_MASK,
					    RT5640_HP_CP_PU | RT5640_HP_SG_DIS |
					    RT5640_HP_CB_PU);
			/* headphone amp power on */
			snd_soc_update_bits(codec, RT5640_PWR_ANLG1,
					    RT5640_PWR_FV1 | RT5640_PWR_FV2, 0);
			usleep_range(5000, 5500);

			snd_soc_update_bits(codec, RT5640_PWR_VOL,
					    RT5640_PWR_HV_L | RT5640_PWR_HV_R,
					    RT5640_PWR_HV_L | RT5640_PWR_HV_R);
			snd_soc_update_bits(codec, RT5640_PWR_ANLG1,
					    RT5640_PWR_HP_L | RT5640_PWR_HP_R |
					    RT5640_PWR_HA,
					    RT5640_PWR_HP_L | RT5640_PWR_HP_R |
					    RT5640_PWR_HA);
			snd_soc_update_bits(codec, RT5640_PWR_ANLG1,
					    RT5640_PWR_FV1 | RT5640_PWR_FV2,
					    RT5640_PWR_FV1 | RT5640_PWR_FV2);
			snd_soc_update_bits(codec, RT5640_DEPOP_M2,
					    RT5640_DEPOP_MASK |
					    RT5640_DIG_DP_MASK,
					    RT5640_DEPOP_AUTO |
					    RT5640_DIG_DP_EN);
			snd_soc_update_bits(codec, RT5640_CHARGE_PUMP,
					    RT5640_PM_HP_MASK, RT5640_PM_HP_HV);
			snd_soc_update_bits(codec, RT5640_DEPOP_M3,
					    RT5640_CP_FQ1_MASK |
					    RT5640_CP_FQ2_MASK |
					    RT5640_CP_FQ3_MASK,
					    (RT5640_CP_FQ_192_KHZ <<
					     RT5640_CP_FQ1_SFT) |
					    (RT5640_CP_FQ_24_KHZ <<
					     RT5640_CP_FQ2_SFT) |
					    (RT5640_CP_FQ_192_KHZ <<
					     RT5640_CP_FQ3_SFT));
			rt5640_index_write(codec, RT5640_MAMP_INT_REG2, 0x1c00);
			snd_soc_update_bits(codec, RT5640_DEPOP_M1,
					    RT5640_HP_CP_MASK |
					    RT5640_HP_SG_MASK,
					    RT5640_HP_CP_PD | RT5640_HP_SG_EN);
			rt5640_index_update_bits(codec, RT5640_CHPUMP_INT_REG1,
						 0x0700, 0x0400);
		}
		hp_amp_power_count++;
	} else {
		hp_amp_power_count--;
		if (hp_amp_power_count <= 0) {
			snd_soc_update_bits(codec, RT5640_DEPOP_M1,
					    RT5640_HP_CB_MASK, RT5640_HP_CB_PD);
			msleep(30);
			snd_soc_update_bits(codec, RT5640_PWR_ANLG1,
					    RT5640_PWR_HP_L | RT5640_PWR_HP_R |
					    RT5640_PWR_HA, 0);
			snd_soc_write(codec, RT5640_DEPOP_M2, 0x3100);
		}
	}
}

static void rt5640_pmu_depop(struct snd_soc_codec *codec)
{
	hp_amp_power(codec, 1);
	/* headphone unmute sequence */
//<asus-baron20131014+>
/*
	usleep_range(5000, 5500);
	snd_soc_update_bits(codec, RT5640_HP_VOL,
			    RT5640_L_MUTE | RT5640_R_MUTE, 0);
	msleep(65);
*/
//<asus-baron20131014->
	schedule_delayed_work(&hp_amp_work,
				msecs_to_jiffies(500)); //<asus-baron20131014+>
	/*snd_soc_update_bits(codec, RT5640_HP_CALIB_AMP_DET,
	   RT5640_HPD_PS_MASK, RT5640_HPD_PS_EN); */
}

static void rt5640_pmd_depop(struct snd_soc_codec *codec)
{
	cancel_delayed_work_sync(&hp_amp_work); //<asus-baron20131014+>
	snd_soc_update_bits(codec, RT5640_DEPOP_M3,
			    RT5640_CP_FQ1_MASK | RT5640_CP_FQ2_MASK |
			    RT5640_CP_FQ3_MASK,
			    (RT5640_CP_FQ_96_KHZ << RT5640_CP_FQ1_SFT) |
			    (RT5640_CP_FQ_12_KHZ << RT5640_CP_FQ2_SFT) |
			    (RT5640_CP_FQ_96_KHZ << RT5640_CP_FQ3_SFT));
	rt5640_index_write(codec, RT5640_MAMP_INT_REG2, 0x7c00);
	/*snd_soc_update_bits(codec, RT5640_HP_CALIB_AMP_DET,
	   RT5640_HPD_PS_MASK, RT5640_HPD_PS_DIS); */
	snd_soc_update_bits(codec, RT5640_HP_VOL,
			    RT5640_L_MUTE | RT5640_R_MUTE,
			    RT5640_L_MUTE | RT5640_R_MUTE);
	msleep(50);
	hp_amp_power(codec, 0);

}
//<asus-baron20131014+>
static void do_hp_amp(struct work_struct *work)
{
	msleep(5);
	snd_soc_update_bits(rt5640_codec, RT5640_HP_VOL,
			RT5640_L_MUTE | RT5640_R_MUTE, 0);
	msleep(65);
}
//<asus-baron20131014->
#else
void hp_amp_power(struct snd_soc_codec *codec, int on)
{
	static int hp_amp_power_count;

	if (on) {
		if (hp_amp_power_count <= 0) {
			/* depop parameters */
			rt5640_index_update_bits(codec, RT5640_CHPUMP_INT_REG1,
						 0x0700, 0x0200);
			snd_soc_update_bits(codec, RT5640_DEPOP_M2,
					    RT5640_DEPOP_MASK,
					    RT5640_DEPOP_MAN);
			snd_soc_update_bits(codec, RT5640_DEPOP_M1,
					    RT5640_HP_CP_MASK |
					    RT5640_HP_SG_MASK |
					    RT5640_HP_CB_MASK,
					    RT5640_HP_CP_PU | RT5640_HP_SG_DIS |
					    RT5640_HP_CB_PU);
			/* headphone amp power on */
			snd_soc_update_bits(codec, RT5640_PWR_ANLG1,
					    RT5640_PWR_FV1 | RT5640_PWR_FV2, 0);
			snd_soc_update_bits(codec, RT5640_PWR_VOL,
					    RT5640_PWR_HV_L | RT5640_PWR_HV_R,
					    RT5640_PWR_HV_L | RT5640_PWR_HV_R);
			snd_soc_update_bits(codec, RT5640_PWR_ANLG1,
					    RT5640_PWR_HP_L | RT5640_PWR_HP_R |
					    RT5640_PWR_HA,
					    RT5640_PWR_HP_L | RT5640_PWR_HP_R |
					    RT5640_PWR_HA);
			usleep_range(5000, 5500);
			snd_soc_update_bits(codec, RT5640_PWR_ANLG1,
					    RT5640_PWR_FV1 | RT5640_PWR_FV2,
					    RT5640_PWR_FV1 | RT5640_PWR_FV2);

			snd_soc_update_bits(codec, RT5640_CHARGE_PUMP,
					    RT5640_PM_HP_MASK, RT5640_PM_HP_HV);
			snd_soc_update_bits(codec, RT5640_DEPOP_M1,
					    RT5640_HP_CO_MASK |
					    RT5640_HP_SG_MASK,
					    RT5640_HP_CO_EN | RT5640_HP_SG_EN);
			rt5640_index_update_bits(codec, RT5640_CHPUMP_INT_REG1,
						 0x0700, 0x0400);
		}
		hp_amp_power_count++;
	} else {
		hp_amp_power_count--;
		if (hp_amp_power_count <= 0) {
			snd_soc_update_bits(codec, RT5640_DEPOP_M1,
					    RT5640_HP_SG_MASK |
					    RT5640_HP_L_SMT_MASK |
					    RT5640_HP_R_SMT_MASK,
					    RT5640_HP_SG_DIS |
					    RT5640_HP_L_SMT_DIS |
					    RT5640_HP_R_SMT_DIS);
			/* headphone amp power down */
			snd_soc_update_bits(codec, RT5640_DEPOP_M1,
					    RT5640_SMT_TRIG_MASK |
					    RT5640_HP_CD_PD_MASK |
					    RT5640_HP_CO_MASK |
					    RT5640_HP_CP_MASK |
					    RT5640_HP_SG_MASK |
					    RT5640_HP_CB_MASK,
					    RT5640_SMT_TRIG_DIS |
					    RT5640_HP_CD_PD_EN |
					    RT5640_HP_CO_DIS | RT5640_HP_CP_PD |
					    RT5640_HP_SG_EN | RT5640_HP_CB_PD);
			snd_soc_update_bits(codec, RT5640_PWR_ANLG1,
					    RT5640_PWR_HP_L | RT5640_PWR_HP_R |
					    RT5640_PWR_HA, 0);
		}
	}
}

static void rt5640_pmu_depop(struct snd_soc_codec *codec)
{
	hp_amp_power(codec, 1);
	/* headphone unmute sequence */
	snd_soc_update_bits(codec, RT5640_DEPOP_M3,
			    RT5640_CP_FQ1_MASK | RT5640_CP_FQ2_MASK |
			    RT5640_CP_FQ3_MASK,
			    (RT5640_CP_FQ_192_KHZ << RT5640_CP_FQ1_SFT) |
			    (RT5640_CP_FQ_12_KHZ << RT5640_CP_FQ2_SFT) |
			    (RT5640_CP_FQ_192_KHZ << RT5640_CP_FQ3_SFT));
	rt5640_index_write(codec, RT5640_MAMP_INT_REG2, 0xfc00);
	snd_soc_update_bits(codec, RT5640_DEPOP_M1,
			    RT5640_SMT_TRIG_MASK, RT5640_SMT_TRIG_EN);
	snd_soc_update_bits(codec, RT5640_DEPOP_M1,
			    RT5640_RSTN_MASK, RT5640_RSTN_EN);
	snd_soc_update_bits(codec, RT5640_DEPOP_M1,
			    RT5640_RSTN_MASK | RT5640_HP_L_SMT_MASK |
			    RT5640_HP_R_SMT_MASK,
			    RT5640_RSTN_DIS | RT5640_HP_L_SMT_EN |
			    RT5640_HP_R_SMT_EN);
	snd_soc_update_bits(codec, RT5640_HP_VOL, RT5640_L_MUTE | RT5640_R_MUTE,
			    0);
	msleep(40);
	snd_soc_update_bits(codec, RT5640_DEPOP_M1,
			    RT5640_HP_SG_MASK | RT5640_HP_L_SMT_MASK |
			    RT5640_HP_R_SMT_MASK, RT5640_HP_SG_DIS |
			    RT5640_HP_L_SMT_DIS | RT5640_HP_R_SMT_DIS);

}

static void rt5640_pmd_depop(struct snd_soc_codec *codec)
{
	/* headphone mute sequence */
	snd_soc_update_bits(codec, RT5640_DEPOP_M3,
			    RT5640_CP_FQ1_MASK | RT5640_CP_FQ2_MASK |
			    RT5640_CP_FQ3_MASK,
			    (RT5640_CP_FQ_96_KHZ << RT5640_CP_FQ1_SFT) |
			    (RT5640_CP_FQ_12_KHZ << RT5640_CP_FQ2_SFT) |
			    (RT5640_CP_FQ_96_KHZ << RT5640_CP_FQ3_SFT));
	rt5640_index_write(codec, RT5640_MAMP_INT_REG2, 0xfc00);
	snd_soc_update_bits(codec, RT5640_DEPOP_M1,
			    RT5640_HP_SG_MASK, RT5640_HP_SG_EN);
	snd_soc_update_bits(codec, RT5640_DEPOP_M1,
			    RT5640_RSTP_MASK, RT5640_RSTP_EN);
	snd_soc_update_bits(codec, RT5640_DEPOP_M1,
			    RT5640_RSTP_MASK | RT5640_HP_L_SMT_MASK |
			    RT5640_HP_R_SMT_MASK, RT5640_RSTP_DIS |
			    RT5640_HP_L_SMT_EN | RT5640_HP_R_SMT_EN);

	snd_soc_update_bits(codec, RT5640_HP_VOL,
			    RT5640_L_MUTE | RT5640_R_MUTE,
			    RT5640_L_MUTE | RT5640_R_MUTE);
	msleep(30);

	hp_amp_power(codec, 0);
}
#endif

static int rt5640_hp_event(struct snd_soc_dapm_widget *w,
			   struct snd_kcontrol *kcontrol, int event)
{
	struct snd_soc_codec *codec = w->codec;

	switch (event) {
	case SND_SOC_DAPM_POST_PMU:
#ifdef USE_EQ
//		rt5640_update_eqmode(codec, HP);  //eq just for speaker now. //<asus-baron20130830->
#endif
		rt5640_pmu_depop(codec);
		break;

	case SND_SOC_DAPM_PRE_PMD:
		rt5640_pmd_depop(codec);
		break;

	default:
		return 0;
	}

	return 0;
}

static int rt5640_mono_event(struct snd_soc_dapm_widget *w,
			     struct snd_kcontrol *kcontrol, int event)
{
	struct snd_soc_codec *codec = w->codec;

	switch (event) {
	case SND_SOC_DAPM_POST_PMU:
		snd_soc_update_bits(codec, RT5640_MONO_OUT, RT5640_L_MUTE, 0);
		break;

	case SND_SOC_DAPM_PRE_PMD:
		snd_soc_update_bits(codec, RT5640_MONO_OUT,
				    RT5640_L_MUTE, RT5640_L_MUTE);
		break;

	default:
		return 0;
	}

	return 0;
}

static int rt5640_lout_event(struct snd_soc_dapm_widget *w,
			     struct snd_kcontrol *kcontrol, int event)
{
	struct snd_soc_codec *codec = w->codec;

	switch (event) {
	case SND_SOC_DAPM_POST_PMU:
		hp_amp_power(codec, 1);
		snd_soc_update_bits(codec, RT5640_PWR_ANLG1,
				    RT5640_PWR_LM, RT5640_PWR_LM);
		snd_soc_update_bits(codec, RT5640_OUTPUT,
				    RT5640_L_MUTE | RT5640_R_MUTE, 0);
		break;

	case SND_SOC_DAPM_PRE_PMD:
		snd_soc_update_bits(codec, RT5640_OUTPUT,
				    RT5640_L_MUTE | RT5640_R_MUTE,
				    RT5640_L_MUTE | RT5640_R_MUTE);
		snd_soc_update_bits(codec, RT5640_PWR_ANLG1, RT5640_PWR_LM, 0);
		hp_amp_power(codec, 0);
		break;

	default:
		return 0;
	}

	return 0;
}

static int rt5640_index_sync_event(struct snd_soc_dapm_widget *w,
				   struct snd_kcontrol *kcontrol, int event)
{
	struct snd_soc_codec *codec = w->codec;

	switch (event) {
	case SND_SOC_DAPM_PRE_PMU:
		rt5640_index_write(codec, RT5640_MIXER_INT_REG,
				   snd_soc_read(codec, RT5640_DUMMY_PR3F));

		break;
	default:
		return 0;
	}

	return 0;
}

static int rt5640_dac1_event(struct snd_soc_dapm_widget *w,
			     struct snd_kcontrol *kcontrol, int event)
{

	switch (event) {
	case SND_SOC_DAPM_PRE_PMD:
#ifdef USE_EQ
		rt5640_update_eqmode(w->codec, NORMAL);
#endif
		break;
	default:
		return 0;
	}

	return 0;
}

//<asus-baron20130916+>
static int rt5640_asrc_event(struct snd_soc_dapm_widget *w,
				 struct snd_kcontrol *kcontrol, int event)
{

	switch (event) {
	case SND_SOC_DAPM_POST_PMU:
//<asus-baron20131016->		snd_soc_write(w->codec, RT5640_ASRC_1, 0x9a00);
		snd_soc_write(w->codec, RT5640_ASRC_1, 0xfa00); //<asus-baron20131016+>
		snd_soc_write(w->codec, RT5640_ASRC_2, 0xf800);
		break;
	case SND_SOC_DAPM_PRE_PMD:
		snd_soc_write(w->codec, RT5640_ASRC_1, 0);
		snd_soc_write(w->codec, RT5640_ASRC_2, 0);
	default:
		return 0;
	}

	return 0;
}
//<asus-baron20130916->

static const struct snd_soc_dapm_widget rt5640_dapm_widgets[] = {
	SND_SOC_DAPM_SUPPLY_S("ASRC ebable", 1, SND_SOC_NOPM, 0, 0,
		rt5640_asrc_event, SND_SOC_DAPM_POST_PMU | SND_SOC_DAPM_PRE_PMD),//<asus-baron20130916+>

	/* Input Side */
	/* micbias */
	SND_SOC_DAPM_SUPPLY("LDO2", RT5640_PWR_ANLG1,
			    RT5640_PWR_LDO2_BIT, 0, NULL, 0),
	SND_SOC_DAPM_MICBIAS("micbias1", RT5640_PWR_ANLG2,
			     RT5640_PWR_MB1_BIT, 0),
	SND_SOC_DAPM_MICBIAS("micbias2", RT5640_PWR_ANLG2,
			     RT5640_PWR_MB2_BIT, 0),
	/* Input Lines */
	SND_SOC_DAPM_INPUT("DMIC1"),
	SND_SOC_DAPM_INPUT("DMIC2"),

	SND_SOC_DAPM_INPUT("IN1P"),
	SND_SOC_DAPM_INPUT("IN1N"),
	SND_SOC_DAPM_INPUT("IN2P"),
	SND_SOC_DAPM_INPUT("IN2N"),
	SND_SOC_DAPM_INPUT("IN3P"),
	SND_SOC_DAPM_INPUT("IN3N"),
	SND_SOC_DAPM_PGA_E("DMIC L1", SND_SOC_NOPM, 0, 0, NULL, 0,
			   rt5640_set_dmic1_event, SND_SOC_DAPM_PRE_PMU),
	SND_SOC_DAPM_PGA_E("DMIC R1", SND_SOC_NOPM, 0, 0, NULL, 0,
			   rt5640_set_dmic1_event, SND_SOC_DAPM_PRE_PMU),
	SND_SOC_DAPM_PGA_E("DMIC L2", SND_SOC_NOPM, 0, 0, NULL, 0,
			   rt5640_set_dmic2_event, SND_SOC_DAPM_PRE_PMU),
	SND_SOC_DAPM_PGA_E("DMIC R2", SND_SOC_NOPM, 0, 0, NULL, 0,
			   rt5640_set_dmic2_event, SND_SOC_DAPM_PRE_PMU),
	SND_SOC_DAPM_SUPPLY("DMIC CLK", SND_SOC_NOPM, 0, 0,
			    set_dmic_clk, SND_SOC_DAPM_PRE_PMU),
	/* Boost */
	SND_SOC_DAPM_PGA("BST1", RT5640_PWR_ANLG2,
			 RT5640_PWR_BST1_BIT, 0, NULL, 0),
#if IS_ENABLED(CONFIG_SND_SOC_RT5643) || IS_ENABLED(CONFIG_SND_SOC_RT5646)
	SND_SOC_DAPM_PGA("BST2", RT5640_PWR_ANLG2,
			 RT5640_PWR_BST2_BIT, 0, NULL, 0),
	SND_SOC_DAPM_PGA("BST3", RT5640_PWR_ANLG2,
			 RT5640_PWR_BST3_BIT, 0, NULL, 0),
	SND_SOC_DAPM_PGA("BST4", RT5640_PWR_ANLG2,
			 RT5640_PWR_BST4_BIT, 0, NULL, 0),
#else
	SND_SOC_DAPM_PGA("BST2", RT5640_PWR_ANLG2,
			 RT5640_PWR_BST4_BIT, 0, NULL, 0),
	SND_SOC_DAPM_PGA("BST3", RT5640_PWR_ANLG2,
			 RT5640_PWR_BST2_BIT, 0, NULL, 0),
#endif
	/* Input Volume */
	SND_SOC_DAPM_PGA("INL VOL", RT5640_PWR_VOL,
			 RT5640_PWR_IN_L_BIT, 0, NULL, 0),
	SND_SOC_DAPM_PGA("INR VOL", RT5640_PWR_VOL,
			 RT5640_PWR_IN_R_BIT, 0, NULL, 0),
	/* IN Mux */
	SND_SOC_DAPM_MUX("INL Mux", SND_SOC_NOPM, 0, 0, &rt5640_inl_mux),
	SND_SOC_DAPM_MUX("INR Mux", SND_SOC_NOPM, 0, 0, &rt5640_inr_mux),
	/* REC Mixer */
	SND_SOC_DAPM_MIXER("RECMIXL", RT5640_PWR_MIXER, RT5640_PWR_RM_L_BIT, 0,
			   rt5640_rec_l_mix, ARRAY_SIZE(rt5640_rec_l_mix)),
	SND_SOC_DAPM_MIXER("RECMIXR", RT5640_PWR_MIXER, RT5640_PWR_RM_R_BIT, 0,
			   rt5640_rec_r_mix, ARRAY_SIZE(rt5640_rec_r_mix)),
	/* ADCs */
	SND_SOC_DAPM_ADC("ADC L", NULL, SND_SOC_NOPM,
			 0, 0),
	SND_SOC_DAPM_ADC("ADC R", NULL, SND_SOC_NOPM,
			 0, 0),

	SND_SOC_DAPM_SUPPLY("ADC L power", RT5640_PWR_DIG1,
			    RT5640_PWR_ADC_L_BIT, 0, NULL, 0),
	SND_SOC_DAPM_SUPPLY("ADC R power", RT5640_PWR_DIG1,
			    RT5640_PWR_ADC_R_BIT, 0, NULL, 0),
	SND_SOC_DAPM_SUPPLY("ADC clock", SND_SOC_NOPM, 0, 0,
			    rt5640_adc_event,
			    SND_SOC_DAPM_POST_PMD | SND_SOC_DAPM_POST_PMU),
	/* ADC Mux */
	SND_SOC_DAPM_MUX("Stereo ADC L2 Mux", SND_SOC_NOPM, 0, 0,
			 &rt5640_sto_adc_l2_mux),
	SND_SOC_DAPM_MUX("Stereo ADC R2 Mux", SND_SOC_NOPM, 0, 0,
			 &rt5640_sto_adc_r2_mux),
	SND_SOC_DAPM_MUX("Stereo ADC L1 Mux", SND_SOC_NOPM, 0, 0,
			 &rt5640_sto_adc_l1_mux),
	SND_SOC_DAPM_MUX("Stereo ADC R1 Mux", SND_SOC_NOPM, 0, 0,
			 &rt5640_sto_adc_r1_mux),
	SND_SOC_DAPM_MUX("Mono ADC L2 Mux", SND_SOC_NOPM, 0, 0,
			 &rt5640_mono_adc_l2_mux),
	SND_SOC_DAPM_MUX("Mono ADC L1 Mux", SND_SOC_NOPM, 0, 0,
			 &rt5640_mono_adc_l1_mux),
	SND_SOC_DAPM_MUX("Mono ADC R1 Mux", SND_SOC_NOPM, 0, 0,
			 &rt5640_mono_adc_r1_mux),
	SND_SOC_DAPM_MUX("Mono ADC R2 Mux", SND_SOC_NOPM, 0, 0,
			 &rt5640_mono_adc_r2_mux),
	/* ADC Mixer */
	SND_SOC_DAPM_SUPPLY("stereo filter", RT5640_PWR_DIG2,
			    RT5640_PWR_ADC_SF_BIT, 0, NULL, 0),
	SND_SOC_DAPM_MIXER_E("Stereo ADC MIXL", SND_SOC_NOPM, 0, 0,
		rt5640_sto_adc_l_mix, ARRAY_SIZE(rt5640_sto_adc_l_mix),
		rt5640_sto_adcl_event, SND_SOC_DAPM_PRE_PMD | SND_SOC_DAPM_POST_PMU),
	SND_SOC_DAPM_MIXER_E("Stereo ADC MIXR", SND_SOC_NOPM, 0, 0,
		rt5640_sto_adc_r_mix, ARRAY_SIZE(rt5640_sto_adc_r_mix),
		rt5640_sto_adcr_event, SND_SOC_DAPM_PRE_PMD | SND_SOC_DAPM_POST_PMU),
	SND_SOC_DAPM_SUPPLY("mono left filter", RT5640_PWR_DIG2,
			    RT5640_PWR_ADC_MF_L_BIT, 0, NULL, 0),
	SND_SOC_DAPM_MIXER_E("Mono ADC MIXL", SND_SOC_NOPM, 0, 0,
			     rt5640_mono_adc_l_mix,
			     ARRAY_SIZE(rt5640_mono_adc_l_mix),
			     rt5640_mono_adcl_event,
			     SND_SOC_DAPM_PRE_PMD | SND_SOC_DAPM_POST_PMU),
	SND_SOC_DAPM_SUPPLY("mono right filter", RT5640_PWR_DIG2,
			    RT5640_PWR_ADC_MF_R_BIT, 0, NULL, 0),
	SND_SOC_DAPM_MIXER_E("Mono ADC MIXR", SND_SOC_NOPM, 0, 0,
			     rt5640_mono_adc_r_mix,
			     ARRAY_SIZE(rt5640_mono_adc_r_mix),
			     rt5640_mono_adcr_event,
			     SND_SOC_DAPM_PRE_PMD | SND_SOC_DAPM_POST_PMU),

	/* IF2 Mux */
	SND_SOC_DAPM_MUX("IF2 ADC L Mux", SND_SOC_NOPM, 0, 0,
			 &rt5640_if2_adc_l_mux),
	SND_SOC_DAPM_MUX("IF2 ADC R Mux", SND_SOC_NOPM, 0, 0,
			 &rt5640_if2_adc_r_mux),

	/* Digital Interface */
	SND_SOC_DAPM_SUPPLY("I2S1", RT5640_PWR_DIG1,
			    RT5640_PWR_I2S1_BIT, 0, NULL, 0),
	SND_SOC_DAPM_PGA("IF1 DAC", SND_SOC_NOPM, 0, 0, NULL, 0),
	SND_SOC_DAPM_PGA("IF1 DAC L", SND_SOC_NOPM, 0, 0, NULL, 0),
	SND_SOC_DAPM_PGA("IF1 DAC R", SND_SOC_NOPM, 0, 0, NULL, 0),
	SND_SOC_DAPM_PGA("IF1 ADC", SND_SOC_NOPM, 0, 0, NULL, 0),
	SND_SOC_DAPM_PGA("IF1 ADC L", SND_SOC_NOPM, 0, 0, NULL, 0),
	SND_SOC_DAPM_PGA("IF1 ADC R", SND_SOC_NOPM, 0, 0, NULL, 0),
	SND_SOC_DAPM_SUPPLY("I2S2", RT5640_PWR_DIG1,
			    RT5640_PWR_I2S2_BIT, 0, NULL, 0),
	SND_SOC_DAPM_PGA("IF2 DAC", SND_SOC_NOPM, 0, 0, NULL, 0),
	SND_SOC_DAPM_PGA("IF2 DAC L", SND_SOC_NOPM, 0, 0, NULL, 0),
	SND_SOC_DAPM_PGA("IF2 DAC R", SND_SOC_NOPM, 0, 0, NULL, 0),
	SND_SOC_DAPM_PGA("IF2 ADC", SND_SOC_NOPM, 0, 0, NULL, 0),
	SND_SOC_DAPM_PGA("IF2 ADC L", SND_SOC_NOPM, 0, 0, NULL, 0),
	SND_SOC_DAPM_PGA("IF2 ADC R", SND_SOC_NOPM, 0, 0, NULL, 0),
	SND_SOC_DAPM_SUPPLY("I2S3", RT5640_PWR_DIG1,
			    RT5640_PWR_I2S3_BIT, 0, NULL, 0),
	SND_SOC_DAPM_PGA("IF3 DAC", SND_SOC_NOPM, 0, 0, NULL, 0),
	SND_SOC_DAPM_PGA("IF3 DAC L", SND_SOC_NOPM, 0, 0, NULL, 0),
	SND_SOC_DAPM_PGA("IF3 DAC R", SND_SOC_NOPM, 0, 0, NULL, 0),
	SND_SOC_DAPM_PGA("IF3 ADC", SND_SOC_NOPM, 0, 0, NULL, 0),
	SND_SOC_DAPM_PGA("IF3 ADC L", SND_SOC_NOPM, 0, 0, NULL, 0),
	SND_SOC_DAPM_PGA("IF3 ADC R", SND_SOC_NOPM, 0, 0, NULL, 0),

	/* Digital Interface Select */
	SND_SOC_DAPM_MUX("DAI1 RX Mux", SND_SOC_NOPM, 0, 0, &rt5640_dai_mux),
	SND_SOC_DAPM_MUX("DAI1 TX Mux", SND_SOC_NOPM, 0, 0, &rt5640_dai_mux),
	SND_SOC_DAPM_MUX("DAI1 IF1 Mux", SND_SOC_NOPM, 0, 0, &rt5640_dai_mux),
	SND_SOC_DAPM_MUX("DAI1 IF2 Mux", SND_SOC_NOPM, 0, 0, &rt5640_dai_mux),
	SND_SOC_DAPM_MUX("SDI1 TX Mux", SND_SOC_NOPM, 0, 0, &rt5640_sdi_mux),

	SND_SOC_DAPM_MUX("DAI2 RX Mux", SND_SOC_NOPM, 0, 0, &rt5640_dai_mux),
	SND_SOC_DAPM_MUX("DAI2 TX Mux", SND_SOC_NOPM, 0, 0, &rt5640_dai_mux),
	SND_SOC_DAPM_MUX("DAI2 IF1 Mux", SND_SOC_NOPM, 0, 0, &rt5640_dai_mux),
	SND_SOC_DAPM_MUX("DAI2 IF2 Mux", SND_SOC_NOPM, 0, 0, &rt5640_dai_mux),
	SND_SOC_DAPM_MUX("SDI2 TX Mux", SND_SOC_NOPM, 0, 0, &rt5640_sdi_mux),

	SND_SOC_DAPM_MUX("DAI3 RX Mux", SND_SOC_NOPM, 0, 0, &rt5640_dai_mux),
	SND_SOC_DAPM_MUX("DAI3 TX Mux", SND_SOC_NOPM, 0, 0, &rt5640_dai_mux),

	/* Audio Interface */
	SND_SOC_DAPM_AIF_IN("AIF1RX", "AIF1 Playback", 0, SND_SOC_NOPM, 0, 0),
	SND_SOC_DAPM_AIF_OUT("AIF1TX", "AIF1 Capture", 0, SND_SOC_NOPM, 0, 0),
	SND_SOC_DAPM_AIF_IN("AIF2RX", "AIF2 Playback", 0, SND_SOC_NOPM, 0, 0),
	SND_SOC_DAPM_AIF_OUT("AIF2TX", "AIF2 Capture", 0, SND_SOC_NOPM, 0, 0),
	SND_SOC_DAPM_AIF_IN("AIF3RX", "AIF3 Playback", 0, SND_SOC_NOPM, 0, 0),
	SND_SOC_DAPM_AIF_OUT("AIF3TX", "AIF3 Capture", 0, SND_SOC_NOPM, 0, 0),

	/* Audio DSP */
	SND_SOC_DAPM_PGA("Audio DSP", SND_SOC_NOPM, 0, 0, NULL, 0),

	/* ANC */
	SND_SOC_DAPM_PGA("ANC", SND_SOC_NOPM, 0, 0, NULL, 0),

	/* Output Side */
	/* DAC mixer before sound effect  */
	SND_SOC_DAPM_MIXER("DAC MIXL", SND_SOC_NOPM, 0, 0,
			   rt5640_dac_l_mix, ARRAY_SIZE(rt5640_dac_l_mix)),
	SND_SOC_DAPM_MIXER("DAC MIXR", SND_SOC_NOPM, 0, 0,
			   rt5640_dac_r_mix, ARRAY_SIZE(rt5640_dac_r_mix)),

	/* DAC2 channel Mux */
	SND_SOC_DAPM_MUX("DAC L2 Mux", SND_SOC_NOPM, 0, 0,
			 &rt5640_dac_l2_mux),
	SND_SOC_DAPM_MUX("DAC R2 Mux", SND_SOC_NOPM, 0, 0,
			 &rt5640_dac_r2_mux),
	SND_SOC_DAPM_PGA("DAC L2 Volume", RT5640_PWR_DIG1,
			 RT5640_PWR_DAC_L2_BIT, 0, NULL, 0),
	SND_SOC_DAPM_PGA("DAC R2 Volume", RT5640_PWR_DIG1,
			 RT5640_PWR_DAC_R2_BIT, 0, NULL, 0),

	/* DAC Mixer */
	SND_SOC_DAPM_MIXER("Stereo DAC MIXL", SND_SOC_NOPM, 0, 0,
			   rt5640_sto_dac_l_mix,
			   ARRAY_SIZE(rt5640_sto_dac_l_mix)),
	SND_SOC_DAPM_MIXER("Stereo DAC MIXR", SND_SOC_NOPM, 0, 0,
			   rt5640_sto_dac_r_mix,
			   ARRAY_SIZE(rt5640_sto_dac_r_mix)),
	SND_SOC_DAPM_MIXER("Mono DAC MIXL", SND_SOC_NOPM, 0, 0,
			   rt5640_mono_dac_l_mix,
			   ARRAY_SIZE(rt5640_mono_dac_l_mix)),
	SND_SOC_DAPM_MIXER("Mono DAC MIXR", SND_SOC_NOPM, 0, 0,
			   rt5640_mono_dac_r_mix,
			   ARRAY_SIZE(rt5640_mono_dac_r_mix)),
	SND_SOC_DAPM_MIXER("DIG MIXL", SND_SOC_NOPM, 0, 0,
			   rt5640_dig_l_mix, ARRAY_SIZE(rt5640_dig_l_mix)),
	SND_SOC_DAPM_MIXER("DIG MIXR", SND_SOC_NOPM, 0, 0,
			   rt5640_dig_r_mix, ARRAY_SIZE(rt5640_dig_r_mix)),
	SND_SOC_DAPM_MUX_E("Mono dacr Mux", SND_SOC_NOPM, 0, 0,
			   &rt5640_dacr2_mux, rt5640_index_sync_event,
			   SND_SOC_DAPM_PRE_PMU),

	/* DACs */
//<asus-baron20130916+>
/*
	SND_SOC_DAPM_DAC_E("DAC L1", NULL, RT5640_PWR_DIG1,
			   RT5640_PWR_DAC_L1_BIT, 0, rt5640_dac1_event,
			   SND_SOC_DAPM_PRE_PMD),
	SND_SOC_DAPM_DAC("DAC L2", NULL, RT5640_PWR_DIG1,
			 RT5640_PWR_DAC_L2_BIT, 0),
	SND_SOC_DAPM_DAC_E("DAC R1", NULL, RT5640_PWR_DIG1,
			   RT5640_PWR_DAC_R1_BIT, 0, rt5640_dac1_event,
			   SND_SOC_DAPM_PRE_PMD),
	SND_SOC_DAPM_DAC("DAC R2", NULL, RT5640_PWR_DIG1,
			 RT5640_PWR_DAC_R2_BIT, 0),
*/
	SND_SOC_DAPM_SUPPLY("DAC L1 power",RT5640_PWR_DIG1,
				RT5640_PWR_DAC_L1_BIT, 0, NULL, 0),
	SND_SOC_DAPM_SUPPLY("DAC R1 power",RT5640_PWR_DIG1,
				RT5640_PWR_DAC_R1_BIT, 0, NULL, 0),
	SND_SOC_DAPM_SUPPLY("DAC L2 power",RT5640_PWR_DIG1,
				RT5640_PWR_DAC_L2_BIT, 0, NULL, 0),
	SND_SOC_DAPM_SUPPLY("DAC R2 power",RT5640_PWR_DIG1,
				RT5640_PWR_DAC_R2_BIT, 0, NULL, 0),
	SND_SOC_DAPM_DAC_E("DAC L1", NULL, SND_SOC_NOPM,
				0, 0, rt5640_dac1_event,
				SND_SOC_DAPM_PRE_PMD),
	SND_SOC_DAPM_DAC("DAC L2", NULL, SND_SOC_NOPM,
				0, 0),
	SND_SOC_DAPM_DAC_E("DAC R1", NULL, SND_SOC_NOPM,
				0, 0, rt5640_dac1_event,
				SND_SOC_DAPM_PRE_PMD),
	SND_SOC_DAPM_DAC("DAC R2", NULL, SND_SOC_NOPM,
				0, 0),
	//<asus-baron20130916+>
	/* SPK/OUT Mixer */
	SND_SOC_DAPM_MIXER("SPK MIXL", RT5640_PWR_MIXER, RT5640_PWR_SM_L_BIT,
			   0, rt5640_spk_l_mix, ARRAY_SIZE(rt5640_spk_l_mix)),
	SND_SOC_DAPM_MIXER("SPK MIXR", RT5640_PWR_MIXER, RT5640_PWR_SM_R_BIT,
			   0, rt5640_spk_r_mix, ARRAY_SIZE(rt5640_spk_r_mix)),
	SND_SOC_DAPM_MIXER("OUT MIXL", RT5640_PWR_MIXER, RT5640_PWR_OM_L_BIT,
			   0, rt5640_out_l_mix, ARRAY_SIZE(rt5640_out_l_mix)),
	SND_SOC_DAPM_MIXER("OUT MIXR", RT5640_PWR_MIXER, RT5640_PWR_OM_R_BIT,
			   0, rt5640_out_r_mix, ARRAY_SIZE(rt5640_out_r_mix)),
	/* Ouput Volume */
	SND_SOC_DAPM_PGA("SPKVOL L", RT5640_PWR_VOL,
			 RT5640_PWR_SV_L_BIT, 0, NULL, 0),
	SND_SOC_DAPM_PGA("SPKVOL R", RT5640_PWR_VOL,
			 RT5640_PWR_SV_R_BIT, 0, NULL, 0),
	SND_SOC_DAPM_PGA("OUTVOL L", RT5640_PWR_VOL,
			 RT5640_PWR_OV_L_BIT, 0, NULL, 0),
	SND_SOC_DAPM_PGA("OUTVOL R", RT5640_PWR_VOL,
			 RT5640_PWR_OV_R_BIT, 0, NULL, 0),
	SND_SOC_DAPM_PGA("HPOVOL L", RT5640_PWR_VOL,
			 RT5640_PWR_HV_L_BIT, 0, NULL, 0),
	SND_SOC_DAPM_PGA("HPOVOL R", RT5640_PWR_VOL,
			 RT5640_PWR_HV_R_BIT, 0, NULL, 0),
	SND_SOC_DAPM_PGA("DAC 1", SND_SOC_NOPM,
			 0, 0, NULL, 0),
	SND_SOC_DAPM_PGA("DAC 2", SND_SOC_NOPM,
			 0, 0, NULL, 0),
	SND_SOC_DAPM_PGA("HPOVOL", SND_SOC_NOPM,
			 0, 0, NULL, 0),
	/* SPO/HPO/LOUT/Mono Mixer */
	SND_SOC_DAPM_MIXER("SPOL MIX", SND_SOC_NOPM, 0,
			   0, rt5640_spo_l_mix, ARRAY_SIZE(rt5640_spo_l_mix)),
	SND_SOC_DAPM_MIXER("SPOR MIX", SND_SOC_NOPM, 0,
			   0, rt5640_spo_r_mix, ARRAY_SIZE(rt5640_spo_r_mix)),
	SND_SOC_DAPM_MIXER("HPO MIX", SND_SOC_NOPM, 0, 0,
			   rt5640_hpo_mix, ARRAY_SIZE(rt5640_hpo_mix)),
	SND_SOC_DAPM_MIXER("LOUT MIX", SND_SOC_NOPM, 0, 0,
			   rt5640_lout_mix, ARRAY_SIZE(rt5640_lout_mix)),
	SND_SOC_DAPM_MIXER("Mono MIX", RT5640_PWR_ANLG1, RT5640_PWR_MM_BIT, 0,
			   rt5640_mono_mix, ARRAY_SIZE(rt5640_mono_mix)),

	SND_SOC_DAPM_PGA_S("HP amp", 1, SND_SOC_NOPM, 0, 0,
			   rt5640_hp_event,
			   SND_SOC_DAPM_PRE_PMD | SND_SOC_DAPM_POST_PMU),
	SND_SOC_DAPM_PGA_S("SPK amp", 1, SND_SOC_NOPM, 0, 0,
			   rt5640_spk_event,
			   SND_SOC_DAPM_PRE_PMD | SND_SOC_DAPM_POST_PMU),
	SND_SOC_DAPM_PGA_S("LOUT amp", 1, SND_SOC_NOPM, 0, 0,
			   rt5640_lout_event,
			   SND_SOC_DAPM_PRE_PMD | SND_SOC_DAPM_POST_PMU),
	SND_SOC_DAPM_PGA_S("Mono amp", 1, RT5640_PWR_ANLG1,
			   RT5640_PWR_MA_BIT, 0, rt5640_mono_event,
			   SND_SOC_DAPM_PRE_PMD | SND_SOC_DAPM_POST_PMU),

	/* Output Lines */
	SND_SOC_DAPM_OUTPUT("SPOLP"),
	SND_SOC_DAPM_OUTPUT("SPOLN"),
	SND_SOC_DAPM_OUTPUT("SPORP"),
	SND_SOC_DAPM_OUTPUT("SPORN"),
	SND_SOC_DAPM_OUTPUT("HPOL"),
	SND_SOC_DAPM_OUTPUT("HPOR"),
	SND_SOC_DAPM_OUTPUT("LOUTL"),
	SND_SOC_DAPM_OUTPUT("LOUTR"),
	SND_SOC_DAPM_OUTPUT("MonoP"),
	SND_SOC_DAPM_OUTPUT("MonoN"),
};

static const struct snd_soc_dapm_route rt5640_dapm_routes[] = {
//<asus-baron20130916+>
	{"DAC L1 power", NULL, "ASRC ebable"},
	{"DAC R1 power", NULL, "ASRC ebable"},
	{"DAC L2 power", NULL, "ASRC ebable"},
	{"DAC R2 power", NULL, "ASRC ebable"},
	{"ADC L power", NULL, "ASRC ebable"},
	{"ADC R power", NULL, "ASRC ebable"},
	{"I2S1", NULL, "ASRC ebable"},
	{"I2S2", NULL, "ASRC ebable"},
//<asus-baron20130916->

	{"IN1P", NULL, "LDO2"},
	{"IN2P", NULL, "LDO2"},
	{"IN3P", NULL, "LDO2"},
#if IS_ENABLED(CONFIG_SND_SOC_RT5643) || IS_ENABLED(CONFIG_SND_SOC_RT5646)
	{"IN4P", NULL, "LDO2"},
#endif

	{"DMIC L1", NULL, "DMIC1"},
	{"DMIC R1", NULL, "DMIC1"},
	{"DMIC L2", NULL, "DMIC2"},
	{"DMIC R2", NULL, "DMIC2"},

	{"BST1", NULL, "IN1P"},
	{"BST1", NULL, "IN1N"},
	{"BST2", NULL, "IN2P"},
	{"BST2", NULL, "IN2N"},
	{"BST3", NULL, "IN3P"},
	{"BST3", NULL, "IN3N"},
#if IS_ENABLED(CONFIG_SND_SOC_RT5643) || IS_ENABLED(CONFIG_SND_SOC_RT5646)
	{"BST4", NULL, "IN4P"},
	{"BST4", NULL, "IN4N"},
#endif

	{"INL VOL", NULL, "IN2P"},
	{"INR VOL", NULL, "IN2N"},

	{"RECMIXL", "HPOL Switch", "HPOL"},
	{"RECMIXL", "INL Switch", "INL VOL"},
#if IS_ENABLED(CONFIG_SND_SOC_RT5643) || IS_ENABLED(CONFIG_SND_SOC_RT5646)
	{"RECMIXL", "BST4 Switch", "BST4"},
#endif
	{"RECMIXL", "BST3 Switch", "BST3"},
	{"RECMIXL", "BST2 Switch", "BST2"},
	{"RECMIXL", "BST1 Switch", "BST1"},
	{"RECMIXL", "OUT MIXL Switch", "OUT MIXL"},

	{"RECMIXR", "HPOR Switch", "HPOR"},
	{"RECMIXR", "INR Switch", "INR VOL"},
#if IS_ENABLED(CONFIG_SND_SOC_RT5643) || IS_ENABLED(CONFIG_SND_SOC_RT5646)
	{"RECMIXR", "BST4 Switch", "BST4"},
#endif
	{"RECMIXR", "BST3 Switch", "BST3"},
	{"RECMIXR", "BST2 Switch", "BST2"},
	{"RECMIXR", "BST1 Switch", "BST1"},
	{"RECMIXR", "OUT MIXR Switch", "OUT MIXR"},

	{"ADC L", NULL, "RECMIXL"},
	{"ADC L", NULL, "ADC L power"},
	{"ADC L", NULL, "ADC clock"},
	{"ADC R", NULL, "RECMIXR"},
	{"ADC R", NULL, "ADC R power"},
	{"ADC R", NULL, "ADC clock"},

	{"DMIC L1", NULL, "DMIC CLK"},
	{"DMIC R1", NULL, "DMIC CLK"},
	{"DMIC L2", NULL, "DMIC CLK"},
	{"DMIC R2", NULL, "DMIC CLK"},

	{"Stereo ADC L2 Mux", "DMIC1", "DMIC L1"},
	{"Stereo ADC L2 Mux", "DMIC2", "DMIC L2"},
	{"Stereo ADC L2 Mux", "DIG MIX", "DIG MIXL"},
	{"Stereo ADC L1 Mux", "ADC", "ADC L"},
	{"Stereo ADC L1 Mux", "DIG MIX", "DIG MIXL"},

	{"Stereo ADC R1 Mux", "ADC", "ADC R"},
	{"Stereo ADC R1 Mux", "DIG MIX", "DIG MIXR"},
	{"Stereo ADC R2 Mux", "DMIC1", "DMIC R1"},
	{"Stereo ADC R2 Mux", "DMIC2", "DMIC R2"},
	{"Stereo ADC R2 Mux", "DIG MIX", "DIG MIXR"},

	{"Mono ADC L2 Mux", "DMIC L1", "DMIC L1"},
	{"Mono ADC L2 Mux", "DMIC L2", "DMIC L2"},
	{"Mono ADC L2 Mux", "Mono DAC MIXL", "Mono DAC MIXL"},
	{"Mono ADC L1 Mux", "Mono DAC MIXL", "Mono DAC MIXL"},
	{"Mono ADC L1 Mux", "ADCL", "ADC L"},

	{"Mono ADC R1 Mux", "Mono DAC MIXR", "Mono DAC MIXR"},
	{"Mono ADC R1 Mux", "ADCR", "ADC R"},
	{"Mono ADC R2 Mux", "DMIC R1", "DMIC R1"},
	{"Mono ADC R2 Mux", "DMIC R2", "DMIC R2"},
	{"Mono ADC R2 Mux", "Mono DAC MIXR", "Mono DAC MIXR"},

	{"Stereo ADC MIXL", "ADC1 Switch", "Stereo ADC L1 Mux"},
	{"Stereo ADC MIXL", "ADC2 Switch", "Stereo ADC L2 Mux"},
	{"Stereo ADC MIXL", NULL, "stereo filter"},

	{"Stereo ADC MIXR", "ADC1 Switch", "Stereo ADC R1 Mux"},
	{"Stereo ADC MIXR", "ADC2 Switch", "Stereo ADC R2 Mux"},
	{"Stereo ADC MIXR", NULL, "stereo filter"},

	{"Mono ADC MIXL", "ADC1 Switch", "Mono ADC L1 Mux"},
	{"Mono ADC MIXL", "ADC2 Switch", "Mono ADC L2 Mux"},
	{"Mono ADC MIXL", NULL, "mono left filter"},

	{"Mono ADC MIXR", "ADC1 Switch", "Mono ADC R1 Mux"},
	{"Mono ADC MIXR", "ADC2 Switch", "Mono ADC R2 Mux"},
	{"Mono ADC MIXR", NULL, "mono right filter"},

	{"IF2 ADC L Mux", "Mono ADC MIXL", "Mono ADC MIXL"},
	{"IF2 ADC R Mux", "Mono ADC MIXR", "Mono ADC MIXR"},

	{"IF2 ADC L", NULL, "IF2 ADC L Mux"},
	{"IF2 ADC R", NULL, "IF2 ADC R Mux"},
	{"IF3 ADC L", NULL, "Mono ADC MIXL"},
	{"IF3 ADC R", NULL, "Mono ADC MIXR"},
	{"IF1 ADC L", NULL, "Stereo ADC MIXL"},
	{"IF1 ADC R", NULL, "Stereo ADC MIXR"},

	{"IF1 ADC", NULL, "I2S1"},
	{"IF1 ADC", NULL, "IF1 ADC L"},
	{"IF1 ADC", NULL, "IF1 ADC R"},
	{"IF2 ADC", NULL, "I2S2"},
	{"IF2 ADC", NULL, "IF2 ADC L"},
	{"IF2 ADC", NULL, "IF2 ADC R"},
	{"IF3 ADC", NULL, "I2S3"},
	{"IF3 ADC", NULL, "IF3 ADC L"},
	{"IF3 ADC", NULL, "IF3 ADC R"},

	{"DAI1 TX Mux", "1:1|2:2|3:3", "IF1 ADC"},
	{"DAI1 TX Mux", "1:1|2:3|3:2", "IF1 ADC"},
	{"DAI1 TX Mux", "1:3|2:1|3:2", "IF2 ADC"},
	{"DAI1 TX Mux", "1:2|2:1|3:3", "IF2 ADC"},
	{"DAI1 TX Mux", "1:3|2:2|3:1", "IF3 ADC"},
	{"DAI1 TX Mux", "1:2|2:3|3:1", "IF3 ADC"},
	{"DAI1 IF1 Mux", "1:1|2:1|3:3", "IF1 ADC"},
	{"DAI1 IF2 Mux", "1:1|2:1|3:3", "IF2 ADC"},
	{"SDI1 TX Mux", "IF1", "DAI1 IF1 Mux"},
	{"SDI1 TX Mux", "IF2", "DAI1 IF2 Mux"},

	{"DAI2 TX Mux", "1:2|2:3|3:1", "IF1 ADC"},
	{"DAI2 TX Mux", "1:2|2:1|3:3", "IF1 ADC"},
	{"DAI2 TX Mux", "1:1|2:2|3:3", "IF2 ADC"},
	{"DAI2 TX Mux", "1:3|2:2|3:1", "IF2 ADC"},
	{"DAI2 TX Mux", "1:1|2:3|3:2", "IF3 ADC"},
	{"DAI2 TX Mux", "1:3|2:1|3:2", "IF3 ADC"},
	{"DAI2 IF1 Mux", "1:2|2:2|3:3", "IF1 ADC"},
	{"DAI2 IF2 Mux", "1:2|2:2|3:3", "IF2 ADC"},
	{"SDI2 TX Mux", "IF1", "DAI2 IF1 Mux"},
	{"SDI2 TX Mux", "IF2", "DAI2 IF2 Mux"},

	{"DAI3 TX Mux", "1:3|2:1|3:2", "IF1 ADC"},
	{"DAI3 TX Mux", "1:3|2:2|3:1", "IF1 ADC"},
	{"DAI3 TX Mux", "1:1|2:3|3:2", "IF2 ADC"},
	{"DAI3 TX Mux", "1:2|2:3|3:1", "IF2 ADC"},
	{"DAI3 TX Mux", "1:1|2:2|3:3", "IF3 ADC"},
	{"DAI3 TX Mux", "1:2|2:1|3:3", "IF3 ADC"},
	{"DAI3 TX Mux", "1:1|2:1|3:3", "IF3 ADC"},
	{"DAI3 TX Mux", "1:2|2:2|3:3", "IF3 ADC"},

	{"AIF1TX", NULL, "DAI1 TX Mux"},
	{"AIF1TX", NULL, "SDI1 TX Mux"},
	{"AIF2TX", NULL, "DAI2 TX Mux"},
	{"AIF2TX", NULL, "SDI2 TX Mux"},
	{"AIF3TX", NULL, "DAI3 TX Mux"},

	{"DAI1 RX Mux", "1:1|2:2|3:3", "AIF1RX"},
	{"DAI1 RX Mux", "1:1|2:3|3:2", "AIF1RX"},
	{"DAI1 RX Mux", "1:1|2:1|3:3", "AIF1RX"},
	{"DAI1 RX Mux", "1:2|2:3|3:1", "AIF2RX"},
	{"DAI1 RX Mux", "1:2|2:1|3:3", "AIF2RX"},
	{"DAI1 RX Mux", "1:2|2:2|3:3", "AIF2RX"},
	{"DAI1 RX Mux", "1:3|2:1|3:2", "AIF3RX"},
	{"DAI1 RX Mux", "1:3|2:2|3:1", "AIF3RX"},

	{"DAI2 RX Mux", "1:3|2:1|3:2", "AIF1RX"},
	{"DAI2 RX Mux", "1:2|2:1|3:3", "AIF1RX"},
	{"DAI2 RX Mux", "1:1|2:1|3:3", "AIF1RX"},
	{"DAI2 RX Mux", "1:1|2:2|3:3", "AIF2RX"},
	{"DAI2 RX Mux", "1:3|2:2|3:1", "AIF2RX"},
	{"DAI2 RX Mux", "1:2|2:2|3:3", "AIF2RX"},
	{"DAI2 RX Mux", "1:1|2:3|3:2", "AIF3RX"},
	{"DAI2 RX Mux", "1:2|2:3|3:1", "AIF3RX"},

	{"DAI3 RX Mux", "1:3|2:2|3:1", "AIF1RX"},
	{"DAI3 RX Mux", "1:2|2:3|3:1", "AIF1RX"},
	{"DAI3 RX Mux", "1:1|2:3|3:2", "AIF2RX"},
	{"DAI3 RX Mux", "1:3|2:1|3:2", "AIF2RX"},
	{"DAI3 RX Mux", "1:1|2:2|3:3", "AIF3RX"},
	{"DAI3 RX Mux", "1:2|2:1|3:3", "AIF3RX"},
	{"DAI3 RX Mux", "1:1|2:1|3:3", "AIF3RX"},
	{"DAI3 RX Mux", "1:2|2:2|3:3", "AIF3RX"},

	{"IF1 DAC", NULL, "I2S1"},
	{"IF1 DAC", NULL, "DAI1 RX Mux"},
	{"IF2 DAC", NULL, "I2S2"},
	{"IF2 DAC", NULL, "DAI2 RX Mux"},
	{"IF3 DAC", NULL, "I2S3"},
	{"IF3 DAC", NULL, "DAI3 RX Mux"},

	{"IF1 DAC L", NULL, "IF1 DAC"},
	{"IF1 DAC R", NULL, "IF1 DAC"},
	{"IF2 DAC L", NULL, "IF2 DAC"},
	{"IF2 DAC R", NULL, "IF2 DAC"},
	{"IF3 DAC L", NULL, "IF3 DAC"},
	{"IF3 DAC R", NULL, "IF3 DAC"},

	{"DAC MIXL", "Stereo ADC Switch", "Stereo ADC MIXL"},
	{"DAC MIXL", "INF1 Switch", "IF1 DAC L"},
	{"DAC MIXL", NULL, "DAC L1 power"}, //<asus-baron20130916+>
	{"DAC MIXR", "Stereo ADC Switch", "Stereo ADC MIXR"},
	{"DAC MIXR", "INF1 Switch", "IF1 DAC R"},
	{"DAC MIXR", NULL, "DAC R1 power"}, //<asus-baron20130916+>

	{"ANC", NULL, "Stereo ADC MIXL"},
	{"ANC", NULL, "Stereo ADC MIXR"},

	{"Audio DSP", NULL, "DAC MIXL"},
	{"Audio DSP", NULL, "DAC MIXR"},

	{"DAC L2 Mux", "IF2", "IF2 DAC L"},
	{"DAC L2 Mux", "IF3", "IF3 DAC L"},
	{"DAC L2 Mux", "Base L/R", "Audio DSP"},
	{"DAC L2 Volume", NULL, "DAC L2 Mux"},
	{"DAC L2 Volume", NULL, "DAC L2 power"}, //<asus-baron20130916+>

	{"DAC R2 Mux", "IF2", "IF2 DAC R"},
	{"DAC R2 Mux", "IF3", "IF3 DAC R"},
	{"DAC R2 Volume", NULL, "Mono dacr Mux"},
	{"DAC R2 Volume", NULL, "DAC R2 power"}, //<asus-baron20130916+>
	{"Mono dacr Mux", "TxDC_R", "DAC R2 Mux"},
	{"Mono dacr Mux", "TxDP_R", "IF2 ADC R Mux"},

	{"Stereo DAC MIXL", "DAC L1 Switch", "DAC MIXL"},
	{"Stereo DAC MIXL", "DAC L2 Switch", "DAC L2 Volume"},
	{"Stereo DAC MIXL", "ANC Switch", "ANC"},
	{"Stereo DAC MIXR", "DAC R1 Switch", "DAC MIXR"},
	{"Stereo DAC MIXR", "DAC R2 Switch", "DAC R2 Volume"},
	{"Stereo DAC MIXR", "ANC Switch", "ANC"},

	{"Mono DAC MIXL", "DAC L1 Switch", "DAC MIXL"},
	{"Mono DAC MIXL", "DAC L2 Switch", "DAC L2 Volume"},
	{"Mono DAC MIXL", "DAC R2 Switch", "DAC R2 Volume"},
	{"Mono DAC MIXL", NULL, "DAC L2 power"}, //<asus-baron20130916+>
	{"Mono DAC MIXR", "DAC R1 Switch", "DAC MIXR"},
	{"Mono DAC MIXR", "DAC R2 Switch", "DAC R2 Volume"},
	{"Mono DAC MIXR", "DAC L2 Switch", "DAC L2 Volume"},
	{"Mono DAC MIXR", NULL, "DAC R2 power"}, //<asus-baron20130916+>

	{"DIG MIXL", "DAC L1 Switch", "DAC MIXL"},
	{"DIG MIXL", "DAC L2 Switch", "DAC L2 Volume"},
	{"DIG MIXR", "DAC R1 Switch", "DAC MIXR"},
	{"DIG MIXR", "DAC R2 Switch", "DAC R2 Volume"},

	{"DAC L1", NULL, "Stereo DAC MIXL"},
	{"DAC L1", NULL, "DAC L1 power"}, //<asus-baron20130916+>
	{"DAC R1", NULL, "Stereo DAC MIXR"},
	{"DAC R1", NULL, "DAC R1 power"}, //<asus-baron20130916+>
	{"DAC L2", NULL, "Mono DAC MIXL"},
	{"DAC L2", NULL, "DAC L2 power"}, //<asus-baron20130916+>
	{"DAC R2", NULL, "Mono DAC MIXR"},
	{"DAC R2", NULL, "DAC R2 power"}, //<asus-baron20130916+>

	{"SPK MIXL", "REC MIXL Switch", "RECMIXL"},
	{"SPK MIXL", "INL Switch", "INL VOL"},
	{"SPK MIXL", "DAC L1 Switch", "DAC L1"},
	{"SPK MIXL", "DAC L2 Switch", "DAC L2"},
	{"SPK MIXL", "OUT MIXL Switch", "OUT MIXL"},
	{"SPK MIXR", "REC MIXR Switch", "RECMIXR"},
	{"SPK MIXR", "INR Switch", "INR VOL"},
	{"SPK MIXR", "DAC R1 Switch", "DAC R1"},
	{"SPK MIXR", "DAC R2 Switch", "DAC R2"},
	{"SPK MIXR", "OUT MIXR Switch", "OUT MIXR"},

	{"OUT MIXL", "BST3 Switch", "BST3"},
	{"OUT MIXL", "BST1 Switch", "BST1"},
	{"OUT MIXL", "INL Switch", "INL VOL"},
	{"OUT MIXL", "REC MIXL Switch", "RECMIXL"},
	{"OUT MIXL", "DAC R2 Switch", "DAC R2"},
	{"OUT MIXL", "DAC L2 Switch", "DAC L2"},
	{"OUT MIXL", "DAC L1 Switch", "DAC L1"},

	{"OUT MIXR", "BST3 Switch", "BST3"},
	{"OUT MIXR", "BST2 Switch", "BST2"},
	{"OUT MIXR", "BST1 Switch", "BST1"},
	{"OUT MIXR", "INR Switch", "INR VOL"},
	{"OUT MIXR", "REC MIXR Switch", "RECMIXR"},
	{"OUT MIXR", "DAC L2 Switch", "DAC L2"},
	{"OUT MIXR", "DAC R2 Switch", "DAC R2"},
	{"OUT MIXR", "DAC R1 Switch", "DAC R1"},

	{"SPKVOL L", NULL, "SPK MIXL"},
	{"SPKVOL R", NULL, "SPK MIXR"},
	{"HPOVOL L", NULL, "OUT MIXL"},
	{"HPOVOL R", NULL, "OUT MIXR"},
	{"OUTVOL L", NULL, "OUT MIXL"},
	{"OUTVOL R", NULL, "OUT MIXR"},

	{"SPOL MIX", "DAC R1 Switch", "DAC R1"},
	{"SPOL MIX", "DAC L1 Switch", "DAC L1"},
	{"SPOL MIX", "SPKVOL R Switch", "SPKVOL R"},
	{"SPOL MIX", "SPKVOL L Switch", "SPKVOL L"},
	{"SPOL MIX", "BST1 Switch", "BST1"},
	{"SPOR MIX", "DAC R1 Switch", "DAC R1"},
	{"SPOR MIX", "SPKVOL R Switch", "SPKVOL R"},
	{"SPOR MIX", "BST1 Switch", "BST1"},

	{"DAC 2", NULL, "DAC L2"},
	{"DAC 2", NULL, "DAC R2"},
	{"DAC 1", NULL, "DAC L1"},
	{"DAC 1", NULL, "DAC R1"},
	{"HPOVOL", NULL, "HPOVOL L"},
	{"HPOVOL", NULL, "HPOVOL R"},
	{"HPO MIX", "DAC2 Switch", "DAC 2"},
	{"HPO MIX", "DAC1 Switch", "DAC 1"},
	{"HPO MIX", "HPVOL Switch", "HPOVOL"},

	{"LOUT MIX", "DAC L1 Switch", "DAC L1"},
	{"LOUT MIX", "DAC R1 Switch", "DAC R1"},
	{"LOUT MIX", "OUTVOL L Switch", "OUTVOL L"},
	{"LOUT MIX", "OUTVOL R Switch", "OUTVOL R"},

	{"Mono MIX", "DAC R2 Switch", "DAC R2"},
	{"Mono MIX", "DAC L2 Switch", "DAC L2"},
	{"Mono MIX", "OUTVOL R Switch", "OUTVOL R"},
	{"Mono MIX", "OUTVOL L Switch", "OUTVOL L"},
	{"Mono MIX", "BST1 Switch", "BST1"},

	{"SPK amp", NULL, "SPOL MIX"},
	{"SPK amp", NULL, "SPOR MIX"},
	{"SPOLP", NULL, "SPK amp"},
	{"SPOLN", NULL, "SPK amp"},
	{"SPORP", NULL, "SPK amp"},
	{"SPORN", NULL, "SPK amp"},

	{"HP amp", NULL, "HPO MIX"},
	{"HPOL", NULL, "HP amp"},
	{"HPOR", NULL, "HP amp"},

	{"LOUT amp", NULL, "LOUT MIX"},
	{"LOUTL", NULL, "LOUT amp"},
	{"LOUTR", NULL, "LOUT amp"},

	{"Mono amp", NULL, "Mono MIX"},
	{"MonoP", NULL, "Mono amp"},
	{"MonoN", NULL, "Mono amp"},
};

static int get_sdp_info(struct snd_soc_codec *codec, int dai_id)
{
	int ret = 0, val;

	if (codec == NULL)
		return -EINVAL;

	val = snd_soc_read(codec, RT5640_I2S1_SDP);
	val = (val & RT5640_I2S_IF_MASK) >> RT5640_I2S_IF_SFT;
	switch (dai_id) {
	case RT5640_AIF1:
		if (val == RT5640_IF_123 || val == RT5640_IF_132 ||
		    val == RT5640_IF_113)
			ret |= RT5640_U_IF1;
		if (val == RT5640_IF_312 || val == RT5640_IF_213 ||
		    val == RT5640_IF_113)
			ret |= RT5640_U_IF2;
		if (val == RT5640_IF_321 || val == RT5640_IF_231)
			ret |= RT5640_U_IF3;
		break;

	case RT5640_AIF2:
		if (val == RT5640_IF_231 || val == RT5640_IF_213 ||
		    val == RT5640_IF_223)
			ret |= RT5640_U_IF1;
		if (val == RT5640_IF_123 || val == RT5640_IF_321 ||
		    val == RT5640_IF_223)
			ret |= RT5640_U_IF2;
		if (val == RT5640_IF_132 || val == RT5640_IF_312)
			ret |= RT5640_U_IF3;
		break;

#if IS_ENABLED(CONFIG_SND_SOC_RT5643) || IS_ENABLED(CONFIG_SND_SOC_RT5646)
	case RT5640_AIF3:
		if (val == RT5640_IF_312 || val == RT5640_IF_321)
			ret |= RT5640_U_IF1;
		if (val == RT5640_IF_132 || val == RT5640_IF_231)
			ret |= RT5640_U_IF2;
		if (val == RT5640_IF_123 || val == RT5640_IF_213 ||
		    val == RT5640_IF_113 || val == RT5640_IF_223)
			ret |= RT5640_U_IF3;
		break;
#endif

	default:
		ret = -EINVAL;
		break;
	}

	return ret;
}

static int get_clk_info(int sclk, int rate)
{
	int i, pd[] = { 1, 2, 3, 4, 6, 8, 12, 16 };

#ifdef USE_ASRC
	return 0;
#endif
	if (sclk <= 0 || rate <= 0)
		return -EINVAL;

	rate = rate << 8;
	for (i = 0; i < ARRAY_SIZE(pd); i++)
		if (sclk == rate * pd[i])
			return i;

	return -EINVAL;
}

static int rt5640_hw_params(struct snd_pcm_substream *substream,
			    struct snd_pcm_hw_params *params,
			    struct snd_soc_dai *dai)
{
	struct snd_soc_pcm_runtime *rtd = substream->private_data;
	struct snd_soc_codec *codec = rtd->codec;
	struct rt5640_priv *rt5640 = snd_soc_codec_get_drvdata(codec);
	unsigned int val_len = 0, val_clk, mask_clk, dai_sel;
	int pre_div, bclk_ms, frame_size;

	rt5640->lrck[dai->id] = params_rate(params);
	pre_div = get_clk_info(rt5640->sysclk, rt5640->lrck[dai->id]);
	if (pre_div < 0) {
		dev_err(codec->dev, "Unsupported clock setting\n");
		return -EINVAL;
	}
	frame_size = snd_soc_params_to_frame_size(params);
	if (frame_size < 0) {
		dev_err(codec->dev, "Unsupported frame size: %d\n", frame_size);
		return -EINVAL;
	}
	bclk_ms = frame_size > 32 ? 1 : 0;
	rt5640->bclk[dai->id] = rt5640->lrck[dai->id] * (32 << bclk_ms);

	dev_dbg(dai->dev, "bclk is %dHz and lrck is %dHz\n",
		rt5640->bclk[dai->id], rt5640->lrck[dai->id]);
	dev_dbg(dai->dev, "bclk_ms is %d and pre_div is %d for iis %d\n",
		bclk_ms, pre_div, dai->id);

	switch (params_format(params)) {
	case SNDRV_PCM_FORMAT_S16_LE:
		break;
	case SNDRV_PCM_FORMAT_S20_3LE:
		val_len |= RT5640_I2S_DL_20;
		break;
	case SNDRV_PCM_FORMAT_S24_LE:
		val_len |= RT5640_I2S_DL_24;
		break;
	case SNDRV_PCM_FORMAT_S8:
		val_len |= RT5640_I2S_DL_8;
		break;
	default:
		return -EINVAL;
	}

	dai_sel = get_sdp_info(codec, dai->id);
	/*dai_sel |= (RT5640_U_IF1 | RT5640_U_IF2); */
	if (dai_sel < 0) {
		dev_err(codec->dev, "Failed to get sdp info: %d\n", dai_sel);
		return -EINVAL;
	}
	if (dai_sel & RT5640_U_IF1) {
		mask_clk = RT5640_I2S_BCLK_MS1_MASK | RT5640_I2S_PD1_MASK;
		val_clk = bclk_ms << RT5640_I2S_BCLK_MS1_SFT |
		    pre_div << RT5640_I2S_PD1_SFT;
		snd_soc_update_bits(codec, RT5640_I2S1_SDP,
				    RT5640_I2S_DL_MASK, val_len);
#ifndef USE_ASRC
		snd_soc_update_bits(codec, RT5640_ADDA_CLK1, mask_clk, val_clk);
#endif
	}
	if (dai_sel & RT5640_U_IF2) {
		mask_clk = RT5640_I2S_BCLK_MS2_MASK | RT5640_I2S_PD2_MASK;
		val_clk = bclk_ms << RT5640_I2S_BCLK_MS2_SFT |
		    pre_div << RT5640_I2S_PD2_SFT;
		snd_soc_update_bits(codec, RT5640_I2S2_SDP,
				    RT5640_I2S_DL_MASK, val_len);
#ifndef USE_ASRC
		snd_soc_update_bits(codec, RT5640_ADDA_CLK1, mask_clk, val_clk);
#endif
	}
#if IS_ENABLED(CONFIG_SND_SOC_RT5643) || IS_ENABLED(CONFIG_SND_SOC_RT5646)
	if (dai_sel & RT5640_U_IF3) {
		mask_clk = RT5640_I2S_BCLK_MS3_MASK | RT5640_I2S_PD3_MASK;
		val_clk = bclk_ms << RT5640_I2S_BCLK_MS3_SFT |
		    pre_div << RT5640_I2S_PD3_SFT;
		snd_soc_update_bits(codec, RT5640_I2S3_SDP,
				    RT5640_I2S_DL_MASK, val_len);
#ifndef USE_ASRC
		snd_soc_update_bits(codec, RT5640_ADDA_CLK1, mask_clk, val_clk);
#endif
	}
#endif
#ifdef USE_ASRC
	snd_soc_write(codec, RT5640_ADDA_CLK1, 0x0014);
#endif
	return 0;
}

static int rt5640_prepare(struct snd_pcm_substream *substream,
			  struct snd_soc_dai *dai)
{
	struct snd_soc_pcm_runtime *rtd = substream->private_data;
	struct snd_soc_codec *codec = rtd->codec;
	struct rt5640_priv *rt5640 = snd_soc_codec_get_drvdata(codec);

	rt5640->aif_pu = dai->id;
	return 0;
}

static int rt5640_set_dai_fmt(struct snd_soc_dai *dai, unsigned int fmt)
{
	struct snd_soc_codec *codec = dai->codec;
	struct rt5640_priv *rt5640 = snd_soc_codec_get_drvdata(codec);
	unsigned int reg_val = 0, dai_sel;

	switch (fmt & SND_SOC_DAIFMT_MASTER_MASK) {
	case SND_SOC_DAIFMT_CBM_CFM:
		rt5640->master[dai->id] = 1;
		break;
	case SND_SOC_DAIFMT_CBS_CFS:
		reg_val |= RT5640_I2S_MS_S;
		rt5640->master[dai->id] = 0;
		break;
	default:
		return -EINVAL;
	}

	switch (fmt & SND_SOC_DAIFMT_INV_MASK) {
	case SND_SOC_DAIFMT_NB_NF:
		break;
	case SND_SOC_DAIFMT_IB_NF:
		reg_val |= RT5640_I2S_BP_INV;
		break;
	default:
		return -EINVAL;
	}

	switch (fmt & SND_SOC_DAIFMT_FORMAT_MASK) {
	case SND_SOC_DAIFMT_I2S:
		break;
	case SND_SOC_DAIFMT_LEFT_J:
		reg_val |= RT5640_I2S_DF_LEFT;
		break;
	case SND_SOC_DAIFMT_DSP_A:
		reg_val |= RT5640_I2S_DF_PCM_A;
		break;
	case SND_SOC_DAIFMT_DSP_B:
		reg_val |= RT5640_I2S_DF_PCM_B;
		break;
	default:
		return -EINVAL;
	}

	dai_sel = get_sdp_info(codec, dai->id);
	if (dai_sel < 0) {
		dev_err(codec->dev, "Failed to get sdp info: %d\n", dai_sel);
		return -EINVAL;
	}
	if (dai_sel & RT5640_U_IF1) {
		snd_soc_update_bits(codec, RT5640_I2S1_SDP,
				    RT5640_I2S_MS_MASK | RT5640_I2S_BP_MASK |
				    RT5640_I2S_DF_MASK, reg_val);
	}
	if (dai_sel & RT5640_U_IF2) {
		snd_soc_update_bits(codec, RT5640_I2S2_SDP,
				    RT5640_I2S_MS_MASK | RT5640_I2S_BP_MASK |
				    RT5640_I2S_DF_MASK, reg_val);
	}
#if IS_ENABLED(CONFIG_SND_SOC_RT5643) || IS_ENABLED(CONFIG_SND_SOC_RT5646)
	if (dai_sel & RT5640_U_IF3) {
		snd_soc_update_bits(codec, RT5640_I2S3_SDP,
				    RT5640_I2S_MS_MASK | RT5640_I2S_BP_MASK |
				    RT5640_I2S_DF_MASK, reg_val);
	}
#endif
	return 0;
}

static int rt5640_set_sysclk(struct snd_soc_codec *codec,
			     int clk_id, int source, unsigned int freq, int dir)
{
	struct rt5640_priv *rt5640 = snd_soc_codec_get_drvdata(codec);

	set_sys_clk(codec, clk_id);
	if (freq == rt5640->sysclk && clk_id == rt5640->sysclk_src)
		return 0;

	if (freq == 19200000) {
		snd_soc_write(codec, RT5640_ASRC_4, 0x23d7);
		snd_soc_write(codec, RT5640_ASRC_5, 0x23d7);
	}
	rt5640->sysclk = freq;
	rt5640->sysclk_src = clk_id;

	dev_dbg(codec->dev, "Sysclk is %dHz and clock id is %d\n", freq, clk_id);

	return 0;
}

static int rt5640_set_dai_sysclk(struct snd_soc_dai *dai,
				 int clk_id, unsigned int freq, int dir)
{
	return rt5640_set_sysclk(dai->codec, clk_id, 0, freq, dir);
}

/**
 * rt5640_pll_calc - Calcualte PLL M/N/K code.
 * @freq_in: external clock provided to codec.
 * @freq_out: target clock which codec works on.
 * @pll_code: Pointer to structure with M, N, K and bypass flag.
 *
 * Calcualte M/N/K code to configure PLL for codec. And K is assigned to 2
 * which make calculation more efficiently.
 *
 * Returns 0 for success or negative error code.
 */
static int rt5640_pll_calc(const unsigned int freq_in,
			   const unsigned int freq_out,
			   struct rt5640_pll_code *pll_code)
{
	int max_n = RT5640_PLL_N_MAX, max_m = RT5640_PLL_M_MAX;
	int k, n = 0, m = 0, red, n_t, m_t = 0, in_t, out_t, red_t =
	    abs(freq_out - freq_in);
	bool bypass = false;

	if (RT5640_PLL_INP_MAX < freq_in || RT5640_PLL_INP_MIN > freq_in)
		return -EINVAL;

	k = 100000000 / freq_out - 2;
	if (k > 31)
		k = 31;
	for (n_t = 0; n_t <= max_n; n_t++) {
		in_t = (2 * freq_in / (k + 2)) + (freq_in / (k + 2)) * n_t;
		if (in_t < 0)
			continue;
		if (in_t == freq_out) {
			bypass = true;
			n = n_t;
			goto code_find;
		}
		red = abs(in_t - freq_out);	/*m bypass */
		if (red < red_t) {
			bypass = true;
			n = n_t;
			m = m_t;
			if (red == 0)
				goto code_find;
			red_t = red;
		}
		for (m_t = 0; m_t <= max_m; m_t++) {
			out_t = in_t / (m_t + 2);
			red = abs(out_t - freq_out);
			if (red < red_t) {
				bypass = false;
				n = n_t;
				m = m_t;
				if (red == 0)
					goto code_find;
				red_t = red;
			}
		}
	}
	pr_debug("Only get approximation about PLL\n");

code_find:

	pll_code->m_bp = bypass;
	pll_code->m_code = m;
	pll_code->n_code = n;
	pll_code->k_code = k;
	return 0;
}

static int rt5640_set_dai_pll(struct snd_soc_dai *dai, int pll_id, int source,
			      unsigned int freq_in, unsigned int freq_out)
{
	struct snd_soc_codec *codec = dai->codec;
	struct rt5640_priv *rt5640 = snd_soc_codec_get_drvdata(codec);
	struct rt5640_pll_code pll_code;
	int ret, dai_sel;

	if (source == rt5640->pll_src && freq_in == rt5640->pll_in &&
	    freq_out == rt5640->pll_out)
		return 0;

	if (!freq_in || !freq_out) {
		dev_dbg(codec->dev, "PLL disabled\n");

		rt5640->pll_in = 0;
		rt5640->pll_out = 0;
		set_sys_clk(codec, RT5640_SCLK_S_MCLK);
		return 0;
	}

	switch (source) {
	case RT5640_PLL1_S_MCLK:
		snd_soc_update_bits(codec, RT5640_GLB_CLK,
				    RT5640_PLL1_SRC_MASK, RT5640_PLL1_SRC_MCLK);
		break;
	case RT5640_PLL1_S_BCLK1:
	case RT5640_PLL1_S_BCLK2:
#if IS_ENABLED(CONFIG_SND_SOC_RT5643) || IS_ENABLED(CONFIG_SND_SOC_RT5646)
	case RT5640_PLL1_S_BCLK3:
#endif
		dai_sel = get_sdp_info(codec, dai->id);
		if (dai_sel < 0) {
			dev_err(codec->dev,
				"Failed to get sdp info: %d\n", dai_sel);
			return -EINVAL;
		}
		if (dai_sel & RT5640_U_IF1) {
			snd_soc_update_bits(codec, RT5640_GLB_CLK,
					    RT5640_PLL1_SRC_MASK,
					    RT5640_PLL1_SRC_BCLK1);
		}
		if (dai_sel & RT5640_U_IF2) {
			snd_soc_update_bits(codec, RT5640_GLB_CLK,
					    RT5640_PLL1_SRC_MASK,
					    RT5640_PLL1_SRC_BCLK2);
		}
		if (dai_sel & RT5640_U_IF3) {
			snd_soc_update_bits(codec, RT5640_GLB_CLK,
					    RT5640_PLL1_SRC_MASK,
					    RT5640_PLL1_SRC_BCLK3);
		}
		break;
	default:
		dev_err(codec->dev, "Unknown PLL source %d\n", source);
		return -EINVAL;
	}

	ret = rt5640_pll_calc(freq_in, freq_out, &pll_code);
	if (ret < 0) {
		dev_err(codec->dev, "Unsupport input clock %d\n", freq_in);
		return ret;
	}

	dev_dbg(codec->dev, "bypass=%d m=%d n=%d k=%d\n", pll_code.m_bp,
		(pll_code.m_bp ? 0 : pll_code.m_code), pll_code.n_code,
		pll_code.k_code);

	snd_soc_write(codec, RT5640_PLL_CTRL1,
		      pll_code.n_code << RT5640_PLL_N_SFT | pll_code.k_code);
	snd_soc_write(codec, RT5640_PLL_CTRL2,
		      (pll_code.m_bp ? 0 : pll_code.
		       m_code) << RT5640_PLL_M_SFT | pll_code.
		      m_bp << RT5640_PLL_M_BP_SFT);

	rt5640->pll_in = freq_in;
	rt5640->pll_out = freq_out;
	rt5640->pll_src = source;

	return 0;
}

/**
 * rt5640_index_show - Dump private registers.
 * @dev: codec device.
 * @attr: device attribute.
 * @buf: buffer for display.
 *
 * To show non-zero values of all private registers.
 *
 * Returns buffer length.
 */
static ssize_t rt5640_index_show(struct device *dev,
				 struct device_attribute *attr, char *buf)
{
	struct i2c_client *client = to_i2c_client(dev);
	struct rt5640_priv *rt5640 = i2c_get_clientdata(client);
	struct snd_soc_codec *codec = rt5640->codec;
	unsigned int val;
	int cnt = 0, i;

	cnt += sprintf(buf, "RT5640 index register\n");
	for (i = 0; i < 0xb4; i++) {
		if (cnt + RT5640_REG_DISP_LEN >= PAGE_SIZE)
			break;
		val = rt5640_index_read(codec, i);
		if (!val)
			continue;
		cnt += snprintf(buf + cnt, RT5640_REG_DISP_LEN,
				"%02x: %04x\n", i, val);
	}

	if (cnt >= PAGE_SIZE)
		cnt = PAGE_SIZE - 1;

	return cnt;
}

static ssize_t rt5640_index_store(struct device *dev,
				  struct device_attribute *attr,
				  const char *buf, size_t count)
{
	struct i2c_client *client = to_i2c_client(dev);
	struct rt5640_priv *rt5640 = i2c_get_clientdata(client);
	struct snd_soc_codec *codec = rt5640->codec;
	unsigned int val = 0, addr = 0;
	int i;

	pr_debug("register \"%s\" count=%d\n", buf, count);
	for (i = 0; i < count; i++) {
		if (*(buf + i) <= '9' && *(buf + i) >= '0')
			addr = (addr << 4) | (*(buf + i) - '0');
		else if (*(buf + i) <= 'f' && *(buf + i) >= 'a')
			addr = (addr << 4) | ((*(buf + i) - 'a') + 0xa);
		else if (*(buf + i) <= 'F' && *(buf + i) >= 'A')
			addr = (addr << 4) | ((*(buf + i) - 'A') + 0xa);
		else
			break;
	}

	for (i = i + 1; i < count; i++) {
		if (*(buf + i) <= '9' && *(buf + i) >= '0')
			val = (val << 4) | (*(buf + i) - '0');
		else if (*(buf + i) <= 'f' && *(buf + i) >= 'a')
			val = (val << 4) | ((*(buf + i) - 'a') + 0xa);
		else if (*(buf + i) <= 'F' && *(buf + i) >= 'A')
			val = (val << 4) | ((*(buf + i) - 'A') + 0xa);
		else
			break;
	}
	pr_debug("addr=0x%x val=0x%x\n", addr, val);
	if (addr > RT5640_VENDOR_ID2 || val > 0xffff || val < 0)
		return count;

	if (i == count) {
		pr_debug("0x%02x = 0x%04x\n", addr,
			 rt5640_index_read(codec, addr));
	} else {
		rt5640_index_write(codec, addr, val);
	}

	return count;
}

static DEVICE_ATTR(index_reg, 0400, rt5640_index_show, rt5640_index_store);

static ssize_t rt5640_codec_show(struct device *dev,
				 struct device_attribute *attr, char *buf)
{
	struct i2c_client *client = to_i2c_client(dev);
	struct rt5640_priv *rt5640 = i2c_get_clientdata(client);
	struct snd_soc_codec *codec = rt5640->codec;
	unsigned int val;
	int cnt = 0, i;

	cnt += sprintf(buf, "RT5640 codec register\n");
	for (i = 0; i <= RT5640_VENDOR_ID2; i++) {
		if (cnt + RT5640_REG_DISP_LEN >= PAGE_SIZE)
			break;
		val = snd_soc_read(codec, i);
		if (!val)
			continue;
		cnt += snprintf(buf + cnt, RT5640_REG_DISP_LEN,
				"#rng%02x  #rv%04x  #rd0\n", i, val);
	}

	if (cnt >= PAGE_SIZE)
		cnt = PAGE_SIZE - 1;

	return cnt;
}

static ssize_t rt5640_codec_store(struct device *dev,
				  struct device_attribute *attr,
				  const char *buf, size_t count)
{
	struct i2c_client *client = to_i2c_client(dev);
	struct rt5640_priv *rt5640 = i2c_get_clientdata(client);
	struct snd_soc_codec *codec = rt5640->codec;
	unsigned int val = 0, addr = 0;
	int i;

	pr_debug("register \"%s\" count=%d\n", buf, count);
	for (i = 0; i < count; i++) {	/*address */
		if (*(buf + i) <= '9' && *(buf + i) >= '0')
			addr = (addr << 4) | (*(buf + i) - '0');
		else if (*(buf + i) <= 'f' && *(buf + i) >= 'a')
			addr = (addr << 4) | ((*(buf + i) - 'a') + 0xa);
		else if (*(buf + i) <= 'F' && *(buf + i) >= 'A')
			addr = (addr << 4) | ((*(buf + i) - 'A') + 0xa);
		else
			break;
	}

	for (i = i + 1; i < count; i++) {
		if (*(buf + i) <= '9' && *(buf + i) >= '0')
			val = (val << 4) | (*(buf + i) - '0');
		else if (*(buf + i) <= 'f' && *(buf + i) >= 'a')
			val = (val << 4) | ((*(buf + i) - 'a') + 0xa);
		else if (*(buf + i) <= 'F' && *(buf + i) >= 'A')
			val = (val << 4) | ((*(buf + i) - 'A') + 0xa);
		else
			break;
	}
	pr_debug("addr=0x%x val=0x%x\n", addr, val);
	if (addr > RT5640_VENDOR_ID2 || val > 0xffff || val < 0)
		return count;

	if (i == count) {
		pr_debug("0x%02x = 0x%04x\n", addr,
			 codec->hw_read(codec, addr));
	} else {
		snd_soc_write(codec, addr, val);
	}

	return count;
}

static DEVICE_ATTR(codec_reg, 0600, rt5640_codec_show, rt5640_codec_store);

static int rt5640_set_bias_level(struct snd_soc_codec *codec,
				 enum snd_soc_bias_level level)
{
	switch (level) {
	case SND_SOC_BIAS_ON:
		pr_debug("In case SND_SOC_BIAS_ON:\n");
//<asus-baron20130916+>
/*
#ifdef USE_ASRC
		snd_soc_write(codec, RT5640_ASRC_1, 0x9a00);
		snd_soc_write(codec, RT5640_ASRC_2, 0xf800);
#endif
*/
//<asus-baron20130916->
		break;

	case SND_SOC_BIAS_PREPARE:
		pr_debug("In case SND_SOC_BIAS_PREPARE:\n");
		break;

	case SND_SOC_BIAS_STANDBY:
		pr_debug("In case SND_SOC_BIAS_STANDBY:\n");
//<asus-baron20130916+>
/*
#ifdef USE_ASRC
		snd_soc_write(codec, RT5640_ASRC_1, 0x00);
		snd_soc_write(codec, RT5640_ASRC_2, 0x00);
#endif
*/
//<asus-baron20130916->
		if (SND_SOC_BIAS_OFF == codec->dapm.bias_level) {
			snd_soc_update_bits(codec, RT5640_PWR_ANLG1,
					    RT5640_PWR_VREF1 | RT5640_PWR_MB |
					    RT5640_PWR_BG | RT5640_PWR_VREF2,
					    RT5640_PWR_VREF1 | RT5640_PWR_MB |
					    RT5640_PWR_BG | RT5640_PWR_VREF2);
			usleep_range(5000, 5500);
			snd_soc_update_bits(codec, RT5640_PWR_ANLG1,
					    RT5640_PWR_FV1 | RT5640_PWR_FV2,
					    RT5640_PWR_FV1 | RT5640_PWR_FV2);
#ifdef USE_ASRC
			snd_soc_write(codec, RT5640_GEN_CTRL1, 0x3f71);
#else
			snd_soc_write(codec, RT5640_GEN_CTRL1, 0x3701);
#endif
			codec->cache_only = false;
			codec->cache_sync = 1;
			snd_soc_cache_sync(codec);
			rt5640_index_sync(codec);
		}
		break;

	case SND_SOC_BIAS_OFF:
		pr_debug("In case SND_SOC_BIAS_OFF:\n");
		set_sys_clk(codec, RT5640_SCLK_S_RCCLK);
		snd_soc_write(codec, RT5640_DEPOP_M1, 0x0004);
		snd_soc_write(codec, RT5640_DEPOP_M2, 0x1100);
		snd_soc_write(codec, RT5640_PWR_DIG1, 0x0000);
		snd_soc_write(codec, RT5640_PWR_DIG2, 0x0000);
		snd_soc_write(codec, RT5640_PWR_VOL, 0x0000);
		snd_soc_write(codec, RT5640_PWR_MIXER, 0x0000);
		snd_soc_write(codec, RT5640_PWR_ANLG1, 0x0000);
		snd_soc_write(codec, RT5640_PWR_ANLG2, 0x0000);
		break;

	default:
		break;
	}
	codec->dapm.bias_level = level;

	return 0;
}

static void do_enable_push_button_int(struct work_struct *work)
{
	pr_debug("enabling push button intr");
	snd_soc_update_bits(rt5640_codec, RT5640_IRQ_CTRL2,
			RT5640_IRQ_MB1_OC_MASK, RT5640_IRQ_MB1_OC_NOR);
}

static int rt5640_probe(struct snd_soc_codec *codec)
{
	struct rt5640_priv *rt5640 = snd_soc_codec_get_drvdata(codec);
	struct rt56xx_ops *ioctl_ops;
	int ret;

	pr_info("Codec driver version %s\n", VERSION);

	ret = snd_soc_codec_set_cache_io(codec, 8, 16, SND_SOC_I2C);
	if (ret != 0) {
		dev_err(codec->dev, "Failed to set cache I/O: %d\n", ret);
		return ret;
	}

	rt5640_reset(codec);
	snd_soc_update_bits(codec, RT5640_PWR_ANLG1,
			    RT5640_PWR_VREF1 | RT5640_PWR_MB |
			    RT5640_PWR_BG | RT5640_PWR_VREF2,
			    RT5640_PWR_VREF1 | RT5640_PWR_MB |
			    RT5640_PWR_BG | RT5640_PWR_VREF2);
	usleep_range(10000, 11000);
	snd_soc_update_bits(codec, RT5640_PWR_ANLG1,
			    RT5640_PWR_FV1 | RT5640_PWR_FV2,
			    RT5640_PWR_FV1 | RT5640_PWR_FV2);
	/* DMIC */
	if (rt5640->dmic_en == RT5640_DMIC1) {
		snd_soc_update_bits(codec, RT5640_GPIO_CTRL1,
				    RT5640_GP2_PIN_MASK,
				    RT5640_GP2_PIN_DMIC1_SCL);
		snd_soc_update_bits(codec, RT5640_DMIC,
				    RT5640_DMIC_1L_LH_MASK |
				    RT5640_DMIC_1R_LH_MASK,
				    RT5640_DMIC_1L_LH_FALLING |
				    RT5640_DMIC_1R_LH_RISING);
	} else if (rt5640->dmic_en == RT5640_DMIC2) {
		snd_soc_update_bits(codec, RT5640_GPIO_CTRL1,
				    RT5640_GP2_PIN_MASK,
				    RT5640_GP2_PIN_DMIC1_SCL);
		snd_soc_update_bits(codec, RT5640_DMIC,
				    RT5640_DMIC_2L_LH_MASK |
				    RT5640_DMIC_2R_LH_MASK,
				    RT5640_DMIC_2L_LH_FALLING |
				    RT5640_DMIC_2R_LH_RISING);
	}
	snd_soc_write(codec, RT5640_GEN_CTRL2, 0x4040);
	ret = snd_soc_read(codec, RT5640_VENDOR_ID);
	pr_debug("read 0x%x=0x%x\n", RT5640_VENDOR_ID, ret);
	if (0x5 == ret) {
		snd_soc_update_bits(codec, RT5640_JD_CTRL,
				    RT5640_JD1_IN4P_MASK | RT5640_JD2_IN4N_MASK,
				    RT5640_JD1_IN4P_EN | RT5640_JD2_IN4N_EN);
	}
	rt5640_reg_init(codec);
	set_sys_clk(codec, RT5640_SCLK_S_RCCLK);
	DC_Calibrate(codec);
	codec->dapm.bias_level = SND_SOC_BIAS_STANDBY;
	rt5640->codec = codec;
	rt5640->jd_status = false;
	rt5640->bp_status = false;
	rt5640->jack_type = RT5640_NO_JACK;

#if IS_ENABLED(CONFIG_SND_SOC_RT5642)
	rt5640->dsp_sw = RT5640_DSP_AEC_NS_FENS;
	rt5640_dsp_probe(codec);
#endif

#ifdef RTK_IOCTL
#if IS_ENABLED(CONFIG_SND_HWDEP)
	ioctl_ops = rt56xx_get_ioctl_ops();
	ioctl_ops->index_write = rt5640_index_write;
	ioctl_ops->index_read = rt5640_index_read;
	ioctl_ops->index_update_bits = rt5640_index_update_bits;
	ioctl_ops->ioctl_common = rt5640_ioctl_common;
	realtek_ce_init_hwdep(codec);
#endif
#endif

	ret = device_create_file(codec->dev, &dev_attr_index_reg);
	if (ret != 0) {
		dev_err(codec->dev,
			"Failed to create index_reg sysfs files: %d\n", ret);
		return ret;
	}

	ret = device_create_file(codec->dev, &dev_attr_codec_reg);
	if (ret != 0) {
		dev_err(codec->dev,
			"Failed to create codex_reg sysfs files: %d\n", ret);
		return ret;
	}

	rt5640_codec = codec;
	INIT_DELAYED_WORK(&enable_push_button_int_work,
					do_enable_push_button_int);
	INIT_DELAYED_WORK(&hp_amp_work, do_hp_amp); //<asus-baron20131014+>

	return 0;
}

static int rt5640_remove(struct snd_soc_codec *codec)
{
	cancel_delayed_work_sync(&enable_push_button_int_work);
	rt5640_set_bias_level(codec, SND_SOC_BIAS_OFF);
#if IS_ENABLED(CONFIG_SND_SOC_RT5642)
	rt5640_dsp_remove(codec);
#endif
	device_remove_file(codec->dev, &dev_attr_index_reg);
	device_remove_file(codec->dev, &dev_attr_codec_reg);
	return 0;
}

#ifdef CONFIG_PM
static int rt5640_suspend(struct snd_soc_codec *codec)
{
#if IS_ENABLED(CONFIG_SND_SOC_RT5642)
	/* After opening LDO of DSP, then close LDO of codec.
	 * (1) DSP LDO power on
	 * (2) DSP core power off
	 * (3) DSP IIS interface power off
	 * (4) Toggle pin of codec LDO1 to power off
	 */
	rt5640_dsp_suspend(codec);
#endif
	return 0;
}

static int rt5640_resume(struct snd_soc_codec *codec)
{
#if IS_ENABLED(CONFIG_SND_SOC_RT5642)
	/* After opening LDO of codec, then close LDO of DSP. */
	rt5640_dsp_resume(codec);
#endif
	return 0;
}
#else
#define rt5640_suspend NULL
#define rt5640_resume NULL
#endif

#define RT5640_STEREO_RATES SNDRV_PCM_RATE_8000_96000
#define RT5640_FORMATS (SNDRV_PCM_FMTBIT_S16_LE | SNDRV_PCM_FMTBIT_S20_3LE | \
			SNDRV_PCM_FMTBIT_S24_LE | SNDRV_PCM_FMTBIT_S8)

struct snd_soc_dai_ops rt5640_aif_dai_ops = {
	.hw_params = rt5640_hw_params,
	.prepare = rt5640_prepare,
	.set_fmt = rt5640_set_dai_fmt,
	.set_sysclk = rt5640_set_dai_sysclk,
	.set_pll = rt5640_set_dai_pll,
};

struct snd_soc_dai_driver rt5640_dai[] = {
	{
	 .name = "rt5640-aif1",
	 .id = RT5640_AIF1,
	 .playback = {
		      .stream_name = "AIF1 Playback",
		      .channels_min = 1,
		      .channels_max = 2,
		      .rates = RT5640_STEREO_RATES,
		      .formats = RT5640_FORMATS,
		      },
	 .capture = {
		     .stream_name = "AIF1 Capture",
		     .channels_min = 1,
		     .channels_max = 2,
		     .rates = RT5640_STEREO_RATES,
		     .formats = RT5640_FORMATS,
		     },
	 .ops = &rt5640_aif_dai_ops,
	 },
	{
	 .name = "rt5640-aif2",
	 .id = RT5640_AIF2,
	 .playback = {
		      .stream_name = "AIF2 Playback",
		      .channels_min = 1,
		      .channels_max = 2,
		      .rates = RT5640_STEREO_RATES,
		      .formats = RT5640_FORMATS,
		      },
	 .capture = {
		     .stream_name = "AIF2 Capture",
		     .channels_min = 1,
		     .channels_max = 2,
		     .rates = RT5640_STEREO_RATES,
		     .formats = RT5640_FORMATS,
		     },
	 .ops = &rt5640_aif_dai_ops,
	 .symmetric_rates = 1,
	 },
#if IS_ENABLED(CONFIG_SND_SOC_RT5643) || IS_ENABLED(CONFIG_SND_SOC_RT5646)
	{
	 .name = "rt5640-aif3",
	 .id = RT5640_AIF3,
	 .playback = {
		      .stream_name = "AIF3 Playback",
		      .channels_min = 1,
		      .channels_max = 2,
		      .rates = RT5640_STEREO_RATES,
		      .formats = RT5640_FORMATS,
		      },
	 .capture = {
		     .stream_name = "AIF3 Capture",
		     .channels_min = 1,
		     .channels_max = 2,
		     .rates = RT5640_STEREO_RATES,
		     .formats = RT5640_FORMATS,
		     },
	 .ops = &rt5640_aif_dai_ops,
	 },
#endif
};

static struct snd_soc_codec_driver soc_codec_dev_rt5640 = {
	.probe = rt5640_probe,
	.remove = rt5640_remove,
	.suspend = rt5640_suspend,
	.resume = rt5640_resume,
	.set_bias_level = rt5640_set_bias_level,
	.idle_bias_off = true,
	.reg_cache_size = RT5640_VENDOR_ID2 + 1,
	.reg_word_size = sizeof(u16),
	.reg_cache_default = rt5640_reg,
	.volatile_register = rt5640_volatile_register,
	.readable_register = rt5640_readable_register,
	.reg_cache_step = 1,
	.controls = rt5640_snd_controls,
	.num_controls = ARRAY_SIZE(rt5640_snd_controls),
	.dapm_widgets = rt5640_dapm_widgets,
	.num_dapm_widgets = ARRAY_SIZE(rt5640_dapm_widgets),
	.dapm_routes = rt5640_dapm_routes,
	.num_dapm_routes = ARRAY_SIZE(rt5640_dapm_routes),
	.set_sysclk = rt5640_set_sysclk,
};

static const struct i2c_device_id rt5640_i2c_id[] = {
	{"rt5640", 0},
	{"10EC5640:00", 0},
	{}
};

MODULE_DEVICE_TABLE(i2c, rt5640_i2c_id);

static int __devinit rt5640_i2c_probe(struct i2c_client *i2c,
				      const struct i2c_device_id *id)
{
	struct rt5640_priv *rt5640;
	int ret;

	pr_debug("%s enter", __func__);
	rt5640 = kzalloc(sizeof(struct rt5640_priv), GFP_KERNEL);
	if (NULL == rt5640)
		return -ENOMEM;

	i2c_set_clientdata(i2c, rt5640);

	ret = snd_soc_register_codec(&i2c->dev, &soc_codec_dev_rt5640,
				     rt5640_dai, ARRAY_SIZE(rt5640_dai));
	if (ret < 0)
		kfree(rt5640);

	return ret;
}

static int __devexit rt5640_i2c_remove(struct i2c_client *i2c)
{
	snd_soc_unregister_codec(&i2c->dev);
	kfree(i2c_get_clientdata(i2c));
	return 0;
}

static void rt5640_i2c_shutdown(struct i2c_client *client)
{
	struct rt5640_priv *rt5640 = i2c_get_clientdata(client);
	struct snd_soc_codec *codec = rt5640->codec;

	if (codec != NULL)
		rt5640_set_bias_level(codec, SND_SOC_BIAS_OFF);
}

struct i2c_driver rt5640_i2c_driver = {
	.driver = {
		   .name = "rt5640",
		   .owner = THIS_MODULE,
		   },
	.probe = rt5640_i2c_probe,
	.remove = __devexit_p(rt5640_i2c_remove),
	.shutdown = rt5640_i2c_shutdown,
	.id_table = rt5640_i2c_id,
};

static int __init rt5640_modinit(void)
{
	return i2c_add_driver(&rt5640_i2c_driver);
}

module_init(rt5640_modinit);

static void __exit rt5640_modexit(void)
{
	i2c_del_driver(&rt5640_i2c_driver);
}

module_exit(rt5640_modexit);

MODULE_DESCRIPTION("ASoC RT5640 driver");
MODULE_AUTHOR("Johnny Hsu <johnnyhsu@realtek.com>");
MODULE_LICENSE("GPL");<|MERGE_RESOLUTION|>--- conflicted
+++ resolved
@@ -44,12 +44,7 @@
 #define HEADSET_DET_DELAY    200 /* Delay(ms) before reading over current
 				    status for headset detection */
 /*#define USE_EQ*/
-<<<<<<< HEAD
-#define USE_EQ 1 //realtek EQ control //<asus-baron20131007+> 
-=======
-//<asus-baron20130906-> #define USE_EQ 1 //realtek EQ control //<asus-baron20130830+> 
 #define USE_EQ 1 //realtek EQ control //<asus-baron20131016+> //just for speaker
->>>>>>> 4b4ded03
 #define USE_ASRC
 #define VERSION "0.8.4 alsa 1.0.25"
 static int delay_work = 500;
