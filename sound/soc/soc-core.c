/*
 * soc-core.c  --  ALSA SoC Audio Layer
 *
 * Copyright 2005 Wolfson Microelectronics PLC.
 * Copyright 2005 Openedhand Ltd.
 * Copyright (C) 2010 Slimlogic Ltd.
 * Copyright (C) 2010 Texas Instruments Inc.
 *
 * Author: Liam Girdwood <lrg@slimlogic.co.uk>
 *         with code, comments and ideas from :-
 *         Richard Purdie <richard@openedhand.com>
 *
 *  This program is free software; you can redistribute  it and/or modify it
 *  under  the terms of  the GNU General  Public License as published by the
 *  Free Software Foundation;  either version 2 of the  License, or (at your
 *  option) any later version.
 *
 *  TODO:
 *   o Add hw rules to enforce rates, etc.
 *   o More testing with other codecs/machines.
 *   o Add more codecs and platforms to ensure good API coverage.
 *   o Support TDM on PCM and I2S
 */

#include <linux/module.h>
#include <linux/moduleparam.h>
#include <linux/init.h>
#include <linux/delay.h>
#include <linux/pm.h>
#include <linux/bitops.h>
#include <linux/debugfs.h>
#include <linux/platform_device.h>
#include <linux/ctype.h>
#include <linux/slab.h>
#include <linux/of.h>
#include <sound/ac97_codec.h>
#include <sound/core.h>
#include <sound/jack.h>
#include <sound/pcm.h>
#include <sound/pcm_params.h>
#include <sound/soc.h>
#include <sound/initval.h>

#define CREATE_TRACE_POINTS
#include <trace/events/asoc.h>

#define NAME_SIZE	32

static DECLARE_WAIT_QUEUE_HEAD(soc_pm_waitq);

#ifdef CONFIG_DEBUG_FS
struct dentry *snd_soc_debugfs_root;
EXPORT_SYMBOL_GPL(snd_soc_debugfs_root);
#endif

static DEFINE_MUTEX(client_mutex);
static LIST_HEAD(card_list);
static LIST_HEAD(dai_list);
static LIST_HEAD(platform_list);
static LIST_HEAD(codec_list);

/*
 * This is a timeout to do a DAPM powerdown after a stream is closed().
 * It can be used to eliminate pops between different playback streams, e.g.
 * between two audio tracks.
 */
static int pmdown_time = 5000;
module_param(pmdown_time, int, 0);
MODULE_PARM_DESC(pmdown_time, "DAPM stream powerdown time (msecs)");

/* returns the minimum number of bytes needed to represent
 * a particular given value */
static int min_bytes_needed(unsigned long val)
{
	int c = 0;
	int i;

	for (i = (sizeof val * 8) - 1; i >= 0; --i, ++c)
		if (val & (1UL << i))
			break;
	c = (sizeof val * 8) - c;
	if (!c || (c % 8))
		c = (c + 8) / 8;
	else
		c /= 8;
	return c;
}

/* fill buf which is 'len' bytes with a formatted
 * string of the form 'reg: value\n' */
static int format_register_str(struct snd_soc_codec *codec,
			       unsigned int reg, char *buf, size_t len)
{
	int wordsize = min_bytes_needed(codec->driver->reg_cache_size) * 2;
	int regsize = codec->driver->reg_word_size * 2;
	int ret;
	char tmpbuf[len + 1];
	char regbuf[regsize + 1];

	/* since tmpbuf is allocated on the stack, warn the callers if they
	 * try to abuse this function */
	WARN_ON(len > 63);

	/* +2 for ': ' and + 1 for '\n' */
	if (wordsize + regsize + 2 + 1 != len)
		return -EINVAL;

	ret = snd_soc_read(codec, reg);
	if (ret < 0) {
		memset(regbuf, 'X', regsize);
		regbuf[regsize] = '\0';
	} else {
		snprintf(regbuf, regsize + 1, "%.*x", regsize, ret);
	}

	/* prepare the buffer */
	snprintf(tmpbuf, len + 1, "%.*x: %s\n", wordsize, reg, regbuf);
	/* copy it back to the caller without the '\0' */
	memcpy(buf, tmpbuf, len);

	return 0;
}

/* codec register dump */
static ssize_t soc_codec_reg_show(struct snd_soc_codec *codec, char *buf,
				  size_t count, loff_t pos)
{
	int i, step = 1;
	int wordsize, regsize;
	int len;
	size_t total = 0;
	loff_t p = 0;

	wordsize = min_bytes_needed(codec->driver->reg_cache_size) * 2;
	regsize = codec->driver->reg_word_size * 2;

	len = wordsize + regsize + 2 + 1;

	if (!codec->driver->reg_cache_size)
		return 0;

	if (codec->driver->reg_cache_step)
		step = codec->driver->reg_cache_step;

	for (i = 0; i < codec->driver->reg_cache_size; i += step) {
		if (!snd_soc_codec_readable_register(codec, i))
			continue;
		if (codec->driver->display_register) {
			count += codec->driver->display_register(codec, buf + count,
							 PAGE_SIZE - count, i);
		} else {
			/* only support larger than PAGE_SIZE bytes debugfs
			 * entries for the default case */
			if (p >= pos) {
				if (total + len >= count - 1)
					break;
				format_register_str(codec, i, buf + total, len);
				total += len;
			}
			p += len;
		}
	}

	total = min(total, count - 1);

	return total;
}

static ssize_t codec_reg_show(struct device *dev,
	struct device_attribute *attr, char *buf)
{
	struct snd_soc_pcm_runtime *rtd = dev_get_drvdata(dev);

	return soc_codec_reg_show(rtd->codec, buf, PAGE_SIZE, 0);
}

static DEVICE_ATTR(codec_reg, 0444, codec_reg_show, NULL);

static ssize_t pmdown_time_show(struct device *dev,
				struct device_attribute *attr, char *buf)
{
	struct snd_soc_pcm_runtime *rtd = dev_get_drvdata(dev);

	return sprintf(buf, "%ld\n", rtd->pmdown_time);
}

static ssize_t pmdown_time_set(struct device *dev,
			       struct device_attribute *attr,
			       const char *buf, size_t count)
{
	struct snd_soc_pcm_runtime *rtd = dev_get_drvdata(dev);
	int ret;

	ret = strict_strtol(buf, 10, &rtd->pmdown_time);
	if (ret)
		return ret;

	return count;
}

static DEVICE_ATTR(pmdown_time, 0644, pmdown_time_show, pmdown_time_set);

#ifdef CONFIG_DEBUG_FS
static int codec_reg_open_file(struct inode *inode, struct file *file)
{
	file->private_data = inode->i_private;
	return 0;
}

static ssize_t codec_reg_read_file(struct file *file, char __user *user_buf,
				   size_t count, loff_t *ppos)
{
	ssize_t ret;
	struct snd_soc_codec *codec = file->private_data;
	char *buf;

	if (*ppos < 0 || !count)
		return -EINVAL;

	buf = kmalloc(count, GFP_KERNEL);
	if (!buf)
		return -ENOMEM;

	ret = soc_codec_reg_show(codec, buf, count, *ppos);
	if (ret >= 0) {
		if (copy_to_user(user_buf, buf, ret)) {
			kfree(buf);
			return -EFAULT;
		}
		*ppos += ret;
	}

	kfree(buf);
	return ret;
}

static ssize_t codec_reg_write_file(struct file *file,
		const char __user *user_buf, size_t count, loff_t *ppos)
{
	char buf[32];
	size_t buf_size;
	char *start = buf;
	unsigned long reg, value;
	struct snd_soc_codec *codec = file->private_data;

	buf_size = min(count, (sizeof(buf)-1));
	if (copy_from_user(buf, user_buf, buf_size))
		return -EFAULT;
	buf[buf_size] = 0;

	while (*start == ' ')
		start++;
	reg = simple_strtoul(start, &start, 16);
	while (*start == ' ')
		start++;
	if (strict_strtoul(start, 16, &value))
		return -EINVAL;

	/* Userspace has been fiddling around behind the kernel's back */
	add_taint(TAINT_USER);

	snd_soc_write(codec, reg, value);
	return buf_size;
}

static const struct file_operations codec_reg_fops = {
	.open = codec_reg_open_file,
	.read = codec_reg_read_file,
	.write = codec_reg_write_file,
	.llseek = default_llseek,
};

static void soc_init_codec_debugfs(struct snd_soc_codec *codec)
{
	struct dentry *debugfs_card_root = codec->card->debugfs_card_root;

	codec->debugfs_codec_root = debugfs_create_dir(codec->name,
						       debugfs_card_root);
	if (!codec->debugfs_codec_root) {
		dev_warn(codec->dev, "Failed to create codec debugfs directory\n");
		return;
	}

	debugfs_create_bool("cache_sync", 0444, codec->debugfs_codec_root,
			    &codec->cache_sync);
	debugfs_create_bool("cache_only", 0444, codec->debugfs_codec_root,
			    &codec->cache_only);

	codec->debugfs_reg = debugfs_create_file("codec_reg", 0644,
						 codec->debugfs_codec_root,
						 codec, &codec_reg_fops);
	if (!codec->debugfs_reg)
		dev_warn(codec->dev, "Failed to create codec register debugfs file\n");

	snd_soc_dapm_debugfs_init(&codec->dapm, codec->debugfs_codec_root);
}

static void soc_cleanup_codec_debugfs(struct snd_soc_codec *codec)
{
	debugfs_remove_recursive(codec->debugfs_codec_root);
}

static void soc_init_platform_debugfs(struct snd_soc_platform *platform)
{
	struct dentry *debugfs_card_root = platform->card->debugfs_card_root;

	platform->debugfs_platform_root = debugfs_create_dir(platform->name,
						       debugfs_card_root);
	if (!platform->debugfs_platform_root) {
		dev_warn(platform->dev,
			"Failed to create platform debugfs directory\n");
		return;
	}

	snd_soc_dapm_debugfs_init(&platform->dapm,
		platform->debugfs_platform_root);
}

static void soc_cleanup_platform_debugfs(struct snd_soc_platform *platform)
{
	debugfs_remove_recursive(platform->debugfs_platform_root);
}

static ssize_t codec_list_read_file(struct file *file, char __user *user_buf,
				    size_t count, loff_t *ppos)
{
	char *buf = kmalloc(PAGE_SIZE, GFP_KERNEL);
	ssize_t len, ret = 0;
	struct snd_soc_codec *codec;

	if (!buf)
		return -ENOMEM;

	list_for_each_entry(codec, &codec_list, list) {
		len = snprintf(buf + ret, PAGE_SIZE - ret, "%s\n",
			       codec->name);
		if (len >= 0)
			ret += len;
		if (ret > PAGE_SIZE) {
			ret = PAGE_SIZE;
			break;
		}
	}

	if (ret >= 0)
		ret = simple_read_from_buffer(user_buf, count, ppos, buf, ret);

	kfree(buf);

	return ret;
}

static const struct file_operations codec_list_fops = {
	.read = codec_list_read_file,
	.llseek = default_llseek,/* read accesses f_pos */
};

static ssize_t dai_list_read_file(struct file *file, char __user *user_buf,
				  size_t count, loff_t *ppos)
{
	char *buf = kmalloc(PAGE_SIZE, GFP_KERNEL);
	ssize_t len, ret = 0;
	struct snd_soc_dai *dai;

	if (!buf)
		return -ENOMEM;

	list_for_each_entry(dai, &dai_list, list) {
		len = snprintf(buf + ret, PAGE_SIZE - ret, "%s\n", dai->name);
		if (len >= 0)
			ret += len;
		if (ret > PAGE_SIZE) {
			ret = PAGE_SIZE;
			break;
		}
	}

	ret = simple_read_from_buffer(user_buf, count, ppos, buf, ret);

	kfree(buf);

	return ret;
}

static const struct file_operations dai_list_fops = {
	.read = dai_list_read_file,
	.llseek = default_llseek,/* read accesses f_pos */
};

static ssize_t platform_list_read_file(struct file *file,
				       char __user *user_buf,
				       size_t count, loff_t *ppos)
{
	char *buf = kmalloc(PAGE_SIZE, GFP_KERNEL);
	ssize_t len, ret = 0;
	struct snd_soc_platform *platform;

	if (!buf)
		return -ENOMEM;

	list_for_each_entry(platform, &platform_list, list) {
		len = snprintf(buf + ret, PAGE_SIZE - ret, "%s\n",
			       platform->name);
		if (len >= 0)
			ret += len;
		if (ret > PAGE_SIZE) {
			ret = PAGE_SIZE;
			break;
		}
	}

	ret = simple_read_from_buffer(user_buf, count, ppos, buf, ret);

	kfree(buf);

	return ret;
}

static const struct file_operations platform_list_fops = {
	.read = platform_list_read_file,
	.llseek = default_llseek,/* read accesses f_pos */
};

static void soc_init_card_debugfs(struct snd_soc_card *card)
{
	card->debugfs_card_root = debugfs_create_dir(card->name,
						     snd_soc_debugfs_root);
	if (!card->debugfs_card_root) {
		dev_warn(card->dev,
			 "ASoC: Failed to create card debugfs directory\n");
		return;
	}

	card->debugfs_pop_time = debugfs_create_u32("dapm_pop_time", 0644,
						    card->debugfs_card_root,
						    &card->pop_time);
	if (!card->debugfs_pop_time)
		dev_warn(card->dev,
		       "Failed to create pop time debugfs file\n");
}

static void soc_cleanup_card_debugfs(struct snd_soc_card *card)
{
	debugfs_remove_recursive(card->debugfs_card_root);
}

#else

static inline void soc_init_codec_debugfs(struct snd_soc_codec *codec)
{
}

static inline void soc_cleanup_codec_debugfs(struct snd_soc_codec *codec)
{
}

static inline void soc_init_platform_debugfs(struct snd_soc_platform *platform)
{
}

static inline void soc_cleanup_platform_debugfs(struct snd_soc_platform *platform)
{
}

static inline void soc_init_card_debugfs(struct snd_soc_card *card)
{
}

static inline void soc_cleanup_card_debugfs(struct snd_soc_card *card)
{
}
#endif

#ifdef CONFIG_SND_SOC_AC97_BUS
/* unregister ac97 codec */
static int soc_ac97_dev_unregister(struct snd_soc_codec *codec)
{
	if (codec->ac97->dev.bus)
		device_unregister(&codec->ac97->dev);
	return 0;
}

/* stop no dev release warning */
static void soc_ac97_device_release(struct device *dev){}

/* register ac97 codec to bus */
static int soc_ac97_dev_register(struct snd_soc_codec *codec)
{
	int err;

	codec->ac97->dev.bus = &ac97_bus_type;
	codec->ac97->dev.parent = codec->card->dev;
	codec->ac97->dev.release = soc_ac97_device_release;

	dev_set_name(&codec->ac97->dev, "%d-%d:%s",
		     codec->card->snd_card->number, 0, codec->name);
	err = device_register(&codec->ac97->dev);
	if (err < 0) {
		snd_printk(KERN_ERR "Can't register ac97 bus\n");
		codec->ac97->dev.bus = NULL;
		return err;
	}
	return 0;
}
#endif

#ifdef CONFIG_PM_SLEEP
/* powers down audio subsystem for suspend */
int snd_soc_suspend(struct device *dev)
{
	struct snd_soc_card *card = dev_get_drvdata(dev);
	struct snd_soc_codec *codec;
	int i;

	/* If the initialization of this soc device failed, there is no codec
	 * associated with it. Just bail out in this case.
	 */
	if (list_empty(&card->codec_dev_list))
		return 0;

	/* Due to the resume being scheduled into a workqueue we could
	* suspend before that's finished - wait for it to complete.
	 */
	snd_power_lock(card->snd_card);
	snd_power_wait(card->snd_card, SNDRV_CTL_POWER_D0);
	snd_power_unlock(card->snd_card);

	/* we're going to block userspace touching us until resume completes */
	snd_power_change_state(card->snd_card, SNDRV_CTL_POWER_D3hot);

	/* mute any active DACs */
	for (i = 0; i < card->num_rtd; i++) {
		struct snd_soc_dai *dai = card->rtd[i].codec_dai;
		struct snd_soc_dai_driver *drv = dai->driver;

		if (card->rtd[i].dai_link->ignore_suspend)
			continue;

		if (drv->ops->digital_mute && dai->playback_active)
			drv->ops->digital_mute(dai, 1);
	}

	/* suspend all pcms */
	for (i = 0; i < card->num_rtd; i++) {
		if (card->rtd[i].dai_link->ignore_suspend)
			continue;

		snd_pcm_suspend_all(card->rtd[i].pcm);
	}

	if (card->suspend_pre)
		card->suspend_pre(card);

	for (i = 0; i < card->num_rtd; i++) {
		struct snd_soc_dai *cpu_dai = card->rtd[i].cpu_dai;
		struct snd_soc_platform *platform = card->rtd[i].platform;

		if (card->rtd[i].dai_link->ignore_suspend)
			continue;

		if (cpu_dai->driver->suspend && !cpu_dai->driver->ac97_control)
			cpu_dai->driver->suspend(cpu_dai);
		if (platform->driver->suspend && !platform->suspended) {
			platform->driver->suspend(cpu_dai);
			platform->suspended = 1;
		}
	}

	/* close any waiting streams and save state */
	for (i = 0; i < card->num_rtd; i++) {
		flush_delayed_work_sync(&card->rtd[i].delayed_work);
		card->rtd[i].codec->dapm.suspend_bias_level = card->rtd[i].codec->dapm.bias_level;
	}

	for (i = 0; i < card->num_rtd; i++) {
		struct snd_soc_dai *codec_dai = card->rtd[i].codec_dai;

		if (card->rtd[i].dai_link->ignore_suspend)
			continue;

		snd_soc_dapm_stream_event(&card->rtd[i],
					  SNDRV_PCM_STREAM_PLAYBACK,
					  codec_dai,
					  SND_SOC_DAPM_STREAM_SUSPEND);

		snd_soc_dapm_stream_event(&card->rtd[i],
					  SNDRV_PCM_STREAM_CAPTURE,
					  codec_dai,
					  SND_SOC_DAPM_STREAM_SUSPEND);
	}

	/* suspend all CODECs */
	list_for_each_entry(codec, &card->codec_dev_list, card_list) {
		/* If there are paths active then the CODEC will be held with
		 * bias _ON and should not be suspended. */
		if (!codec->suspended && codec->driver->suspend) {
			switch (codec->dapm.bias_level) {
			case SND_SOC_BIAS_STANDBY:
				/*
				 * If the CODEC is capable of idle
				 * bias off then being in STANDBY
				 * means it's doing something,
				 * otherwise fall through.
				 */
				if (codec->dapm.idle_bias_off) {
					dev_dbg(codec->dev,
						"idle_bias_off CODEC on over suspend\n");
					break;
				}
			case SND_SOC_BIAS_OFF:
				codec->driver->suspend(codec);
				codec->suspended = 1;
				codec->cache_sync = 1;
				break;
			default:
				dev_dbg(codec->dev, "CODEC is on over suspend\n");
				break;
			}
		}
	}

	for (i = 0; i < card->num_rtd; i++) {
		struct snd_soc_dai *cpu_dai = card->rtd[i].cpu_dai;

		if (card->rtd[i].dai_link->ignore_suspend)
			continue;

		if (cpu_dai->driver->suspend && cpu_dai->driver->ac97_control)
			cpu_dai->driver->suspend(cpu_dai);
	}

	if (card->suspend_post)
		card->suspend_post(card);

	return 0;
}
EXPORT_SYMBOL_GPL(snd_soc_suspend);

/* deferred resume work, so resume can complete before we finished
 * setting our codec back up, which can be very slow on I2C
 */
static void soc_resume_deferred(struct work_struct *work)
{
	struct snd_soc_card *card =
			container_of(work, struct snd_soc_card, deferred_resume_work);
	struct snd_soc_codec *codec;
	int i;

	/* our power state is still SNDRV_CTL_POWER_D3hot from suspend time,
	 * so userspace apps are blocked from touching us
	 */

	dev_dbg(card->dev, "starting resume work\n");

	/* Bring us up into D2 so that DAPM starts enabling things */
	snd_power_change_state(card->snd_card, SNDRV_CTL_POWER_D2);

	if (card->resume_pre)
		card->resume_pre(card);

	/* resume AC97 DAIs */
	for (i = 0; i < card->num_rtd; i++) {
		struct snd_soc_dai *cpu_dai = card->rtd[i].cpu_dai;

		if (card->rtd[i].dai_link->ignore_suspend)
			continue;

		if (cpu_dai->driver->resume && cpu_dai->driver->ac97_control)
			cpu_dai->driver->resume(cpu_dai);
	}

	list_for_each_entry(codec, &card->codec_dev_list, card_list) {
		/* If the CODEC was idle over suspend then it will have been
		 * left with bias OFF or STANDBY and suspended so we must now
		 * resume.  Otherwise the suspend was suppressed.
		 */
		if (codec->driver->resume && codec->suspended) {
			switch (codec->dapm.bias_level) {
			case SND_SOC_BIAS_STANDBY:
			case SND_SOC_BIAS_OFF:
				codec->driver->resume(codec);
				codec->suspended = 0;
				break;
			default:
				dev_dbg(codec->dev, "CODEC was on over suspend\n");
				break;
			}
		}
	}

	for (i = 0; i < card->num_rtd; i++) {
		struct snd_soc_dai *codec_dai = card->rtd[i].codec_dai;

		if (card->rtd[i].dai_link->ignore_suspend)
			continue;

		snd_soc_dapm_stream_event(&card->rtd[i],
					  SNDRV_PCM_STREAM_PLAYBACK, codec_dai,
					  SND_SOC_DAPM_STREAM_RESUME);

		snd_soc_dapm_stream_event(&card->rtd[i],
					  SNDRV_PCM_STREAM_CAPTURE, codec_dai,
					  SND_SOC_DAPM_STREAM_RESUME);
	}

	/* unmute any active DACs */
	for (i = 0; i < card->num_rtd; i++) {
		struct snd_soc_dai *dai = card->rtd[i].codec_dai;
		struct snd_soc_dai_driver *drv = dai->driver;

		if (card->rtd[i].dai_link->ignore_suspend)
			continue;

		if (drv->ops->digital_mute && dai->playback_active)
			drv->ops->digital_mute(dai, 0);
	}

	for (i = 0; i < card->num_rtd; i++) {
		struct snd_soc_dai *cpu_dai = card->rtd[i].cpu_dai;
		struct snd_soc_platform *platform = card->rtd[i].platform;

		if (card->rtd[i].dai_link->ignore_suspend)
			continue;

		if (cpu_dai->driver->resume && !cpu_dai->driver->ac97_control)
			cpu_dai->driver->resume(cpu_dai);
		if (platform->driver->resume && platform->suspended) {
			platform->driver->resume(cpu_dai);
			platform->suspended = 0;
		}
	}

	if (card->resume_post)
		card->resume_post(card);

	dev_dbg(card->dev, "resume work completed\n");

	/* userspace can access us now we are back as we were before */
	snd_power_change_state(card->snd_card, SNDRV_CTL_POWER_D0);
}

/* powers up audio subsystem after a suspend */
int snd_soc_resume(struct device *dev)
{
	struct snd_soc_card *card = dev_get_drvdata(dev);
	int i, ac97_control = 0;

	/* If the initialization of this soc device failed, there is no codec
	 * associated with it. Just bail out in this case.
	 */
	if (list_empty(&card->codec_dev_list))
		return 0;

	/* AC97 devices might have other drivers hanging off them so
	 * need to resume immediately.  Other drivers don't have that
	 * problem and may take a substantial amount of time to resume
	 * due to I/O costs and anti-pop so handle them out of line.
	 */
	for (i = 0; i < card->num_rtd; i++) {
		struct snd_soc_dai *cpu_dai = card->rtd[i].cpu_dai;
		ac97_control |= cpu_dai->driver->ac97_control;
	}
	if (ac97_control) {
		dev_dbg(dev, "Resuming AC97 immediately\n");
		soc_resume_deferred(&card->deferred_resume_work);
	} else {
		dev_dbg(dev, "Scheduling resume work\n");
		if (!schedule_work(&card->deferred_resume_work))
			dev_err(dev, "resume work item may be lost\n");
	}

	return 0;
}
EXPORT_SYMBOL_GPL(snd_soc_resume);
#else
#define snd_soc_suspend NULL
#define snd_soc_resume NULL
#endif

static const struct snd_soc_dai_ops null_dai_ops = {
};

static int soc_bind_dai_link(struct snd_soc_card *card, int num)
{
	struct snd_soc_dai_link *dai_link = &card->dai_link[num];
	struct snd_soc_pcm_runtime *rtd = &card->rtd[num];
	struct snd_soc_codec *codec;
	struct snd_soc_platform *platform;
	struct snd_soc_dai *codec_dai, *cpu_dai;
	const char *platform_name;

	if (rtd->complete)
		return 1;
	dev_dbg(card->dev, "binding %s at idx %d\n", dai_link->name, num);

	/* do we already have the CPU DAI for this link ? */
	if (rtd->cpu_dai) {
		goto find_codec;
	}
	/* no, then find CPU DAI from registered DAIs*/
	list_for_each_entry(cpu_dai, &dai_list, list) {
		if (dai_link->cpu_dai_of_node) {
			if (cpu_dai->dev->of_node != dai_link->cpu_dai_of_node)
				continue;
		} else {
			if (strcmp(cpu_dai->name, dai_link->cpu_dai_name))
				continue;
		}

		rtd->cpu_dai = cpu_dai;
		goto find_codec;
	}
	dev_dbg(card->dev, "CPU DAI %s not registered\n",
			dai_link->cpu_dai_name);

find_codec:
	/* do we already have the CODEC for this link ? */
	if (rtd->codec) {
		goto find_platform;
	}

	/* no, then find CODEC from registered CODECs*/
	list_for_each_entry(codec, &codec_list, list) {
		if (dai_link->codec_of_node) {
			if (codec->dev->of_node != dai_link->codec_of_node)
				continue;
		} else {
			if (strcmp(codec->name, dai_link->codec_name))
				continue;
		}

		rtd->codec = codec;

		/*
		 * CODEC found, so find CODEC DAI from registered DAIs from
		 * this CODEC
		 */
		list_for_each_entry(codec_dai, &dai_list, list) {
			if (codec->dev == codec_dai->dev &&
				!strcmp(codec_dai->name,
					dai_link->codec_dai_name)) {

				rtd->codec_dai = codec_dai;
				goto find_platform;
			}
		}
		dev_dbg(card->dev, "CODEC DAI %s not registered\n",
				dai_link->codec_dai_name);

		goto find_platform;
	}
	dev_dbg(card->dev, "CODEC %s not registered\n",
			dai_link->codec_name);

find_platform:
	/* do we need a platform? */
	if (rtd->platform)
		goto out;

	/* if there's no platform we match on the empty platform */
	platform_name = dai_link->platform_name;
	if (!platform_name && !dai_link->platform_of_node)
		platform_name = "snd-soc-dummy";

	/* no, then find one from the set of registered platforms */
	list_for_each_entry(platform, &platform_list, list) {
		if (dai_link->platform_of_node) {
			if (platform->dev->of_node !=
			    dai_link->platform_of_node)
				continue;
		} else {
			if (strcmp(platform->name, platform_name))
				continue;
		}

		rtd->platform = platform;
		goto out;
	}

	dev_dbg(card->dev, "platform %s not registered\n",
			dai_link->platform_name);
	return 0;

out:
	/* mark rtd as complete if we found all 4 of our client devices */
	if (rtd->codec && rtd->codec_dai && rtd->platform && rtd->cpu_dai) {
		rtd->complete = 1;
		card->num_rtd++;
	}
	return 1;
}

static void soc_remove_codec(struct snd_soc_codec *codec)
{
	int err;

	if (codec->driver->remove) {
		err = codec->driver->remove(codec);
		if (err < 0)
			dev_err(codec->dev,
				"asoc: failed to remove %s: %d\n",
				codec->name, err);
	}

	/* Make sure all DAPM widgets are freed */
	snd_soc_dapm_free(&codec->dapm);

	soc_cleanup_codec_debugfs(codec);
	codec->probed = 0;
	list_del(&codec->card_list);
	module_put(codec->dev->driver->owner);
}

static void soc_remove_dai_link(struct snd_soc_card *card, int num, int order)
{
	struct snd_soc_pcm_runtime *rtd = &card->rtd[num];
	struct snd_soc_codec *codec = rtd->codec;
	struct snd_soc_platform *platform = rtd->platform;
	struct snd_soc_dai *codec_dai = rtd->codec_dai, *cpu_dai = rtd->cpu_dai;
	int err;

	/* unregister the rtd device */
	if (rtd->dev_registered) {
		device_remove_file(rtd->dev, &dev_attr_pmdown_time);
		device_remove_file(rtd->dev, &dev_attr_codec_reg);
		device_unregister(rtd->dev);
		rtd->dev_registered = 0;
	}

	/* remove the CODEC DAI */
	if (codec_dai && codec_dai->probed &&
			codec_dai->driver->remove_order == order) {
		if (codec_dai->driver->remove) {
			err = codec_dai->driver->remove(codec_dai);
			if (err < 0)
				pr_err("asoc: failed to remove %s: %d\n",
							codec_dai->name, err);
		}
		codec_dai->probed = 0;
		list_del(&codec_dai->card_list);
	}

	/* remove the platform */
	if (platform && platform->probed &&
			platform->driver->remove_order == order) {
		if (platform->driver->remove) {
			err = platform->driver->remove(platform);
			if (err < 0)
				pr_err("asoc: failed to remove %s: %d\n",
							platform->name, err);
		}

		/* Make sure all DAPM widgets are freed */
		snd_soc_dapm_free(&platform->dapm);

		soc_cleanup_platform_debugfs(platform);
		platform->probed = 0;
		list_del(&platform->card_list);
		module_put(platform->dev->driver->owner);
	}

	/* remove the CODEC */
	if (codec && codec->probed &&
			codec->driver->remove_order == order)
		soc_remove_codec(codec);

	/* remove the cpu_dai */
	if (cpu_dai && cpu_dai->probed &&
			cpu_dai->driver->remove_order == order) {
		if (cpu_dai->driver->remove) {
			err = cpu_dai->driver->remove(cpu_dai);
			if (err < 0)
				pr_err("asoc: failed to remove %s: %d\n",
							cpu_dai->name, err);
		}
		cpu_dai->probed = 0;
		list_del(&cpu_dai->card_list);
		module_put(cpu_dai->dev->driver->owner);
	}
}

static void soc_remove_dai_links(struct snd_soc_card *card)
{
	int dai, order;

	for (order = SND_SOC_COMP_ORDER_FIRST; order <= SND_SOC_COMP_ORDER_LAST;
			order++) {
		for (dai = 0; dai < card->num_rtd; dai++)
			soc_remove_dai_link(card, dai, order);
	}
	card->num_rtd = 0;
}

static void soc_set_name_prefix(struct snd_soc_card *card,
				struct snd_soc_codec *codec)
{
	int i;

	if (card->codec_conf == NULL)
		return;

	for (i = 0; i < card->num_configs; i++) {
		struct snd_soc_codec_conf *map = &card->codec_conf[i];
		if (map->dev_name && !strcmp(codec->name, map->dev_name)) {
			codec->name_prefix = map->name_prefix;
			break;
		}
	}
}

static int soc_probe_codec(struct snd_soc_card *card,
			   struct snd_soc_codec *codec)
{
	int ret = 0;
	const struct snd_soc_codec_driver *driver = codec->driver;
	struct snd_soc_dai *dai;

	codec->card = card;
	codec->dapm.card = card;
	soc_set_name_prefix(card, codec);

	if (!try_module_get(codec->dev->driver->owner))
		return -ENODEV;

	soc_init_codec_debugfs(codec);

	if (driver->dapm_widgets)
		snd_soc_dapm_new_controls(&codec->dapm, driver->dapm_widgets,
					  driver->num_dapm_widgets);

	/* Create DAPM widgets for each DAI stream */
	list_for_each_entry(dai, &dai_list, list) {
		if (dai->dev != codec->dev)
			continue;

		snd_soc_dapm_new_dai_widgets(&codec->dapm, dai);
	}

	codec->dapm.idle_bias_off = driver->idle_bias_off;

	if (driver->probe) {
		ret = driver->probe(codec);
		if (ret < 0) {
			dev_err(codec->dev,
				"asoc: failed to probe CODEC %s: %d\n",
				codec->name, ret);
			goto err_probe;
		}
	}

	if (driver->controls)
		snd_soc_add_codec_controls(codec, driver->controls,
				     driver->num_controls);
	if (driver->dapm_routes)
		snd_soc_dapm_add_routes(&codec->dapm, driver->dapm_routes,
					driver->num_dapm_routes);

	/* mark codec as probed and add to card codec list */
	codec->probed = 1;
	list_add(&codec->card_list, &card->codec_dev_list);
	list_add(&codec->dapm.list, &card->dapm_list);

	return 0;

err_probe:
	soc_cleanup_codec_debugfs(codec);
	module_put(codec->dev->driver->owner);

	return ret;
}

static int soc_probe_platform(struct snd_soc_card *card,
			   struct snd_soc_platform *platform)
{
	int ret = 0;
	const struct snd_soc_platform_driver *driver = platform->driver;

	platform->card = card;
	platform->dapm.card = card;

	if (!try_module_get(platform->dev->driver->owner))
		return -ENODEV;

	soc_init_platform_debugfs(platform);

	if (driver->dapm_widgets)
		snd_soc_dapm_new_controls(&platform->dapm,
			driver->dapm_widgets, driver->num_dapm_widgets);

	platform->dapm.idle_bias_off = 1;

	if (driver->probe) {
		ret = driver->probe(platform);
		if (ret < 0) {
			dev_err(platform->dev,
				"asoc: failed to probe platform %s: %d\n",
				platform->name, ret);
			goto err_probe;
		}
	}

	if (driver->controls)
		snd_soc_add_platform_controls(platform, driver->controls,
				     driver->num_controls);
	if (driver->dapm_routes)
		snd_soc_dapm_add_routes(&platform->dapm, driver->dapm_routes,
					driver->num_dapm_routes);

	/* mark platform as probed and add to card platform list */
	platform->probed = 1;
	list_add(&platform->card_list, &card->platform_dev_list);
	list_add(&platform->dapm.list, &card->dapm_list);

	return 0;

err_probe:
	soc_cleanup_platform_debugfs(platform);
	module_put(platform->dev->driver->owner);

	return ret;
}

static void rtd_release(struct device *dev)
{
	kfree(dev);
}

static int soc_post_component_init(struct snd_soc_card *card,
				   struct snd_soc_codec *codec,
				   int num, int dailess)
{
	struct snd_soc_dai_link *dai_link = NULL;
	struct snd_soc_aux_dev *aux_dev = NULL;
	struct snd_soc_pcm_runtime *rtd;
	const char *temp, *name;
	int ret = 0;

	if (!dailess) {
		dai_link = &card->dai_link[num];
		rtd = &card->rtd[num];
		name = dai_link->name;
	} else {
		aux_dev = &card->aux_dev[num];
		rtd = &card->rtd_aux[num];
		name = aux_dev->name;
	}
	rtd->card = card;

	/* Make sure all DAPM widgets are instantiated */
	snd_soc_dapm_new_widgets(&codec->dapm);

	/* machine controls, routes and widgets are not prefixed */
	temp = codec->name_prefix;
	codec->name_prefix = NULL;

	/* do machine specific initialization */
	if (!dailess && dai_link->init)
		ret = dai_link->init(rtd);
	else if (dailess && aux_dev->init)
		ret = aux_dev->init(&codec->dapm);
	if (ret < 0) {
		dev_err(card->dev, "asoc: failed to init %s: %d\n", name, ret);
		return ret;
	}
	codec->name_prefix = temp;

	/* register the rtd device */
	rtd->codec = codec;

	rtd->dev = kzalloc(sizeof(struct device), GFP_KERNEL);
	if (!rtd->dev)
		return -ENOMEM;
	device_initialize(rtd->dev);
	rtd->dev->parent = card->dev;
	rtd->dev->release = rtd_release;
	rtd->dev->init_name = name;
	dev_set_drvdata(rtd->dev, rtd);
	mutex_init(&rtd->pcm_mutex);
	ret = device_add(rtd->dev);
	if (ret < 0) {
		dev_err(card->dev,
			"asoc: failed to register runtime device: %d\n", ret);
		return ret;
	}
	rtd->dev_registered = 1;

	/* add DAPM sysfs entries for this codec */
	ret = snd_soc_dapm_sys_add(rtd->dev);
	if (ret < 0)
		dev_err(codec->dev,
			"asoc: failed to add codec dapm sysfs entries: %d\n",
			ret);

	/* add codec sysfs entries */
	ret = device_create_file(rtd->dev, &dev_attr_codec_reg);
	if (ret < 0)
		dev_err(codec->dev,
			"asoc: failed to add codec sysfs files: %d\n", ret);

	return 0;
}

static int soc_probe_dai_link(struct snd_soc_card *card, int num, int order)
{
	struct snd_soc_dai_link *dai_link = &card->dai_link[num];
	struct snd_soc_pcm_runtime *rtd = &card->rtd[num];
	struct snd_soc_codec *codec = rtd->codec;
	struct snd_soc_platform *platform = rtd->platform;
	struct snd_soc_dai *codec_dai = rtd->codec_dai, *cpu_dai = rtd->cpu_dai;
	int ret;

	dev_dbg(card->dev, "probe %s dai link %d late %d\n",
			card->name, num, order);

	/* config components */
	codec_dai->codec = codec;
	cpu_dai->platform = platform;
	codec_dai->card = card;
	cpu_dai->card = card;

	/* set default power off timeout */
	rtd->pmdown_time = pmdown_time;

	/* probe the cpu_dai */
	if (!cpu_dai->probed &&
			cpu_dai->driver->probe_order == order) {
		if (!try_module_get(cpu_dai->dev->driver->owner))
			return -ENODEV;

		if (cpu_dai->driver->probe) {
			ret = cpu_dai->driver->probe(cpu_dai);
			if (ret < 0) {
				pr_err("asoc: failed to probe CPU DAI %s: %d\n",
							cpu_dai->name, ret);
				module_put(cpu_dai->dev->driver->owner);
				return ret;
			}
		}
		cpu_dai->probed = 1;
		/* mark cpu_dai as probed and add to card dai list */
		list_add(&cpu_dai->card_list, &card->dai_dev_list);
	}

	/* probe the CODEC */
	if (!codec->probed &&
			codec->driver->probe_order == order) {
		ret = soc_probe_codec(card, codec);
		if (ret < 0)
			return ret;
	}

	/* probe the platform */
	if (!platform->probed &&
			platform->driver->probe_order == order) {
		ret = soc_probe_platform(card, platform);
		if (ret < 0)
			return ret;
	}

	/* probe the CODEC DAI */
	if (!codec_dai->probed && codec_dai->driver->probe_order == order) {
		if (codec_dai->driver->probe) {
			ret = codec_dai->driver->probe(codec_dai);
			if (ret < 0) {
				pr_err("asoc: failed to probe CODEC DAI %s: %d\n",
							codec_dai->name, ret);
				return ret;
			}
		}

		/* mark codec_dai as probed and add to card dai list */
		codec_dai->probed = 1;
		list_add(&codec_dai->card_list, &card->dai_dev_list);
	}

	/* complete DAI probe during last probe */
	if (order != SND_SOC_COMP_ORDER_LAST)
		return 0;

	ret = soc_post_component_init(card, codec, num, 0);
	if (ret)
		return ret;

	ret = device_create_file(rtd->dev, &dev_attr_pmdown_time);
	if (ret < 0)
		pr_warn("asoc: failed to add pmdown_time sysfs:%d\n", ret);

	if (cpu_dai->driver->compress_dai) {
		/*create compress_device"*/
		ret = soc_new_compress(rtd, num);
		if (ret < 0) {
			pr_err("asoc: can't create compress %s\n",
					 dai_link->stream_name);
			return ret;
		}
	} else {

		/* create the pcm */
		ret = soc_new_pcm(rtd, num);
		if (ret < 0) {
			pr_err("asoc: can't create pcm %s :%d\n",
					dai_link->stream_name, ret);
			return ret;
		}
	}

	/* add platform data for AC97 devices */
	if (rtd->codec_dai->driver->ac97_control)
		snd_ac97_dev_add_pdata(codec->ac97, rtd->cpu_dai->ac97_pdata);

	return 0;
}

#ifdef CONFIG_SND_SOC_AC97_BUS
static int soc_register_ac97_dai_link(struct snd_soc_pcm_runtime *rtd)
{
	int ret;

	/* Only instantiate AC97 if not already done by the adaptor
	 * for the generic AC97 subsystem.
	 */
	if (rtd->codec_dai->driver->ac97_control && !rtd->codec->ac97_registered) {
		/*
		 * It is possible that the AC97 device is already registered to
		 * the device subsystem. This happens when the device is created
		 * via snd_ac97_mixer(). Currently only SoC codec that does so
		 * is the generic AC97 glue but others migh emerge.
		 *
		 * In those cases we don't try to register the device again.
		 */
		if (!rtd->codec->ac97_created)
			return 0;

		ret = soc_ac97_dev_register(rtd->codec);
		if (ret < 0) {
			pr_err("asoc: AC97 device register failed:%d\n", ret);
			return ret;
		}

		rtd->codec->ac97_registered = 1;
	}
	return 0;
}

static void soc_unregister_ac97_dai_link(struct snd_soc_codec *codec)
{
	if (codec->ac97_registered) {
		soc_ac97_dev_unregister(codec);
		codec->ac97_registered = 0;
	}
}
#endif

static int soc_probe_aux_dev(struct snd_soc_card *card, int num)
{
	struct snd_soc_aux_dev *aux_dev = &card->aux_dev[num];
	struct snd_soc_codec *codec;
	int ret = -ENODEV;

	/* find CODEC from registered CODECs*/
	list_for_each_entry(codec, &codec_list, list) {
		if (!strcmp(codec->name, aux_dev->codec_name)) {
			if (codec->probed) {
				dev_err(codec->dev,
					"asoc: codec already probed");
				ret = -EBUSY;
				goto out;
			}
			goto found;
		}
	}
	/* codec not found */
	dev_err(card->dev, "asoc: codec %s not found", aux_dev->codec_name);
	goto out;

found:
	ret = soc_probe_codec(card, codec);
	if (ret < 0)
		return ret;

	ret = soc_post_component_init(card, codec, num, 1);

out:
	return ret;
}

static void soc_remove_aux_dev(struct snd_soc_card *card, int num)
{
	struct snd_soc_pcm_runtime *rtd = &card->rtd_aux[num];
	struct snd_soc_codec *codec = rtd->codec;

	/* unregister the rtd device */
	if (rtd->dev_registered) {
		device_remove_file(rtd->dev, &dev_attr_codec_reg);
		device_del(rtd->dev);
		rtd->dev_registered = 0;
	}

	if (codec && codec->probed)
		soc_remove_codec(codec);
}

static int snd_soc_init_codec_cache(struct snd_soc_codec *codec,
				    enum snd_soc_compress_type compress_type)
{
	int ret;

	if (codec->cache_init)
		return 0;

	/* override the compress_type if necessary */
	if (compress_type && codec->compress_type != compress_type)
		codec->compress_type = compress_type;
	ret = snd_soc_cache_init(codec);
	if (ret < 0) {
		dev_err(codec->dev, "Failed to set cache compression type: %d\n",
			ret);
		return ret;
	}
	codec->cache_init = 1;
	return 0;
}

static void snd_soc_instantiate_card(struct snd_soc_card *card)
{
	struct snd_soc_codec *codec;
	struct snd_soc_codec_conf *codec_conf;
	enum snd_soc_compress_type compress_type;
	struct snd_soc_dai_link *dai_link;
	int ret, i, order;

	mutex_lock_nested(&card->mutex, SND_SOC_CARD_CLASS_INIT);

	if (card->instantiated) {
		mutex_unlock(&card->mutex);
		return;
	}

	/* bind DAIs */
	for (i = 0; i < card->num_links; i++)
		soc_bind_dai_link(card, i);

	/* bind completed ? */
	if (card->num_rtd != card->num_links) {
		mutex_unlock(&card->mutex);
		return;
	}

	/* initialize the register cache for each available codec */
	list_for_each_entry(codec, &codec_list, list) {
		if (codec->cache_init)
			continue;
		/* by default we don't override the compress_type */
		compress_type = 0;
		/* check to see if we need to override the compress_type */
		for (i = 0; i < card->num_configs; ++i) {
			codec_conf = &card->codec_conf[i];
			if (!strcmp(codec->name, codec_conf->dev_name)) {
				compress_type = codec_conf->compress_type;
				if (compress_type && compress_type
				    != codec->compress_type)
					break;
			}
		}
		ret = snd_soc_init_codec_cache(codec, compress_type);
		if (ret < 0) {
			mutex_unlock(&card->mutex);
			return;
		}
	}

	/* card bind complete so register a sound card */
	ret = snd_card_create(SNDRV_DEFAULT_IDX1, SNDRV_DEFAULT_STR1,
			card->owner, 0, &card->snd_card);
	if (ret < 0) {
		pr_err("asoc: can't create sound card for card %s: %d\n",
			card->name, ret);
		mutex_unlock(&card->mutex);
		return;
	}
	card->snd_card->dev = card->dev;

	card->dapm.bias_level = SND_SOC_BIAS_OFF;
	card->dapm.dev = card->dev;
	card->dapm.card = card;
	list_add(&card->dapm.list, &card->dapm_list);

#ifdef CONFIG_DEBUG_FS
	snd_soc_dapm_debugfs_init(&card->dapm, card->debugfs_card_root);
#endif

#ifdef CONFIG_PM_SLEEP
	/* deferred resume work */
	INIT_WORK(&card->deferred_resume_work, soc_resume_deferred);
#endif

	if (card->dapm_widgets)
		snd_soc_dapm_new_controls(&card->dapm, card->dapm_widgets,
					  card->num_dapm_widgets);

	/* initialise the sound card only once */
	if (card->probe) {
		ret = card->probe(card);
		if (ret < 0)
			goto card_probe_error;
	}

	/* early DAI link probe */
	for (order = SND_SOC_COMP_ORDER_FIRST; order <= SND_SOC_COMP_ORDER_LAST;
			order++) {
		for (i = 0; i < card->num_links; i++) {
			ret = soc_probe_dai_link(card, i, order);
			if (ret < 0) {
				pr_err("asoc: failed to instantiate card %s: %d\n",
			       card->name, ret);
				goto probe_dai_err;
			}
		}
	}

	for (i = 0; i < card->num_aux_devs; i++) {
		ret = soc_probe_aux_dev(card, i);
		if (ret < 0) {
			pr_err("asoc: failed to add auxiliary devices %s: %d\n",
			       card->name, ret);
			goto probe_aux_dev_err;
		}
	}

	snd_soc_dapm_link_dai_widgets(card);

	if (card->controls)
		snd_soc_add_card_controls(card, card->controls, card->num_controls);

	if (card->dapm_routes)
		snd_soc_dapm_add_routes(&card->dapm, card->dapm_routes,
					card->num_dapm_routes);

	snd_soc_dapm_new_widgets(&card->dapm);

	for (i = 0; i < card->num_links; i++) {
		dai_link = &card->dai_link[i];

		if (dai_link->dai_fmt) {
			ret = snd_soc_dai_set_fmt(card->rtd[i].codec_dai,
						  dai_link->dai_fmt);
			if (ret != 0 && ret != -ENOTSUPP)
				dev_warn(card->rtd[i].codec_dai->dev,
					 "Failed to set DAI format: %d\n",
					 ret);

			ret = snd_soc_dai_set_fmt(card->rtd[i].cpu_dai,
						  dai_link->dai_fmt);
			if (ret != 0 && ret != -ENOTSUPP)
				dev_warn(card->rtd[i].cpu_dai->dev,
					 "Failed to set DAI format: %d\n",
					 ret);
		}
	}

	snprintf(card->snd_card->shortname, sizeof(card->snd_card->shortname),
		 "%s", card->name);
	snprintf(card->snd_card->longname, sizeof(card->snd_card->longname),
		 "%s", card->long_name ? card->long_name : card->name);
	snprintf(card->snd_card->driver, sizeof(card->snd_card->driver),
		 "%s", card->driver_name ? card->driver_name : card->name);
	for (i = 0; i < ARRAY_SIZE(card->snd_card->driver); i++) {
		switch (card->snd_card->driver[i]) {
		case '_':
		case '-':
		case '\0':
			break;
		default:
			if (!isalnum(card->snd_card->driver[i]))
				card->snd_card->driver[i] = '_';
			break;
		}
	}

	if (card->late_probe) {
		ret = card->late_probe(card);
		if (ret < 0) {
			dev_err(card->dev, "%s late_probe() failed: %d\n",
				card->name, ret);
			goto probe_aux_dev_err;
		}
	}

	snd_soc_dapm_new_widgets(&card->dapm);

	if (card->fully_routed)
		list_for_each_entry(codec, &card->codec_dev_list, card_list)
			snd_soc_dapm_auto_nc_codec_pins(codec);

	ret = snd_card_register(card->snd_card);
	if (ret < 0) {
		pr_err("asoc: failed to register soundcard for %s: %d\n",
							card->name, ret);
		goto probe_aux_dev_err;
	}

#ifdef CONFIG_SND_SOC_AC97_BUS
	/* register any AC97 codecs */
	for (i = 0; i < card->num_rtd; i++) {
		ret = soc_register_ac97_dai_link(&card->rtd[i]);
		if (ret < 0) {
			pr_err("asoc: failed to register AC97 %s: %d\n",
							card->name, ret);
			while (--i >= 0)
				soc_unregister_ac97_dai_link(card->rtd[i].codec);
			goto probe_aux_dev_err;
		}
	}
#endif

	card->instantiated = 1;
	snd_soc_dapm_sync(&card->dapm);
	mutex_unlock(&card->mutex);
	return;

probe_aux_dev_err:
	for (i = 0; i < card->num_aux_devs; i++)
		soc_remove_aux_dev(card, i);

probe_dai_err:
	soc_remove_dai_links(card);

card_probe_error:
	if (card->remove)
		card->remove(card);

	snd_card_free(card->snd_card);

	mutex_unlock(&card->mutex);
}

/*
 * Attempt to initialise any uninitialised cards.  Must be called with
 * client_mutex.
 */
static void snd_soc_instantiate_cards(void)
{
	struct snd_soc_card *card;
	list_for_each_entry(card, &card_list, list)
		snd_soc_instantiate_card(card);
}

/* probes a new socdev */
static int soc_probe(struct platform_device *pdev)
{
	struct snd_soc_card *card = platform_get_drvdata(pdev);
	int ret = 0;

	/*
	 * no card, so machine driver should be registering card
	 * we should not be here in that case so ret error
	 */
	if (!card)
		return -EINVAL;

	dev_warn(&pdev->dev,
		 "ASoC machine %s should use snd_soc_register_card()\n",
		 card->name);

	/* Bodge while we unpick instantiation */
	card->dev = &pdev->dev;

	ret = snd_soc_register_card(card);
	if (ret != 0) {
		dev_err(&pdev->dev, "Failed to register card\n");
		return ret;
	}

	return 0;
}

static int soc_cleanup_card_resources(struct snd_soc_card *card)
{
	int i;

	/* make sure any delayed work runs */
	for (i = 0; i < card->num_rtd; i++) {
		struct snd_soc_pcm_runtime *rtd = &card->rtd[i];
		flush_delayed_work_sync(&rtd->delayed_work);
	}

	/* remove auxiliary devices */
	for (i = 0; i < card->num_aux_devs; i++)
		soc_remove_aux_dev(card, i);

	/* remove and free each DAI */
	soc_remove_dai_links(card);

	soc_cleanup_card_debugfs(card);

	/* remove the card */
	if (card->remove)
		card->remove(card);

	snd_soc_dapm_free(&card->dapm);

	snd_card_free(card->snd_card);
	return 0;

}

/* removes a socdev */
static int soc_remove(struct platform_device *pdev)
{
	struct snd_soc_card *card = platform_get_drvdata(pdev);

	snd_soc_unregister_card(card);
	return 0;
}

int snd_soc_poweroff(struct device *dev)
{
	struct snd_soc_card *card = dev_get_drvdata(dev);
	int i;

	if (!card->instantiated)
		return 0;

	/* Flush out pmdown_time work - we actually do want to run it
	 * now, we're shutting down so no imminent restart. */
	for (i = 0; i < card->num_rtd; i++) {
		struct snd_soc_pcm_runtime *rtd = &card->rtd[i];
		flush_delayed_work_sync(&rtd->delayed_work);
	}

	snd_soc_dapm_shutdown(card);

	return 0;
}
EXPORT_SYMBOL_GPL(snd_soc_poweroff);

const struct dev_pm_ops snd_soc_pm_ops = {
	.suspend = snd_soc_suspend,
	.resume = snd_soc_resume,
	.freeze = snd_soc_suspend,
	.thaw = snd_soc_resume,
	.poweroff = snd_soc_poweroff,
	.restore = snd_soc_resume,
};
EXPORT_SYMBOL_GPL(snd_soc_pm_ops);

/* ASoC platform driver */
static struct platform_driver soc_driver = {
	.driver		= {
		.name		= "soc-audio",
		.owner		= THIS_MODULE,
		.pm		= &snd_soc_pm_ops,
	},
	.probe		= soc_probe,
	.remove		= soc_remove,
};

/**
 * snd_soc_codec_volatile_register: Report if a register is volatile.
 *
 * @codec: CODEC to query.
 * @reg: Register to query.
 *
 * Boolean function indiciating if a CODEC register is volatile.
 */
int snd_soc_codec_volatile_register(struct snd_soc_codec *codec,
				    unsigned int reg)
{
	if (codec->volatile_register)
		return codec->volatile_register(codec, reg);
	else
		return 0;
}
EXPORT_SYMBOL_GPL(snd_soc_codec_volatile_register);

/**
 * snd_soc_codec_readable_register: Report if a register is readable.
 *
 * @codec: CODEC to query.
 * @reg: Register to query.
 *
 * Boolean function indicating if a CODEC register is readable.
 */
int snd_soc_codec_readable_register(struct snd_soc_codec *codec,
				    unsigned int reg)
{
	if (codec->readable_register)
		return codec->readable_register(codec, reg);
	else
		return 1;
}
EXPORT_SYMBOL_GPL(snd_soc_codec_readable_register);

/**
 * snd_soc_codec_writable_register: Report if a register is writable.
 *
 * @codec: CODEC to query.
 * @reg: Register to query.
 *
 * Boolean function indicating if a CODEC register is writable.
 */
int snd_soc_codec_writable_register(struct snd_soc_codec *codec,
				    unsigned int reg)
{
	if (codec->writable_register)
		return codec->writable_register(codec, reg);
	else
		return 1;
}
EXPORT_SYMBOL_GPL(snd_soc_codec_writable_register);

int snd_soc_platform_read(struct snd_soc_platform *platform,
					unsigned int reg)
{
	unsigned int ret;

	if (!platform->driver->read) {
		dev_err(platform->dev, "platform has no read back\n");
		return -1;
	}

	ret = platform->driver->read(platform, reg);
	dev_dbg(platform->dev, "read %x => %x\n", reg, ret);
	trace_snd_soc_preg_read(platform, reg, ret);

	return ret;
}
EXPORT_SYMBOL_GPL(snd_soc_platform_read);

int snd_soc_platform_write(struct snd_soc_platform *platform,
					 unsigned int reg, unsigned int val)
{
	if (!platform->driver->write) {
		dev_err(platform->dev, "platform has no write back\n");
		return -1;
	}

	dev_dbg(platform->dev, "write %x = %x\n", reg, val);
	trace_snd_soc_preg_write(platform, reg, val);
	return platform->driver->write(platform, reg, val);
}
EXPORT_SYMBOL_GPL(snd_soc_platform_write);

/**
 * snd_soc_new_ac97_codec - initailise AC97 device
 * @codec: audio codec
 * @ops: AC97 bus operations
 * @num: AC97 codec number
 *
 * Initialises AC97 codec resources for use by ad-hoc devices only.
 */
int snd_soc_new_ac97_codec(struct snd_soc_codec *codec,
	struct snd_ac97_bus_ops *ops, int num)
{
	mutex_lock(&codec->mutex);

	codec->ac97 = kzalloc(sizeof(struct snd_ac97), GFP_KERNEL);
	if (codec->ac97 == NULL) {
		mutex_unlock(&codec->mutex);
		return -ENOMEM;
	}

	codec->ac97->bus = kzalloc(sizeof(struct snd_ac97_bus), GFP_KERNEL);
	if (codec->ac97->bus == NULL) {
		kfree(codec->ac97);
		codec->ac97 = NULL;
		mutex_unlock(&codec->mutex);
		return -ENOMEM;
	}

	codec->ac97->bus->ops = ops;
	codec->ac97->num = num;

	/*
	 * Mark the AC97 device to be created by us. This way we ensure that the
	 * device will be registered with the device subsystem later on.
	 */
	codec->ac97_created = 1;

	mutex_unlock(&codec->mutex);
	return 0;
}
EXPORT_SYMBOL_GPL(snd_soc_new_ac97_codec);

/**
 * snd_soc_free_ac97_codec - free AC97 codec device
 * @codec: audio codec
 *
 * Frees AC97 codec device resources.
 */
void snd_soc_free_ac97_codec(struct snd_soc_codec *codec)
{
	mutex_lock(&codec->mutex);
#ifdef CONFIG_SND_SOC_AC97_BUS
	soc_unregister_ac97_dai_link(codec);
#endif
	kfree(codec->ac97->bus);
	kfree(codec->ac97);
	codec->ac97 = NULL;
	codec->ac97_created = 0;
	mutex_unlock(&codec->mutex);
}
EXPORT_SYMBOL_GPL(snd_soc_free_ac97_codec);

unsigned int snd_soc_read(struct snd_soc_codec *codec, unsigned int reg)
{
	unsigned int ret;

	ret = codec->read(codec, reg);
	dev_dbg(codec->dev, "read %x => %x\n", reg, ret);
	trace_snd_soc_reg_read(codec, reg, ret);

	return ret;
}
EXPORT_SYMBOL_GPL(snd_soc_read);

unsigned int snd_soc_write(struct snd_soc_codec *codec,
			   unsigned int reg, unsigned int val)
{
	dev_dbg(codec->dev, "write %x = %x\n", reg, val);
	trace_snd_soc_reg_write(codec, reg, val);
	return codec->write(codec, reg, val);
}
EXPORT_SYMBOL_GPL(snd_soc_write);

unsigned int snd_soc_bulk_write_raw(struct snd_soc_codec *codec,
				    unsigned int reg, const void *data, size_t len)
{
	return codec->bulk_write_raw(codec, reg, data, len);
}
EXPORT_SYMBOL_GPL(snd_soc_bulk_write_raw);

/**
 * snd_soc_update_bits - update codec register bits
 * @codec: audio codec
 * @reg: codec register
 * @mask: register mask
 * @value: new value
 *
 * Writes new register value.
 *
 * Returns 1 for change, 0 for no change, or negative error code.
 */
int snd_soc_update_bits(struct snd_soc_codec *codec, unsigned short reg,
				unsigned int mask, unsigned int value)
{
	bool change;
	unsigned int old, new;
	int ret;

	if (codec->using_regmap) {
		ret = regmap_update_bits_check(codec->control_data, reg,
					       mask, value, &change);
	} else {
		ret = snd_soc_read(codec, reg);
		if (ret < 0)
			return ret;

		old = ret;
		new = (old & ~mask) | (value & mask);
		change = old != new;
		if (change)
			ret = snd_soc_write(codec, reg, new);
	}

	if (ret < 0)
		return ret;

	return change;
}
EXPORT_SYMBOL_GPL(snd_soc_update_bits);

/**
 * snd_soc_update_bits_locked - update codec register bits
 * @codec: audio codec
 * @reg: codec register
 * @mask: register mask
 * @value: new value
 *
 * Writes new register value, and takes the codec mutex.
 *
 * Returns 1 for change else 0.
 */
int snd_soc_update_bits_locked(struct snd_soc_codec *codec,
			       unsigned short reg, unsigned int mask,
			       unsigned int value)
{
	int change;

	mutex_lock(&codec->mutex);
	change = snd_soc_update_bits(codec, reg, mask, value);
	mutex_unlock(&codec->mutex);

	return change;
}
EXPORT_SYMBOL_GPL(snd_soc_update_bits_locked);

/**
 * snd_soc_test_bits - test register for change
 * @codec: audio codec
 * @reg: codec register
 * @mask: register mask
 * @value: new value
 *
 * Tests a register with a new value and checks if the new value is
 * different from the old value.
 *
 * Returns 1 for change else 0.
 */
int snd_soc_test_bits(struct snd_soc_codec *codec, unsigned short reg,
				unsigned int mask, unsigned int value)
{
	int change;
	unsigned int old, new;

	old = snd_soc_read(codec, reg);
	new = (old & ~mask) | value;
	change = old != new;

	return change;
}
EXPORT_SYMBOL_GPL(snd_soc_test_bits);

/**
 * snd_soc_set_runtime_hwparams - set the runtime hardware parameters
 * @substream: the pcm substream
 * @hw: the hardware parameters
 *
 * Sets the substream runtime hardware parameters.
 */
int snd_soc_set_runtime_hwparams(struct snd_pcm_substream *substream,
	const struct snd_pcm_hardware *hw)
{
	struct snd_pcm_runtime *runtime = substream->runtime;
	runtime->hw.info = hw->info;
	runtime->hw.formats = hw->formats;
	runtime->hw.period_bytes_min = hw->period_bytes_min;
	runtime->hw.period_bytes_max = hw->period_bytes_max;
	runtime->hw.periods_min = hw->periods_min;
	runtime->hw.periods_max = hw->periods_max;
	runtime->hw.buffer_bytes_max = hw->buffer_bytes_max;
	runtime->hw.fifo_size = hw->fifo_size;
	return 0;
}
EXPORT_SYMBOL_GPL(snd_soc_set_runtime_hwparams);

/**
 * snd_soc_cnew - create new control
 * @_template: control template
 * @data: control private data
 * @long_name: control long name
 * @prefix: control name prefix
 *
 * Create a new mixer control from a template control.
 *
 * Returns 0 for success, else error.
 */
struct snd_kcontrol *snd_soc_cnew(const struct snd_kcontrol_new *_template,
				  void *data, const char *long_name,
				  const char *prefix)
{
	struct snd_kcontrol_new template;
	struct snd_kcontrol *kcontrol;
	char *name = NULL;
	int name_len;

	memcpy(&template, _template, sizeof(template));
	template.index = 0;

	if (!long_name)
		long_name = template.name;

	if (prefix) {
		name_len = strlen(long_name) + strlen(prefix) + 2;
		name = kmalloc(name_len, GFP_KERNEL);
		if (!name)
			return NULL;

		snprintf(name, name_len, "%s %s", prefix, long_name);

		template.name = name;
	} else {
		template.name = long_name;
	}

	kcontrol = snd_ctl_new1(&template, data);

	kfree(name);

	return kcontrol;
}
EXPORT_SYMBOL_GPL(snd_soc_cnew);

static int snd_soc_add_controls(struct snd_card *card, struct device *dev,
	const struct snd_kcontrol_new *controls, int num_controls,
	const char *prefix, void *data)
{
	int err, i;

	for (i = 0; i < num_controls; i++) {
		const struct snd_kcontrol_new *control = &controls[i];
		err = snd_ctl_add(card, snd_soc_cnew(control, data,
						     control->name, prefix));
		if (err < 0) {
			dev_err(dev, "Failed to add %s: %d\n", control->name, err);
			return err;
		}
	}

	return 0;
}

/**
 * snd_soc_add_codec_controls - add an array of controls to a codec.
 * Convenience function to add a list of controls. Many codecs were
 * duplicating this code.
 *
 * @codec: codec to add controls to
 * @controls: array of controls to add
 * @num_controls: number of elements in the array
 *
 * Return 0 for success, else error.
 */
int snd_soc_add_codec_controls(struct snd_soc_codec *codec,
	const struct snd_kcontrol_new *controls, int num_controls)
{
	struct snd_card *card = codec->card->snd_card;

	return snd_soc_add_controls(card, codec->dev, controls, num_controls,
			codec->name_prefix, codec);
}
EXPORT_SYMBOL_GPL(snd_soc_add_codec_controls);

/**
 * snd_soc_add_platform_controls - add an array of controls to a platform.
 * Convenience function to add a list of controls.
 *
 * @platform: platform to add controls to
 * @controls: array of controls to add
 * @num_controls: number of elements in the array
 *
 * Return 0 for success, else error.
 */
int snd_soc_add_platform_controls(struct snd_soc_platform *platform,
	const struct snd_kcontrol_new *controls, int num_controls)
{
	struct snd_card *card = platform->card->snd_card;

	return snd_soc_add_controls(card, platform->dev, controls, num_controls,
			NULL, platform);
}
EXPORT_SYMBOL_GPL(snd_soc_add_platform_controls);

/**
 * snd_soc_add_card_controls - add an array of controls to a SoC card.
 * Convenience function to add a list of controls.
 *
 * @soc_card: SoC card to add controls to
 * @controls: array of controls to add
 * @num_controls: number of elements in the array
 *
 * Return 0 for success, else error.
 */
int snd_soc_add_card_controls(struct snd_soc_card *soc_card,
	const struct snd_kcontrol_new *controls, int num_controls)
{
	struct snd_card *card = soc_card->snd_card;

	return snd_soc_add_controls(card, soc_card->dev, controls, num_controls,
			NULL, soc_card);
}
EXPORT_SYMBOL_GPL(snd_soc_add_card_controls);

/**
 * snd_soc_add_dai_controls - add an array of controls to a DAI.
 * Convienience function to add a list of controls.
 *
 * @dai: DAI to add controls to
 * @controls: array of controls to add
 * @num_controls: number of elements in the array
 *
 * Return 0 for success, else error.
 */
int snd_soc_add_dai_controls(struct snd_soc_dai *dai,
	const struct snd_kcontrol_new *controls, int num_controls)
{
	struct snd_card *card = dai->card->snd_card;

	return snd_soc_add_controls(card, dai->dev, controls, num_controls,
			NULL, dai);
}
EXPORT_SYMBOL_GPL(snd_soc_add_dai_controls);

/**
 * snd_soc_info_enum_double - enumerated double mixer info callback
 * @kcontrol: mixer control
 * @uinfo: control element information
 *
 * Callback to provide information about a double enumerated
 * mixer control.
 *
 * Returns 0 for success.
 */
int snd_soc_info_enum_double(struct snd_kcontrol *kcontrol,
	struct snd_ctl_elem_info *uinfo)
{
	struct soc_enum *e = (struct soc_enum *)kcontrol->private_value;

	uinfo->type = SNDRV_CTL_ELEM_TYPE_ENUMERATED;
	uinfo->count = e->shift_l == e->shift_r ? 1 : 2;
	uinfo->value.enumerated.items = e->max;

	if (uinfo->value.enumerated.item > e->max - 1)
		uinfo->value.enumerated.item = e->max - 1;
	strcpy(uinfo->value.enumerated.name,
		e->texts[uinfo->value.enumerated.item]);
	return 0;
}
EXPORT_SYMBOL_GPL(snd_soc_info_enum_double);

/**
 * snd_soc_get_enum_double - enumerated double mixer get callback
 * @kcontrol: mixer control
 * @ucontrol: control element information
 *
 * Callback to get the value of a double enumerated mixer.
 *
 * Returns 0 for success.
 */
int snd_soc_get_enum_double(struct snd_kcontrol *kcontrol,
	struct snd_ctl_elem_value *ucontrol)
{
	struct snd_soc_codec *codec = snd_kcontrol_chip(kcontrol);
	struct soc_enum *e = (struct soc_enum *)kcontrol->private_value;
	unsigned int val, bitmask;

	for (bitmask = 1; bitmask < e->max; bitmask <<= 1)
		;
	val = snd_soc_read(codec, e->reg);
	ucontrol->value.enumerated.item[0]
		= (val >> e->shift_l) & (bitmask - 1);
	if (e->shift_l != e->shift_r)
		ucontrol->value.enumerated.item[1] =
			(val >> e->shift_r) & (bitmask - 1);

	return 0;
}
EXPORT_SYMBOL_GPL(snd_soc_get_enum_double);

/**
 * snd_soc_put_enum_double - enumerated double mixer put callback
 * @kcontrol: mixer control
 * @ucontrol: control element information
 *
 * Callback to set the value of a double enumerated mixer.
 *
 * Returns 0 for success.
 */
int snd_soc_put_enum_double(struct snd_kcontrol *kcontrol,
	struct snd_ctl_elem_value *ucontrol)
{
	struct snd_soc_codec *codec = snd_kcontrol_chip(kcontrol);
	struct soc_enum *e = (struct soc_enum *)kcontrol->private_value;
	unsigned int val;
	unsigned int mask, bitmask;

	for (bitmask = 1; bitmask < e->max; bitmask <<= 1)
		;
	if (ucontrol->value.enumerated.item[0] > e->max - 1)
		return -EINVAL;
	val = ucontrol->value.enumerated.item[0] << e->shift_l;
	mask = (bitmask - 1) << e->shift_l;
	if (e->shift_l != e->shift_r) {
		if (ucontrol->value.enumerated.item[1] > e->max - 1)
			return -EINVAL;
		val |= ucontrol->value.enumerated.item[1] << e->shift_r;
		mask |= (bitmask - 1) << e->shift_r;
	}

	return snd_soc_update_bits_locked(codec, e->reg, mask, val);
}
EXPORT_SYMBOL_GPL(snd_soc_put_enum_double);

/**
 * snd_soc_get_value_enum_double - semi enumerated double mixer get callback
 * @kcontrol: mixer control
 * @ucontrol: control element information
 *
 * Callback to get the value of a double semi enumerated mixer.
 *
 * Semi enumerated mixer: the enumerated items are referred as values. Can be
 * used for handling bitfield coded enumeration for example.
 *
 * Returns 0 for success.
 */
int snd_soc_get_value_enum_double(struct snd_kcontrol *kcontrol,
	struct snd_ctl_elem_value *ucontrol)
{
	struct snd_soc_codec *codec = snd_kcontrol_chip(kcontrol);
	struct soc_enum *e = (struct soc_enum *)kcontrol->private_value;
	unsigned int reg_val, val, mux;

	reg_val = snd_soc_read(codec, e->reg);
	val = (reg_val >> e->shift_l) & e->mask;
	for (mux = 0; mux < e->max; mux++) {
		if (val == e->values[mux])
			break;
	}
	ucontrol->value.enumerated.item[0] = mux;
	if (e->shift_l != e->shift_r) {
		val = (reg_val >> e->shift_r) & e->mask;
		for (mux = 0; mux < e->max; mux++) {
			if (val == e->values[mux])
				break;
		}
		ucontrol->value.enumerated.item[1] = mux;
	}

	return 0;
}
EXPORT_SYMBOL_GPL(snd_soc_get_value_enum_double);

/**
 * snd_soc_put_value_enum_double - semi enumerated double mixer put callback
 * @kcontrol: mixer control
 * @ucontrol: control element information
 *
 * Callback to set the value of a double semi enumerated mixer.
 *
 * Semi enumerated mixer: the enumerated items are referred as values. Can be
 * used for handling bitfield coded enumeration for example.
 *
 * Returns 0 for success.
 */
int snd_soc_put_value_enum_double(struct snd_kcontrol *kcontrol,
	struct snd_ctl_elem_value *ucontrol)
{
	struct snd_soc_codec *codec = snd_kcontrol_chip(kcontrol);
	struct soc_enum *e = (struct soc_enum *)kcontrol->private_value;
	unsigned int val;
	unsigned int mask;

	if (ucontrol->value.enumerated.item[0] > e->max - 1)
		return -EINVAL;
	val = e->values[ucontrol->value.enumerated.item[0]] << e->shift_l;
	mask = e->mask << e->shift_l;
	if (e->shift_l != e->shift_r) {
		if (ucontrol->value.enumerated.item[1] > e->max - 1)
			return -EINVAL;
		val |= e->values[ucontrol->value.enumerated.item[1]] << e->shift_r;
		mask |= e->mask << e->shift_r;
	}

	return snd_soc_update_bits_locked(codec, e->reg, mask, val);
}
EXPORT_SYMBOL_GPL(snd_soc_put_value_enum_double);

/**
 * snd_soc_info_enum_ext - external enumerated single mixer info callback
 * @kcontrol: mixer control
 * @uinfo: control element information
 *
 * Callback to provide information about an external enumerated
 * single mixer.
 *
 * Returns 0 for success.
 */
int snd_soc_info_enum_ext(struct snd_kcontrol *kcontrol,
	struct snd_ctl_elem_info *uinfo)
{
	struct soc_enum *e = (struct soc_enum *)kcontrol->private_value;

	uinfo->type = SNDRV_CTL_ELEM_TYPE_ENUMERATED;
	uinfo->count = 1;
	uinfo->value.enumerated.items = e->max;

	if (uinfo->value.enumerated.item > e->max - 1)
		uinfo->value.enumerated.item = e->max - 1;
	strcpy(uinfo->value.enumerated.name,
		e->texts[uinfo->value.enumerated.item]);
	return 0;
}
EXPORT_SYMBOL_GPL(snd_soc_info_enum_ext);

/**
 * snd_soc_info_volsw_ext - external single mixer info callback
 * @kcontrol: mixer control
 * @uinfo: control element information
 *
 * Callback to provide information about a single external mixer control.
 *
 * Returns 0 for success.
 */
int snd_soc_info_volsw_ext(struct snd_kcontrol *kcontrol,
	struct snd_ctl_elem_info *uinfo)
{
	int max = kcontrol->private_value;

	if (max == 1 && !strstr(kcontrol->id.name, " Volume"))
		uinfo->type = SNDRV_CTL_ELEM_TYPE_BOOLEAN;
	else
		uinfo->type = SNDRV_CTL_ELEM_TYPE_INTEGER;

	uinfo->count = 1;
	uinfo->value.integer.min = 0;
	uinfo->value.integer.max = max;
	return 0;
}
EXPORT_SYMBOL_GPL(snd_soc_info_volsw_ext);

/**
 * snd_soc_info_volsw - single mixer info callback
 * @kcontrol: mixer control
 * @uinfo: control element information
 *
 * Callback to provide information about a single mixer control, or a double
 * mixer control that spans 2 registers.
 *
 * Returns 0 for success.
 */
int snd_soc_info_volsw(struct snd_kcontrol *kcontrol,
	struct snd_ctl_elem_info *uinfo)
{
	struct soc_mixer_control *mc =
		(struct soc_mixer_control *)kcontrol->private_value;
	int platform_max;

	if (!mc->platform_max)
		mc->platform_max = mc->max;
	platform_max = mc->platform_max;

	if (platform_max == 1 && !strstr(kcontrol->id.name, " Volume"))
		uinfo->type = SNDRV_CTL_ELEM_TYPE_BOOLEAN;
	else
		uinfo->type = SNDRV_CTL_ELEM_TYPE_INTEGER;

	uinfo->count = snd_soc_volsw_is_stereo(mc) ? 2 : 1;
	uinfo->value.integer.min = 0;
	uinfo->value.integer.max = platform_max;
	return 0;
}
EXPORT_SYMBOL_GPL(snd_soc_info_volsw);

/**
 * snd_soc_get_volsw - single mixer get callback
 * @kcontrol: mixer control
 * @ucontrol: control element information
 *
 * Callback to get the value of a single mixer control, or a double mixer
 * control that spans 2 registers.
 *
 * Returns 0 for success.
 */
int snd_soc_get_volsw(struct snd_kcontrol *kcontrol,
	struct snd_ctl_elem_value *ucontrol)
{
	struct soc_mixer_control *mc =
		(struct soc_mixer_control *)kcontrol->private_value;
	struct snd_soc_codec *codec = snd_kcontrol_chip(kcontrol);
	unsigned int reg = mc->reg;
	unsigned int reg2 = mc->rreg;
	unsigned int shift = mc->shift;
	unsigned int rshift = mc->rshift;
	int max = mc->max;
	unsigned int mask = (1 << fls(max)) - 1;
	unsigned int invert = mc->invert;

	ucontrol->value.integer.value[0] =
		(snd_soc_read(codec, reg) >> shift) & mask;
	if (invert)
		ucontrol->value.integer.value[0] =
			max - ucontrol->value.integer.value[0];

	if (snd_soc_volsw_is_stereo(mc)) {
		if (reg == reg2)
			ucontrol->value.integer.value[1] =
				(snd_soc_read(codec, reg) >> rshift) & mask;
		else
			ucontrol->value.integer.value[1] =
				(snd_soc_read(codec, reg2) >> shift) & mask;
		if (invert)
			ucontrol->value.integer.value[1] =
				max - ucontrol->value.integer.value[1];
	}

	return 0;
}
EXPORT_SYMBOL_GPL(snd_soc_get_volsw);

/**
 * snd_soc_put_volsw - single mixer put callback
 * @kcontrol: mixer control
 * @ucontrol: control element information
 *
 * Callback to set the value of a single mixer control, or a double mixer
 * control that spans 2 registers.
 *
 * Returns 0 for success.
 */
int snd_soc_put_volsw(struct snd_kcontrol *kcontrol,
	struct snd_ctl_elem_value *ucontrol)
{
	struct soc_mixer_control *mc =
		(struct soc_mixer_control *)kcontrol->private_value;
	struct snd_soc_codec *codec = snd_kcontrol_chip(kcontrol);
	unsigned int reg = mc->reg;
	unsigned int reg2 = mc->rreg;
	unsigned int shift = mc->shift;
	unsigned int rshift = mc->rshift;
	int max = mc->max;
	unsigned int mask = (1 << fls(max)) - 1;
	unsigned int invert = mc->invert;
	int err;
	bool type_2r = 0;
	unsigned int val2 = 0;
	unsigned int val, val_mask;

	val = (ucontrol->value.integer.value[0] & mask);
	if (invert)
		val = max - val;
	val_mask = mask << shift;
	val = val << shift;
	if (snd_soc_volsw_is_stereo(mc)) {
		val2 = (ucontrol->value.integer.value[1] & mask);
		if (invert)
			val2 = max - val2;
		if (reg == reg2) {
			val_mask |= mask << rshift;
			val |= val2 << rshift;
		} else {
			val2 = val2 << shift;
			type_2r = 1;
		}
	}
	err = snd_soc_update_bits_locked(codec, reg, val_mask, val);
	if (err < 0)
		return err;

	if (type_2r)
		err = snd_soc_update_bits_locked(codec, reg2, val_mask, val2);

	return err;
}
EXPORT_SYMBOL_GPL(snd_soc_put_volsw);

/**
 * snd_soc_get_volsw_sx - single mixer get callback
 * @kcontrol: mixer control
 * @ucontrol: control element information
 *
 * Callback to get the value of a single mixer control, or a double mixer
 * control that spans 2 registers.
 *
 * Returns 0 for success.
 */
int snd_soc_get_volsw_sx(struct snd_kcontrol *kcontrol,
		      struct snd_ctl_elem_value *ucontrol)
{
	struct snd_soc_codec *codec = snd_kcontrol_chip(kcontrol);
	struct soc_mixer_control *mc =
	    (struct soc_mixer_control *)kcontrol->private_value;

	unsigned int reg = mc->reg;
	unsigned int reg2 = mc->rreg;
	unsigned int shift = mc->shift;
	unsigned int rshift = mc->rshift;
	int max = mc->max;
	int min = mc->min;
	int mask = (1 << (fls(min + max) - 1)) - 1;

	ucontrol->value.integer.value[0] =
	    ((snd_soc_read(codec, reg) >> shift) - min) & mask;

	if (snd_soc_volsw_is_stereo(mc))
		ucontrol->value.integer.value[1] =
			((snd_soc_read(codec, reg2) >> rshift) - min) & mask;

	return 0;
}
EXPORT_SYMBOL_GPL(snd_soc_get_volsw_sx);

/**
 * snd_soc_put_volsw_sx - double mixer set callback
 * @kcontrol: mixer control
 * @uinfo: control element information
 *
 * Callback to set the value of a double mixer control that spans 2 registers.
 *
 * Returns 0 for success.
 */
int snd_soc_put_volsw_sx(struct snd_kcontrol *kcontrol,
			 struct snd_ctl_elem_value *ucontrol)
{
	struct snd_soc_codec *codec = snd_kcontrol_chip(kcontrol);
	struct soc_mixer_control *mc =
	    (struct soc_mixer_control *)kcontrol->private_value;

	unsigned int reg = mc->reg;
	unsigned int reg2 = mc->rreg;
	unsigned int shift = mc->shift;
	unsigned int rshift = mc->rshift;
	int max = mc->max;
	int min = mc->min;
	int mask = (1 << (fls(min + max) - 1)) - 1;
	int err;
	unsigned short val, val_mask, val2 = 0;

	val_mask = mask << shift;
	val = (ucontrol->value.integer.value[0] + min) & mask;
	val = val << shift;

<<<<<<< HEAD
	err = snd_soc_update_bits_locked(codec, reg, val_mask, val);
	if (err < 0)
=======
	if (snd_soc_update_bits_locked(codec, reg, val_mask, val))
>>>>>>> 1d7c6bf2
			return err;

	if (snd_soc_volsw_is_stereo(mc)) {
		val_mask = mask << rshift;
		val2 = (ucontrol->value.integer.value[1] + min) & mask;
		val2 = val2 << rshift;

<<<<<<< HEAD
		err = snd_soc_update_bits_locked(codec, reg2, val_mask, val2);
		if (err < 0)
=======
		if (snd_soc_update_bits_locked(codec, reg2, val_mask, val2))
>>>>>>> 1d7c6bf2
			return err;
	}
	return 0;
}
EXPORT_SYMBOL_GPL(snd_soc_put_volsw_sx);

/**
 * snd_soc_info_volsw_s8 - signed mixer info callback
 * @kcontrol: mixer control
 * @uinfo: control element information
 *
 * Callback to provide information about a signed mixer control.
 *
 * Returns 0 for success.
 */
int snd_soc_info_volsw_s8(struct snd_kcontrol *kcontrol,
	struct snd_ctl_elem_info *uinfo)
{
	struct soc_mixer_control *mc =
		(struct soc_mixer_control *)kcontrol->private_value;
	int platform_max;
	int min = mc->min;

	if (!mc->platform_max)
		mc->platform_max = mc->max;
	platform_max = mc->platform_max;

	uinfo->type = SNDRV_CTL_ELEM_TYPE_INTEGER;
	uinfo->count = 2;
	uinfo->value.integer.min = 0;
	uinfo->value.integer.max = platform_max - min;
	return 0;
}
EXPORT_SYMBOL_GPL(snd_soc_info_volsw_s8);

/**
 * snd_soc_get_volsw_s8 - signed mixer get callback
 * @kcontrol: mixer control
 * @ucontrol: control element information
 *
 * Callback to get the value of a signed mixer control.
 *
 * Returns 0 for success.
 */
int snd_soc_get_volsw_s8(struct snd_kcontrol *kcontrol,
	struct snd_ctl_elem_value *ucontrol)
{
	struct soc_mixer_control *mc =
		(struct soc_mixer_control *)kcontrol->private_value;
	struct snd_soc_codec *codec = snd_kcontrol_chip(kcontrol);
	unsigned int reg = mc->reg;
	int min = mc->min;
	int val = snd_soc_read(codec, reg);

	ucontrol->value.integer.value[0] =
		((signed char)(val & 0xff))-min;
	ucontrol->value.integer.value[1] =
		((signed char)((val >> 8) & 0xff))-min;
	return 0;
}
EXPORT_SYMBOL_GPL(snd_soc_get_volsw_s8);

/**
 * snd_soc_put_volsw_sgn - signed mixer put callback
 * @kcontrol: mixer control
 * @ucontrol: control element information
 *
 * Callback to set the value of a signed mixer control.
 *
 * Returns 0 for success.
 */
int snd_soc_put_volsw_s8(struct snd_kcontrol *kcontrol,
	struct snd_ctl_elem_value *ucontrol)
{
	struct soc_mixer_control *mc =
		(struct soc_mixer_control *)kcontrol->private_value;
	struct snd_soc_codec *codec = snd_kcontrol_chip(kcontrol);
	unsigned int reg = mc->reg;
	int min = mc->min;
	unsigned int val;

	val = (ucontrol->value.integer.value[0]+min) & 0xff;
	val |= ((ucontrol->value.integer.value[1]+min) & 0xff) << 8;

	return snd_soc_update_bits_locked(codec, reg, 0xffff, val);
}
EXPORT_SYMBOL_GPL(snd_soc_put_volsw_s8);

/**
<<<<<<< HEAD
=======
 * snd_soc_info_volsw_range - single mixer info callback with range.
 * @kcontrol: mixer control
 * @uinfo: control element information
 *
 * Callback to provide information, within a range, about a single
 * mixer control.
 *
 * returns 0 for success.
 */
int snd_soc_info_volsw_range(struct snd_kcontrol *kcontrol,
	struct snd_ctl_elem_info *uinfo)
{
	struct soc_mixer_control *mc =
		(struct soc_mixer_control *)kcontrol->private_value;
	int platform_max;
	int min = mc->min;

	if (!mc->platform_max)
		mc->platform_max = mc->max;
	platform_max = mc->platform_max;

	uinfo->type = SNDRV_CTL_ELEM_TYPE_INTEGER;
	uinfo->count = 1;
	uinfo->value.integer.min = 0;
	uinfo->value.integer.max = platform_max - min;

	return 0;
}
EXPORT_SYMBOL_GPL(snd_soc_info_volsw_range);

/**
 * snd_soc_put_volsw_range - single mixer put value callback with range.
 * @kcontrol: mixer control
 * @ucontrol: control element information
 *
 * Callback to set the value, within a range, for a single mixer control.
 *
 * Returns 0 for success.
 */
int snd_soc_put_volsw_range(struct snd_kcontrol *kcontrol,
	struct snd_ctl_elem_value *ucontrol)
{
	struct soc_mixer_control *mc =
		(struct soc_mixer_control *)kcontrol->private_value;
	struct snd_soc_codec *codec = snd_kcontrol_chip(kcontrol);
	unsigned int reg = mc->reg;
	unsigned int shift = mc->shift;
	int min = mc->min;
	int max = mc->max;
	unsigned int mask = (1 << fls(max)) - 1;
	unsigned int invert = mc->invert;
	unsigned int val, val_mask;

	val = ((ucontrol->value.integer.value[0] + min) & mask);
	if (invert)
		val = max - val;
	val_mask = mask << shift;
	val = val << shift;

	return snd_soc_update_bits_locked(codec, reg, val_mask, val);
}
EXPORT_SYMBOL_GPL(snd_soc_put_volsw_range);

/**
 * snd_soc_get_volsw_range - single mixer get callback with range
 * @kcontrol: mixer control
 * @ucontrol: control element information
 *
 * Callback to get the value, within a range, of a single mixer control.
 *
 * Returns 0 for success.
 */
int snd_soc_get_volsw_range(struct snd_kcontrol *kcontrol,
	struct snd_ctl_elem_value *ucontrol)
{
	struct soc_mixer_control *mc =
		(struct soc_mixer_control *)kcontrol->private_value;
	struct snd_soc_codec *codec = snd_kcontrol_chip(kcontrol);
	unsigned int reg = mc->reg;
	unsigned int shift = mc->shift;
	int min = mc->min;
	int max = mc->max;
	unsigned int mask = (1 << fls(max)) - 1;
	unsigned int invert = mc->invert;

	ucontrol->value.integer.value[0] =
		(snd_soc_read(codec, reg) >> shift) & mask;
	if (invert)
		ucontrol->value.integer.value[0] =
			max - ucontrol->value.integer.value[0];
	ucontrol->value.integer.value[0] =
		ucontrol->value.integer.value[0] - min;

	return 0;
}
EXPORT_SYMBOL_GPL(snd_soc_get_volsw_range);

/**
>>>>>>> 1d7c6bf2
 * snd_soc_limit_volume - Set new limit to an existing volume control.
 *
 * @codec: where to look for the control
 * @name: Name of the control
 * @max: new maximum limit
 *
 * Return 0 for success, else error.
 */
int snd_soc_limit_volume(struct snd_soc_codec *codec,
	const char *name, int max)
{
	struct snd_card *card = codec->card->snd_card;
	struct snd_kcontrol *kctl;
	struct soc_mixer_control *mc;
	int found = 0;
	int ret = -EINVAL;

	/* Sanity check for name and max */
	if (unlikely(!name || max <= 0))
		return -EINVAL;

	list_for_each_entry(kctl, &card->controls, list) {
		if (!strncmp(kctl->id.name, name, sizeof(kctl->id.name))) {
			found = 1;
			break;
		}
	}
	if (found) {
		mc = (struct soc_mixer_control *)kctl->private_value;
		if (max <= mc->max) {
			mc->platform_max = max;
			ret = 0;
		}
	}
	return ret;
}
EXPORT_SYMBOL_GPL(snd_soc_limit_volume);

int snd_soc_bytes_info(struct snd_kcontrol *kcontrol,
		       struct snd_ctl_elem_info *uinfo)
{
	struct snd_soc_codec *codec = snd_kcontrol_chip(kcontrol);
	struct soc_bytes *params = (void *)kcontrol->private_value;

	uinfo->type = SNDRV_CTL_ELEM_TYPE_BYTES;
	uinfo->count = params->num_regs * codec->val_bytes;

	return 0;
}
EXPORT_SYMBOL_GPL(snd_soc_bytes_info);

int snd_soc_bytes_get(struct snd_kcontrol *kcontrol,
		      struct snd_ctl_elem_value *ucontrol)
{
	struct soc_bytes *params = (void *)kcontrol->private_value;
	struct snd_soc_codec *codec = snd_kcontrol_chip(kcontrol);
	int ret;

	if (codec->using_regmap)
		ret = regmap_raw_read(codec->control_data, params->base,
				      ucontrol->value.bytes.data,
				      params->num_regs * codec->val_bytes);
	else
		ret = -EINVAL;

	/* Hide any masked bytes to ensure consistent data reporting */
	if (ret == 0 && params->mask) {
		switch (codec->val_bytes) {
		case 1:
			ucontrol->value.bytes.data[0] &= ~params->mask;
			break;
		case 2:
			((u16 *)(&ucontrol->value.bytes.data))[0]
				&= ~params->mask;
			break;
		case 4:
			((u32 *)(&ucontrol->value.bytes.data))[0]
				&= ~params->mask;
			break;
		default:
			return -EINVAL;
		}
	}

	return ret;
}
EXPORT_SYMBOL_GPL(snd_soc_bytes_get);

int snd_soc_bytes_put(struct snd_kcontrol *kcontrol,
		      struct snd_ctl_elem_value *ucontrol)
{
	struct soc_bytes *params = (void *)kcontrol->private_value;
	struct snd_soc_codec *codec = snd_kcontrol_chip(kcontrol);
	int ret, len;
	unsigned int val;
	void *data;

	if (!codec->using_regmap)
		return -EINVAL;

	data = ucontrol->value.bytes.data;
	len = params->num_regs * codec->val_bytes;

	/*
	 * If we've got a mask then we need to preserve the register
	 * bits.  We shouldn't modify the incoming data so take a
	 * copy.
	 */
	if (params->mask) {
		ret = regmap_read(codec->control_data, params->base, &val);
		if (ret != 0)
			return ret;

		val &= params->mask;

		data = kmemdup(data, len, GFP_KERNEL);
		if (!data)
			return -ENOMEM;

		switch (codec->val_bytes) {
		case 1:
			((u8 *)data)[0] &= ~params->mask;
			((u8 *)data)[0] |= val;
			break;
		case 2:
			((u16 *)data)[0] &= cpu_to_be16(~params->mask);
			((u16 *)data)[0] |= cpu_to_be16(val);
			break;
		case 4:
			((u32 *)data)[0] &= cpu_to_be32(~params->mask);
			((u32 *)data)[0] |= cpu_to_be32(val);
			break;
		default:
			return -EINVAL;
		}
	}

	ret = regmap_raw_write(codec->control_data, params->base,
			       data, len);

	if (params->mask)
		kfree(data);

	return ret;
}
EXPORT_SYMBOL_GPL(snd_soc_bytes_put);

int snd_soc_info_bytes_ext(struct snd_kcontrol *kcontrol,
			struct snd_ctl_elem_info *ucontrol)
{
	struct snd_soc_codec *codec = snd_kcontrol_chip(kcontrol);
	struct soc_bytes_ext *params = (void *)kcontrol->private_value;

	ucontrol->type = SNDRV_CTL_ELEM_TYPE_BYTES;
	ucontrol->count = params->max;

	return 0;
}
EXPORT_SYMBOL_GPL(snd_soc_info_bytes_ext);

/**
 * snd_soc_dai_set_sysclk - configure DAI system or master clock.
 * @dai: DAI
 * @clk_id: DAI specific clock ID
 * @freq: new clock frequency in Hz
 * @dir: new clock direction - input/output.
 *
 * Configures the DAI master (MCLK) or system (SYSCLK) clocking.
 */
int snd_soc_dai_set_sysclk(struct snd_soc_dai *dai, int clk_id,
	unsigned int freq, int dir)
{
	if (dai->driver && dai->driver->ops->set_sysclk)
		return dai->driver->ops->set_sysclk(dai, clk_id, freq, dir);
	else if (dai->codec && dai->codec->driver->set_sysclk)
		return dai->codec->driver->set_sysclk(dai->codec, clk_id, 0,
						      freq, dir);
	else
		return -EINVAL;
}
EXPORT_SYMBOL_GPL(snd_soc_dai_set_sysclk);

/**
 * snd_soc_codec_set_sysclk - configure CODEC system or master clock.
 * @codec: CODEC
 * @clk_id: DAI specific clock ID
 * @source: Source for the clock
 * @freq: new clock frequency in Hz
 * @dir: new clock direction - input/output.
 *
 * Configures the CODEC master (MCLK) or system (SYSCLK) clocking.
 */
int snd_soc_codec_set_sysclk(struct snd_soc_codec *codec, int clk_id,
			     int source, unsigned int freq, int dir)
{
	if (codec->driver->set_sysclk)
		return codec->driver->set_sysclk(codec, clk_id, source,
						 freq, dir);
	else
		return -EINVAL;
}
EXPORT_SYMBOL_GPL(snd_soc_codec_set_sysclk);

/**
 * snd_soc_dai_set_clkdiv - configure DAI clock dividers.
 * @dai: DAI
 * @div_id: DAI specific clock divider ID
 * @div: new clock divisor.
 *
 * Configures the clock dividers. This is used to derive the best DAI bit and
 * frame clocks from the system or master clock. It's best to set the DAI bit
 * and frame clocks as low as possible to save system power.
 */
int snd_soc_dai_set_clkdiv(struct snd_soc_dai *dai,
	int div_id, int div)
{
	if (dai->driver && dai->driver->ops->set_clkdiv)
		return dai->driver->ops->set_clkdiv(dai, div_id, div);
	else
		return -EINVAL;
}
EXPORT_SYMBOL_GPL(snd_soc_dai_set_clkdiv);

/**
 * snd_soc_dai_set_pll - configure DAI PLL.
 * @dai: DAI
 * @pll_id: DAI specific PLL ID
 * @source: DAI specific source for the PLL
 * @freq_in: PLL input clock frequency in Hz
 * @freq_out: requested PLL output clock frequency in Hz
 *
 * Configures and enables PLL to generate output clock based on input clock.
 */
int snd_soc_dai_set_pll(struct snd_soc_dai *dai, int pll_id, int source,
	unsigned int freq_in, unsigned int freq_out)
{
	if (dai->driver && dai->driver->ops->set_pll)
		return dai->driver->ops->set_pll(dai, pll_id, source,
					 freq_in, freq_out);
	else if (dai->codec && dai->codec->driver->set_pll)
		return dai->codec->driver->set_pll(dai->codec, pll_id, source,
						   freq_in, freq_out);
	else
		return -EINVAL;
}
EXPORT_SYMBOL_GPL(snd_soc_dai_set_pll);

/*
 * snd_soc_codec_set_pll - configure codec PLL.
 * @codec: CODEC
 * @pll_id: DAI specific PLL ID
 * @source: DAI specific source for the PLL
 * @freq_in: PLL input clock frequency in Hz
 * @freq_out: requested PLL output clock frequency in Hz
 *
 * Configures and enables PLL to generate output clock based on input clock.
 */
int snd_soc_codec_set_pll(struct snd_soc_codec *codec, int pll_id, int source,
			  unsigned int freq_in, unsigned int freq_out)
{
	if (codec->driver->set_pll)
		return codec->driver->set_pll(codec, pll_id, source,
					      freq_in, freq_out);
	else
		return -EINVAL;
}
EXPORT_SYMBOL_GPL(snd_soc_codec_set_pll);

/**
 * snd_soc_dai_set_fmt - configure DAI hardware audio format.
 * @dai: DAI
 * @fmt: SND_SOC_DAIFMT_ format value.
 *
 * Configures the DAI hardware format and clocking.
 */
int snd_soc_dai_set_fmt(struct snd_soc_dai *dai, unsigned int fmt)
{
	if (dai->driver == NULL)
		return -EINVAL;
	if (dai->driver->ops->set_fmt == NULL)
		return -ENOTSUPP;
	return dai->driver->ops->set_fmt(dai, fmt);
}
EXPORT_SYMBOL_GPL(snd_soc_dai_set_fmt);

/**
 * snd_soc_codec_set_params - configure codec hardware audio params.
 * @codec:  codec
 * @params: SNDRV_PCM_FMTBIT format value.
 *
 * Configures the codec params.
 */
int snd_soc_codec_set_params(struct snd_soc_codec *codec, unsigned int param)
{
	if (codec->driver->set_params)
		return codec->driver->set_params(codec, param);
	else
		return -EINVAL;
}
EXPORT_SYMBOL_GPL(snd_soc_codec_set_params);

/**
 * snd_soc_dai_set_tdm_slot - configure DAI TDM.
 * @dai: DAI
 * @tx_mask: bitmask representing active TX slots.
 * @rx_mask: bitmask representing active RX slots.
 * @slots: Number of slots in use.
 * @slot_width: Width in bits for each slot.
 *
 * Configures a DAI for TDM operation. Both mask and slots are codec and DAI
 * specific.
 */
int snd_soc_dai_set_tdm_slot(struct snd_soc_dai *dai,
	unsigned int tx_mask, unsigned int rx_mask, int slots, int slot_width)
{
	if (dai->driver && dai->driver->ops->set_tdm_slot)
		return dai->driver->ops->set_tdm_slot(dai, tx_mask, rx_mask,
				slots, slot_width);
	else
		return -EINVAL;
}
EXPORT_SYMBOL_GPL(snd_soc_dai_set_tdm_slot);

/**
 * snd_soc_dai_set_channel_map - configure DAI audio channel map
 * @dai: DAI
 * @tx_num: how many TX channels
 * @tx_slot: pointer to an array which imply the TX slot number channel
 *           0~num-1 uses
 * @rx_num: how many RX channels
 * @rx_slot: pointer to an array which imply the RX slot number channel
 *           0~num-1 uses
 *
 * configure the relationship between channel number and TDM slot number.
 */
int snd_soc_dai_set_channel_map(struct snd_soc_dai *dai,
	unsigned int tx_num, unsigned int *tx_slot,
	unsigned int rx_num, unsigned int *rx_slot)
{
	if (dai->driver && dai->driver->ops->set_channel_map)
		return dai->driver->ops->set_channel_map(dai, tx_num, tx_slot,
			rx_num, rx_slot);
	else
		return -EINVAL;
}
EXPORT_SYMBOL_GPL(snd_soc_dai_set_channel_map);

/**
 * snd_soc_dai_set_tristate - configure DAI system or master clock.
 * @dai: DAI
 * @tristate: tristate enable
 *
 * Tristates the DAI so that others can use it.
 */
int snd_soc_dai_set_tristate(struct snd_soc_dai *dai, int tristate)
{
	if (dai->driver && dai->driver->ops->set_tristate)
		return dai->driver->ops->set_tristate(dai, tristate);
	else
		return -EINVAL;
}
EXPORT_SYMBOL_GPL(snd_soc_dai_set_tristate);

/**
 * snd_soc_dai_digital_mute - configure DAI system or master clock.
 * @dai: DAI
 * @mute: mute enable
 *
 * Mutes the DAI DAC.
 */
int snd_soc_dai_digital_mute(struct snd_soc_dai *dai, int mute)
{
	if (dai->driver && dai->driver->ops->digital_mute)
		return dai->driver->ops->digital_mute(dai, mute);
	else
		return -EINVAL;
}
EXPORT_SYMBOL_GPL(snd_soc_dai_digital_mute);

/**
 * snd_soc_register_card - Register a card with the ASoC core
 *
 * @card: Card to register
 *
 */
int snd_soc_register_card(struct snd_soc_card *card)
{
	int i;

	if (!card->name || !card->dev)
		return -EINVAL;

	for (i = 0; i < card->num_links; i++) {
		struct snd_soc_dai_link *link = &card->dai_link[i];

		/*
		 * Codec must be specified by 1 of name or OF node,
		 * not both or neither.
		 */
		if (!!link->codec_name == !!link->codec_of_node) {
			dev_err(card->dev,
				"Neither/both codec name/of_node are set for %s\n",
				link->name);
			return -EINVAL;
		}

		/*
		 * Platform may be specified by either name or OF node, but
		 * can be left unspecified, and a dummy platform will be used.
		 */
		if (link->platform_name && link->platform_of_node) {
			dev_err(card->dev,
				"Both platform name/of_node are set for %s\n", link->name);
			return -EINVAL;
		}

		/*
		 * CPU DAI must be specified by 1 of name or OF node,
		 * not both or neither.
		 */
		if (!!link->cpu_dai_name == !!link->cpu_dai_of_node) {
			dev_err(card->dev,
				"Neither/both cpu_dai name/of_node are set for %s\n",
				link->name);
			return -EINVAL;
		}
	}

	dev_set_drvdata(card->dev, card);

	snd_soc_initialize_card_lists(card);

	soc_init_card_debugfs(card);

	card->rtd = devm_kzalloc(card->dev,
				 sizeof(struct snd_soc_pcm_runtime) *
				 (card->num_links + card->num_aux_devs),
				 GFP_KERNEL);
	if (card->rtd == NULL)
		return -ENOMEM;
	card->num_rtd = 0;
	card->rtd_aux = &card->rtd[card->num_links];

	for (i = 0; i < card->num_links; i++)
		card->rtd[i].dai_link = &card->dai_link[i];

	INIT_LIST_HEAD(&card->list);
	INIT_LIST_HEAD(&card->dapm_dirty);
	card->instantiated = 0;
	mutex_init(&card->mutex);
	mutex_init(&card->dapm_mutex);

	mutex_lock(&client_mutex);
	list_add(&card->list, &card_list);
	snd_soc_instantiate_cards();
	mutex_unlock(&client_mutex);

	dev_dbg(card->dev, "Registered card '%s'\n", card->name);

	return 0;
}
EXPORT_SYMBOL_GPL(snd_soc_register_card);

/**
 * snd_soc_unregister_card - Unregister a card with the ASoC core
 *
 * @card: Card to unregister
 *
 */
int snd_soc_unregister_card(struct snd_soc_card *card)
{
	if (card->instantiated)
		soc_cleanup_card_resources(card);
	mutex_lock(&client_mutex);
	list_del(&card->list);
	mutex_unlock(&client_mutex);
	dev_dbg(card->dev, "Unregistered card '%s'\n", card->name);

	return 0;
}
EXPORT_SYMBOL_GPL(snd_soc_unregister_card);

/*
 * Simplify DAI link configuration by removing ".-1" from device names
 * and sanitizing names.
 */
static char *fmt_single_name(struct device *dev, int *id)
{
	char *found, name[NAME_SIZE];
	int id1, id2;

	if (dev_name(dev) == NULL)
		return NULL;

	strlcpy(name, dev_name(dev), NAME_SIZE);

	/* are we a "%s.%d" name (platform and SPI components) */
	found = strstr(name, dev->driver->name);
	if (found) {
		/* get ID */
		if (sscanf(&found[strlen(dev->driver->name)], ".%d", id) == 1) {

			/* discard ID from name if ID == -1 */
			if (*id == -1)
				found[strlen(dev->driver->name)] = '\0';
		}

	} else {
		/* I2C component devices are named "bus-addr"  */
		if (sscanf(name, "%x-%x", &id1, &id2) == 2) {
			char tmp[NAME_SIZE];

			/* create unique ID number from I2C addr and bus */
			*id = ((id1 & 0xffff) << 16) + id2;

			/* sanitize component name for DAI link creation */
			snprintf(tmp, NAME_SIZE, "%s.%s", dev->driver->name, name);
			strlcpy(name, tmp, NAME_SIZE);
		} else
			*id = 0;
	}

	return kstrdup(name, GFP_KERNEL);
}

/*
 * Simplify DAI link naming for single devices with multiple DAIs by removing
 * any ".-1" and using the DAI name (instead of device name).
 */
static inline char *fmt_multiple_name(struct device *dev,
		struct snd_soc_dai_driver *dai_drv)
{
	if (dai_drv->name == NULL) {
		pr_err("asoc: error - multiple DAI %s registered with no name\n",
				dev_name(dev));
		return NULL;
	}

	return kstrdup(dai_drv->name, GFP_KERNEL);
}

/**
 * snd_soc_register_dai - Register a DAI with the ASoC core
 *
 * @dai: DAI to register
 */
int snd_soc_register_dai(struct device *dev,
		struct snd_soc_dai_driver *dai_drv)
{
	struct snd_soc_dai *dai;

	dev_dbg(dev, "dai register %s\n", dev_name(dev));

	dai = kzalloc(sizeof(struct snd_soc_dai), GFP_KERNEL);
	if (dai == NULL)
		return -ENOMEM;

	/* create DAI component name */
	dai->name = fmt_single_name(dev, &dai->id);
	if (dai->name == NULL) {
		kfree(dai);
		return -ENOMEM;
	}

	dai->dev = dev;
	dai->driver = dai_drv;
	if (!dai->driver->ops)
		dai->driver->ops = &null_dai_ops;

	mutex_lock(&client_mutex);
	list_add(&dai->list, &dai_list);
	snd_soc_instantiate_cards();
	mutex_unlock(&client_mutex);

	pr_debug("Registered DAI '%s'\n", dai->name);

	return 0;
}
EXPORT_SYMBOL_GPL(snd_soc_register_dai);

/**
 * snd_soc_unregister_dai - Unregister a DAI from the ASoC core
 *
 * @dai: DAI to unregister
 */
void snd_soc_unregister_dai(struct device *dev)
{
	struct snd_soc_dai *dai;

	list_for_each_entry(dai, &dai_list, list) {
		if (dev == dai->dev)
			goto found;
	}
	return;

found:
	mutex_lock(&client_mutex);
	list_del(&dai->list);
	mutex_unlock(&client_mutex);

	pr_debug("Unregistered DAI '%s'\n", dai->name);
	kfree(dai->name);
	kfree(dai);
}
EXPORT_SYMBOL_GPL(snd_soc_unregister_dai);

/**
 * snd_soc_register_dais - Register multiple DAIs with the ASoC core
 *
 * @dai: Array of DAIs to register
 * @count: Number of DAIs
 */
int snd_soc_register_dais(struct device *dev,
		struct snd_soc_dai_driver *dai_drv, size_t count)
{
	struct snd_soc_dai *dai;
	int i, ret = 0;

	dev_dbg(dev, "dai register %s #%Zu\n", dev_name(dev), count);

	for (i = 0; i < count; i++) {

		dai = kzalloc(sizeof(struct snd_soc_dai), GFP_KERNEL);
		if (dai == NULL) {
			ret = -ENOMEM;
			goto err;
		}

		/* create DAI component name */
		dai->name = fmt_multiple_name(dev, &dai_drv[i]);
		if (dai->name == NULL) {
			kfree(dai);
			ret = -EINVAL;
			goto err;
		}

		dai->dev = dev;
		dai->driver = &dai_drv[i];
		if (dai->driver->id)
			dai->id = dai->driver->id;
		else
			dai->id = i;
		if (!dai->driver->ops)
			dai->driver->ops = &null_dai_ops;

		mutex_lock(&client_mutex);
		list_add(&dai->list, &dai_list);
		mutex_unlock(&client_mutex);

		pr_debug("Registered DAI '%s'\n", dai->name);
	}

	mutex_lock(&client_mutex);
	snd_soc_instantiate_cards();
	mutex_unlock(&client_mutex);
	return 0;

err:
	for (i--; i >= 0; i--)
		snd_soc_unregister_dai(dev);

	return ret;
}
EXPORT_SYMBOL_GPL(snd_soc_register_dais);

/**
 * snd_soc_unregister_dais - Unregister multiple DAIs from the ASoC core
 *
 * @dai: Array of DAIs to unregister
 * @count: Number of DAIs
 */
void snd_soc_unregister_dais(struct device *dev, size_t count)
{
	int i;

	for (i = 0; i < count; i++)
		snd_soc_unregister_dai(dev);
}
EXPORT_SYMBOL_GPL(snd_soc_unregister_dais);

/**
 * snd_soc_register_platform - Register a platform with the ASoC core
 *
 * @platform: platform to register
 */
int snd_soc_register_platform(struct device *dev,
		struct snd_soc_platform_driver *platform_drv)
{
	struct snd_soc_platform *platform;

	dev_dbg(dev, "platform register %s\n", dev_name(dev));

	platform = kzalloc(sizeof(struct snd_soc_platform), GFP_KERNEL);
	if (platform == NULL)
		return -ENOMEM;

	/* create platform component name */
	platform->name = fmt_single_name(dev, &platform->id);
	if (platform->name == NULL) {
		kfree(platform);
		return -ENOMEM;
	}

	platform->dev = dev;
	platform->driver = platform_drv;
	platform->dapm.dev = dev;
	platform->dapm.platform = platform;
	platform->dapm.stream_event = platform_drv->stream_event;
	mutex_init(&platform->mutex);

	mutex_lock(&client_mutex);
	list_add(&platform->list, &platform_list);
	snd_soc_instantiate_cards();
	mutex_unlock(&client_mutex);

	pr_debug("Registered platform '%s'\n", platform->name);

	return 0;
}
EXPORT_SYMBOL_GPL(snd_soc_register_platform);

/**
 * snd_soc_unregister_platform - Unregister a platform from the ASoC core
 *
 * @platform: platform to unregister
 */
void snd_soc_unregister_platform(struct device *dev)
{
	struct snd_soc_platform *platform;

	list_for_each_entry(platform, &platform_list, list) {
		if (dev == platform->dev)
			goto found;
	}
	return;

found:
	mutex_lock(&client_mutex);
	list_del(&platform->list);
	mutex_unlock(&client_mutex);

	pr_debug("Unregistered platform '%s'\n", platform->name);
	kfree(platform->name);
	kfree(platform);
}
EXPORT_SYMBOL_GPL(snd_soc_unregister_platform);

static u64 codec_format_map[] = {
	SNDRV_PCM_FMTBIT_S16_LE | SNDRV_PCM_FMTBIT_S16_BE,
	SNDRV_PCM_FMTBIT_U16_LE | SNDRV_PCM_FMTBIT_U16_BE,
	SNDRV_PCM_FMTBIT_S24_LE | SNDRV_PCM_FMTBIT_S24_BE,
	SNDRV_PCM_FMTBIT_U24_LE | SNDRV_PCM_FMTBIT_U24_BE,
	SNDRV_PCM_FMTBIT_S32_LE | SNDRV_PCM_FMTBIT_S32_BE,
	SNDRV_PCM_FMTBIT_U32_LE | SNDRV_PCM_FMTBIT_U32_BE,
	SNDRV_PCM_FMTBIT_S24_3LE | SNDRV_PCM_FMTBIT_U24_3BE,
	SNDRV_PCM_FMTBIT_U24_3LE | SNDRV_PCM_FMTBIT_U24_3BE,
	SNDRV_PCM_FMTBIT_S20_3LE | SNDRV_PCM_FMTBIT_S20_3BE,
	SNDRV_PCM_FMTBIT_U20_3LE | SNDRV_PCM_FMTBIT_U20_3BE,
	SNDRV_PCM_FMTBIT_S18_3LE | SNDRV_PCM_FMTBIT_S18_3BE,
	SNDRV_PCM_FMTBIT_U18_3LE | SNDRV_PCM_FMTBIT_U18_3BE,
	SNDRV_PCM_FMTBIT_FLOAT_LE | SNDRV_PCM_FMTBIT_FLOAT_BE,
	SNDRV_PCM_FMTBIT_FLOAT64_LE | SNDRV_PCM_FMTBIT_FLOAT64_BE,
	SNDRV_PCM_FMTBIT_IEC958_SUBFRAME_LE
	| SNDRV_PCM_FMTBIT_IEC958_SUBFRAME_BE,
};

/* Fix up the DAI formats for endianness: codecs don't actually see
 * the endianness of the data but we're using the CPU format
 * definitions which do need to include endianness so we ensure that
 * codec DAIs always have both big and little endian variants set.
 */
static void fixup_codec_formats(struct snd_soc_pcm_stream *stream)
{
	int i;

	for (i = 0; i < ARRAY_SIZE(codec_format_map); i++)
		if (stream->formats & codec_format_map[i])
			stream->formats |= codec_format_map[i];
}

/**
 * snd_soc_register_codec - Register a codec with the ASoC core
 *
 * @codec: codec to register
 */
int snd_soc_register_codec(struct device *dev,
			   const struct snd_soc_codec_driver *codec_drv,
			   struct snd_soc_dai_driver *dai_drv,
			   int num_dai)
{
	size_t reg_size;
	struct snd_soc_codec *codec;
	int ret, i;

	dev_dbg(dev, "codec register %s\n", dev_name(dev));

	codec = kzalloc(sizeof(struct snd_soc_codec), GFP_KERNEL);
	if (codec == NULL)
		return -ENOMEM;

	/* create CODEC component name */
	codec->name = fmt_single_name(dev, &codec->id);
	if (codec->name == NULL) {
		kfree(codec);
		return -ENOMEM;
	}

	if (codec_drv->compress_type)
		codec->compress_type = codec_drv->compress_type;
	else
		codec->compress_type = SND_SOC_FLAT_COMPRESSION;

	codec->write = codec_drv->write;
	codec->read = codec_drv->read;
	codec->volatile_register = codec_drv->volatile_register;
	codec->readable_register = codec_drv->readable_register;
	codec->writable_register = codec_drv->writable_register;
	codec->ignore_pmdown_time = codec_drv->ignore_pmdown_time;
	codec->dapm.bias_level = SND_SOC_BIAS_OFF;
	codec->dapm.dev = dev;
	codec->dapm.codec = codec;
	codec->dapm.seq_notifier = codec_drv->seq_notifier;
	codec->dapm.stream_event = codec_drv->stream_event;
	codec->dev = dev;
	codec->driver = codec_drv;
	codec->num_dai = num_dai;
	mutex_init(&codec->mutex);

	/* allocate CODEC register cache */
	if (codec_drv->reg_cache_size && codec_drv->reg_word_size) {
		reg_size = codec_drv->reg_cache_size * codec_drv->reg_word_size;
		codec->reg_size = reg_size;
		/* it is necessary to make a copy of the default register cache
		 * because in the case of using a compression type that requires
		 * the default register cache to be marked as __devinitconst the
		 * kernel might have freed the array by the time we initialize
		 * the cache.
		 */
		if (codec_drv->reg_cache_default) {
			codec->reg_def_copy = kmemdup(codec_drv->reg_cache_default,
						      reg_size, GFP_KERNEL);
			if (!codec->reg_def_copy) {
				ret = -ENOMEM;
				goto fail;
			}
		}
	}

	if (codec_drv->reg_access_size && codec_drv->reg_access_default) {
		if (!codec->volatile_register)
			codec->volatile_register = snd_soc_default_volatile_register;
		if (!codec->readable_register)
			codec->readable_register = snd_soc_default_readable_register;
		if (!codec->writable_register)
			codec->writable_register = snd_soc_default_writable_register;
	}

	for (i = 0; i < num_dai; i++) {
		fixup_codec_formats(&dai_drv[i].playback);
		fixup_codec_formats(&dai_drv[i].capture);
	}

	/* register any DAIs */
	if (num_dai) {
		ret = snd_soc_register_dais(dev, dai_drv, num_dai);
		if (ret < 0)
			goto fail;
	}

	mutex_lock(&client_mutex);
	list_add(&codec->list, &codec_list);
	snd_soc_instantiate_cards();
	mutex_unlock(&client_mutex);

	pr_debug("Registered codec '%s'\n", codec->name);
	return 0;

fail:
	kfree(codec->reg_def_copy);
	codec->reg_def_copy = NULL;
	kfree(codec->name);
	kfree(codec);
	return ret;
}
EXPORT_SYMBOL_GPL(snd_soc_register_codec);

/**
 * snd_soc_unregister_codec - Unregister a codec from the ASoC core
 *
 * @codec: codec to unregister
 */
void snd_soc_unregister_codec(struct device *dev)
{
	struct snd_soc_codec *codec;
	int i;

	list_for_each_entry(codec, &codec_list, list) {
		if (dev == codec->dev)
			goto found;
	}
	return;

found:
	if (codec->num_dai)
		for (i = 0; i < codec->num_dai; i++)
			snd_soc_unregister_dai(dev);

	mutex_lock(&client_mutex);
	list_del(&codec->list);
	mutex_unlock(&client_mutex);

	pr_debug("Unregistered codec '%s'\n", codec->name);

	snd_soc_cache_exit(codec);
	kfree(codec->reg_def_copy);
	kfree(codec->name);
	kfree(codec);
}
EXPORT_SYMBOL_GPL(snd_soc_unregister_codec);

/* Retrieve a card's name from device tree */
int snd_soc_of_parse_card_name(struct snd_soc_card *card,
			       const char *propname)
{
#if 0
	struct device_node *np = card->dev->of_node;
	int ret;
	ret = of_property_read_string_index(np, propname, 0, &card->name);
	/*
	 * EINVAL means the property does not exist. This is fine providing
	 * card->name was previously set, which is checked later in
	 * snd_soc_register_card.
	 */
	if (ret < 0 && ret != -EINVAL) {
		dev_err(card->dev,
			"Property '%s' could not be read: %d\n",
			propname, ret);
		return ret;
	}
#endif
	return 0;
}
EXPORT_SYMBOL_GPL(snd_soc_of_parse_card_name);

int snd_soc_of_parse_audio_routing(struct snd_soc_card *card,
				   const char *propname)
{
#if 0
	struct device_node *np = card->dev->of_node;
	int num_routes;
	struct snd_soc_dapm_route *routes;
	int i, ret;

	num_routes = of_property_count_strings(np, propname);
	if (num_routes & 1) {
		dev_err(card->dev,
			"Property '%s's length is not even\n",
			propname);
		return -EINVAL;
	}
	num_routes /= 2;
	if (!num_routes) {
		dev_err(card->dev,
			"Property '%s's length is zero\n",
			propname);
		return -EINVAL;
	}

	routes = devm_kzalloc(card->dev, num_routes * sizeof(*routes),
			      GFP_KERNEL);
	if (!routes) {
		dev_err(card->dev,
			"Could not allocate DAPM route table\n");
		return -EINVAL;
	}

	for (i = 0; i < num_routes; i++) {
		ret = of_property_read_string_index(np, propname,
			2 * i, &routes[i].sink);
		if (ret) {
			dev_err(card->dev,
				"Property '%s' index %d could not be read: %d\n",
				propname, 2 * i, ret);
			return -EINVAL;
		}
		ret = of_property_read_string_index(np, propname,
			(2 * i) + 1, &routes[i].source);
		if (ret) {
			dev_err(card->dev,
				"Property '%s' index %d could not be read: %d\n",
				propname, (2 * i) + 1, ret);
			return -EINVAL;
		}
	}

	card->num_dapm_routes = num_routes;
	card->dapm_routes = routes;
#endif
	return 0;
}
EXPORT_SYMBOL_GPL(snd_soc_of_parse_audio_routing);

static int __init snd_soc_init(void)
{
#ifdef CONFIG_DEBUG_FS
	snd_soc_debugfs_root = debugfs_create_dir("asoc", NULL);
	if (IS_ERR(snd_soc_debugfs_root) || !snd_soc_debugfs_root) {
		pr_warn("ASoC: Failed to create debugfs directory\n");
		snd_soc_debugfs_root = NULL;
	}

	if (!debugfs_create_file("codecs", 0444, snd_soc_debugfs_root, NULL,
				 &codec_list_fops))
		pr_warn("ASoC: Failed to create CODEC list debugfs file\n");

	if (!debugfs_create_file("dais", 0444, snd_soc_debugfs_root, NULL,
				 &dai_list_fops))
		pr_warn("ASoC: Failed to create DAI list debugfs file\n");

	if (!debugfs_create_file("platforms", 0444, snd_soc_debugfs_root, NULL,
				 &platform_list_fops))
		pr_warn("ASoC: Failed to create platform list debugfs file\n");
#endif

	snd_soc_util_init();

	return platform_driver_register(&soc_driver);
}
module_init(snd_soc_init);

static void __exit snd_soc_exit(void)
{
	snd_soc_util_exit();

#ifdef CONFIG_DEBUG_FS
	debugfs_remove_recursive(snd_soc_debugfs_root);
#endif
	platform_driver_unregister(&soc_driver);
}
module_exit(snd_soc_exit);

/* Module information */
MODULE_AUTHOR("Liam Girdwood, lrg@slimlogic.co.uk");
MODULE_DESCRIPTION("ALSA SoC Core");
MODULE_LICENSE("GPL");
MODULE_ALIAS("platform:soc-audio");<|MERGE_RESOLUTION|>--- conflicted
+++ resolved
@@ -2609,12 +2609,7 @@
 	val = (ucontrol->value.integer.value[0] + min) & mask;
 	val = val << shift;
 
-<<<<<<< HEAD
-	err = snd_soc_update_bits_locked(codec, reg, val_mask, val);
-	if (err < 0)
-=======
 	if (snd_soc_update_bits_locked(codec, reg, val_mask, val))
->>>>>>> 1d7c6bf2
 			return err;
 
 	if (snd_soc_volsw_is_stereo(mc)) {
@@ -2622,12 +2617,7 @@
 		val2 = (ucontrol->value.integer.value[1] + min) & mask;
 		val2 = val2 << rshift;
 
-<<<<<<< HEAD
-		err = snd_soc_update_bits_locked(codec, reg2, val_mask, val2);
-		if (err < 0)
-=======
 		if (snd_soc_update_bits_locked(codec, reg2, val_mask, val2))
->>>>>>> 1d7c6bf2
 			return err;
 	}
 	return 0;
@@ -2717,8 +2707,6 @@
 EXPORT_SYMBOL_GPL(snd_soc_put_volsw_s8);
 
 /**
-<<<<<<< HEAD
-=======
  * snd_soc_info_volsw_range - single mixer info callback with range.
  * @kcontrol: mixer control
  * @uinfo: control element information
@@ -2817,7 +2805,6 @@
 EXPORT_SYMBOL_GPL(snd_soc_get_volsw_range);
 
 /**
->>>>>>> 1d7c6bf2
  * snd_soc_limit_volume - Set new limit to an existing volume control.
  *
  * @codec: where to look for the control
