--- conflicted
+++ resolved
@@ -40,13 +40,6 @@
 
 #include <net/bluetooth/bluetooth.h>
 
-<<<<<<< HEAD
-#ifdef CONFIG_ANDROID_PARANOID_NETWORK
-#include <linux/android_aid.h>
-#endif
-
-=======
->>>>>>> cad16844
 #ifndef CONFIG_BT_SOCK_DEBUG
 #undef  BT_DBG
 #define BT_DBG(D...)
@@ -134,26 +127,15 @@
 }
 EXPORT_SYMBOL(bt_sock_unregister);
 
-<<<<<<< HEAD
-#ifdef CONFIG_ANDROID_PARANOID_NETWORK
-static inline int current_has_bt_admin(void)
-{
-	return (!current_euid() || in_egroup_p(AID_NET_BT_ADMIN));
-=======
 #ifdef CONFIG_PARANOID_NETWORK
 static inline int current_has_bt_admin(void)
 {
 	return !current_euid();
->>>>>>> cad16844
 }
 
 static inline int current_has_bt(void)
 {
-<<<<<<< HEAD
-	return (current_has_bt_admin() || in_egroup_p(AID_NET_BT));
-=======
 	return current_has_bt_admin();
->>>>>>> cad16844
 }
 # else
 static inline int current_has_bt_admin(void)
