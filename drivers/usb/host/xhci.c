/*
 * xHCI host controller driver
 *
 * Copyright (C) 2008 Intel Corp.
 *
 * Author: Sarah Sharp
 * Some code borrowed from the Linux EHCI driver.
 *
 * This program is free software; you can redistribute it and/or modify
 * it under the terms of the GNU General Public License version 2 as
 * published by the Free Software Foundation.
 *
 * This program is distributed in the hope that it will be useful, but
 * WITHOUT ANY WARRANTY; without even the implied warranty of MERCHANTABILITY
 * or FITNESS FOR A PARTICULAR PURPOSE.  See the GNU General Public License
 * for more details.
 *
 * You should have received a copy of the GNU General Public License
 * along with this program; if not, write to the Free Software Foundation,
 * Inc., 675 Mass Ave, Cambridge, MA 02139, USA.
 */

#include <linux/pci.h>
#include <linux/irq.h>
#include <linux/log2.h>
#include <linux/module.h>
#include <linux/moduleparam.h>
#include <linux/slab.h>
#include <linux/dmi.h>
#include <linux/pci.h>
#include <acpi/acpi.h>
#include "../../acpi/acpica/achware.h"

#include "xhci.h"

#define DRIVER_AUTHOR "Sarah Sharp"
#define DRIVER_DESC "'eXtensible' Host Controller (xHC) Driver"

static struct xhci_hcd *xhci_host;

#ifdef CONFIG_USB_DWC_OTG_XCEIV
#include "xhci-dwc.c"
#define	XHCI_PLATFORM_DRIVER		xhci_dwc_driver
#endif

/* Some 0.95 hardware can't handle the chain bit on a Link TRB being cleared */
static int link_quirk;
module_param(link_quirk, int, S_IRUGO | S_IWUSR);
MODULE_PARM_DESC(link_quirk, "Don't clear the chain bit on a link TRB");

/* TODO: copied from ehci-hcd.c - can this be refactored? */
/*
 * handshake - spin reading hc until handshake completes or fails
 * @ptr: address of hc register to be read
 * @mask: bits to look at in result of read
 * @done: value of those bits when handshake succeeds
 * @usec: timeout in microseconds
 *
 * Returns negative errno, or zero on success
 *
 * Success happens when the "mask" bits have the specified value (hardware
 * handshake done).  There are two failure modes:  "usec" have passed (major
 * hardware flakeout), or the register reads as all-ones (hardware removed).
 */
int handshake(struct xhci_hcd *xhci, void __iomem *ptr,
		      u32 mask, u32 done, int usec)
{
	u32	result;

	do {
		result = xhci_readl(xhci, ptr);
		if (result == ~(u32)0)		/* card removed */
			return -ENODEV;
		result &= mask;
		if (result == done)
			return 0;
		udelay(1);
		usec--;
	} while (usec > 0);
	return -ETIMEDOUT;
}

/*
 * Disable interrupts and begin the xHCI halting process.
 */
void xhci_quiesce(struct xhci_hcd *xhci)
{
	u32 halted;
	u32 cmd;
	u32 mask;

	mask = ~(XHCI_IRQS);
	halted = xhci_readl(xhci, &xhci->op_regs->status) & STS_HALT;
	if (!halted)
		mask &= ~CMD_RUN;

	cmd = xhci_readl(xhci, &xhci->op_regs->command);
	cmd &= mask;
	xhci_writel(xhci, cmd, &xhci->op_regs->command);
}

/*
 * Force HC into halt state.
 *
 * Disable any IRQs and clear the run/stop bit.
 * HC will complete any current and actively pipelined transactions, and
 * should halt within 16 ms of the run/stop bit being cleared.
 * Read HC Halted bit in the status register to see when the HC is finished.
 */
int xhci_halt(struct xhci_hcd *xhci)
{
	int ret;
	xhci_dbg(xhci, "// Halt the HC\n");
	xhci_quiesce(xhci);

	ret = handshake(xhci, &xhci->op_regs->status,
			STS_HALT, STS_HALT, XHCI_MAX_HALT_USEC);
	if (!ret) {
		xhci->xhc_state |= XHCI_STATE_HALTED;
		xhci->cmd_ring_state = CMD_RING_STATE_STOPPED;
	} else
		xhci_warn(xhci, "Host not halted after %u microseconds.\n",
				XHCI_MAX_HALT_USEC);
	return ret;
}

/*
 * Set the run bit and wait for the host to be running.
 */
static int xhci_start(struct xhci_hcd *xhci)
{
	u32 temp;
	int ret;

	temp = xhci_readl(xhci, &xhci->op_regs->command);
	temp |= (CMD_RUN);
	xhci_dbg(xhci, "// Turn on HC, cmd = 0x%x.\n",
			temp);
	xhci_writel(xhci, temp, &xhci->op_regs->command);

	/*
	 * Wait for the HCHalted Status bit to be 0 to indicate the host is
	 * running.
	 */
	ret = handshake(xhci, &xhci->op_regs->status,
			STS_HALT, 0, XHCI_MAX_HALT_USEC);
	if (ret == -ETIMEDOUT)
		xhci_err(xhci, "Host took too long to start, "
				"waited %u microseconds.\n",
				XHCI_MAX_HALT_USEC);
	if (!ret)
		xhci->xhc_state &= ~XHCI_STATE_HALTED;
	return ret;
}

/*
 * Reset a halted HC.
 *
 * This resets pipelines, timers, counters, state machines, etc.
 * Transactions will be terminated immediately, and operational registers
 * will be set to their defaults.
 */
int xhci_reset(struct xhci_hcd *xhci)
{
	u32 command;
	u32 state;
	int ret, i;

	state = xhci_readl(xhci, &xhci->op_regs->status);
	if ((state & STS_HALT) == 0) {
		xhci_warn(xhci, "Host controller not halted, aborting reset.\n");
		return 0;
	}

	xhci_dbg(xhci, "// Reset the HC\n");
	command = xhci_readl(xhci, &xhci->op_regs->command);
	command |= CMD_RESET;
	xhci_writel(xhci, command, &xhci->op_regs->command);

	ret = handshake(xhci, &xhci->op_regs->command,
			CMD_RESET, 0, 10 * 1000 * 1000);
	if (ret)
		return ret;

	xhci_dbg(xhci, "Wait for controller to be ready for doorbell rings\n");
	/*
	 * xHCI cannot write to any doorbells or operational registers other
	 * than status until the "Controller Not Ready" flag is cleared.
	 */
	ret = handshake(xhci, &xhci->op_regs->status,
			STS_CNR, 0, 10 * 1000 * 1000);

	for (i = 0; i < 2; ++i) {
		xhci->bus_state[i].port_c_suspend = 0;
		xhci->bus_state[i].suspended_ports = 0;
		xhci->bus_state[i].resuming_ports = 0;
	}

	return ret;
}

#ifdef CONFIG_PCI
static int xhci_free_msi(struct xhci_hcd *xhci)
{
	int i;

	if (!xhci->msix_entries)
		return -EINVAL;

	for (i = 0; i < xhci->msix_count; i++)
		if (xhci->msix_entries[i].vector)
			free_irq(xhci->msix_entries[i].vector,
					xhci_to_hcd(xhci));
	return 0;
}

/*
 * Free IRQs
 * free all IRQs request
 */
static void xhci_free_irq(struct xhci_hcd *xhci)
{
	struct pci_dev *pdev = to_pci_dev(xhci_to_hcd(xhci)->self.controller);
	int ret;

	/* return if using legacy interrupt */
	if (xhci_to_hcd(xhci)->irq > 0)
		return;

	ret = xhci_free_msi(xhci);
	if (!ret)
		return;
	if (pdev->irq > 0)
		free_irq(pdev->irq, xhci_to_hcd(xhci));

	return;
}

#ifdef CONFIG_ACPI
bool pci_check_pme_enable_and_status(struct pci_dev *dev)
{
	int pmcsr_pos;
	u16 pmcsr;
	bool ret = false;

	if (!dev->pm_cap)
		return false;

	pmcsr_pos = dev->pm_cap + PCI_PM_CTRL;
	pci_read_config_word(dev, pmcsr_pos, &pmcsr);
	if (!(pmcsr & PCI_PM_CTRL_PME_STATUS))
		return false;

	if (pmcsr & PCI_PM_CTRL_PME_ENABLE)
		return true;

	return ret;
}

static void xhci_byt_pm_check_work(struct work_struct *work)
{
	struct usb_hcd		*hcd;
	struct pci_dev		*pdev;
	u32			gpe_sts = 0;
	u32			gpe_en = 0;
	unsigned long		flags;
	int			pmcsr_pos = 0;
	u16			pmcsr = 0;

	if (xhci_host)
		hcd = xhci_to_hcd(xhci_host);
	else
		return;

	pdev = to_pci_dev(hcd->self.controller);

	/* No need to put XHCI back to D0, as PMC will do */
	msleep(20);

	if (pci_check_pme_enable_and_status(pdev)) {
		/* wait for PME polling to be done */
		xhci_dbg(xhci_host, "PCI STS/EN set\n");
		msleep(1200);
	}
<<<<<<< HEAD
	
=======

done:
	/* sometimes PME received in D0 which is not expected, clear them */
	pmcsr_pos = pdev->pm_cap + PCI_PM_CTRL;
	pci_read_config_word(pdev, pmcsr_pos, &pmcsr);

	if (pmcsr & 0x8100) {
		/* Clear PME_STS and PME_EN anyway */
		pci_write_config_word(pdev, pmcsr_pos, 0x8008);
		pci_read_config_word(pdev, pmcsr_pos, &pmcsr);
	}

	xhci_dbg(xhci_host, "PCI STS/EN = 0x%x\n", pmcsr);

>>>>>>> a6c420ab
	/* clear status of GPE.PME_B0 */
	//<ASUS-Larry 20130823 +>
	//acpi_hw_register_write(0xf1, 0x2000);
	//<ASUS-Larry 20130823 ->

<<<<<<< HEAD
done:
	//<ASUS-Larry 20130823 +>
	/* clear status of GPE.PME_B0 */
	acpi_hw_register_write(0xf1, 0x2000);
	//<ASUS-Larry 20130823 ->
=======
>>>>>>> a6c420ab
	/* re-enable GPE.PME_B0 interrupt */
	acpi_hw_register_read(0xf2, &gpe_en);
	gpe_en = gpe_en | 0x2000;
	acpi_hw_register_write(0xf2, gpe_en);

	spin_lock_irqsave(&xhci_host->lock, flags);
	xhci_host->pm_check_flag = 0;
	spin_unlock_irqrestore(&xhci_host->lock, flags);
}
#endif

/*
 * Set up MSI
 */
static int xhci_setup_msi(struct xhci_hcd *xhci)
{
	int ret;
	struct pci_dev  *pdev = to_pci_dev(xhci_to_hcd(xhci)->self.controller);

	ret = pci_enable_msi(pdev);
	if (ret) {
		xhci_dbg(xhci, "failed to allocate MSI entry\n");
		return ret;
	}

	ret = request_irq(pdev->irq, (irq_handler_t)xhci_msi_irq,
				0, "xhci_hcd", xhci_to_hcd(xhci));
	if (ret) {
		xhci_dbg(xhci, "disable MSI interrupt\n");
		pci_disable_msi(pdev);
	}

#ifdef CONFIG_ACPI
	/* Workaround: register a shared interrupt handler on ACPI to
	 * to handle wake up event */
	if (pdev->vendor == PCI_VENDOR_ID_INTEL &&
		pdev->device == PCI_DEVICE_ID_INTEL_BYT_USH) {
		xhci_host = xhci;
		INIT_WORK(&xhci->pm_check, xhci_byt_pm_check_work);

		/* map PMC related MMIO for this workaround */
		xhci_host->pmc_base_addr = ioremap_nocache(0xfed03000, 0x1000);
		ret = request_irq(9, (irq_handler_t)xhci_byt_pm_irq,
			IRQF_SHARED, "xhci-acpi-wa", xhci_to_hcd(xhci));
		if (ret)
			xhci_dbg(xhci, "fail request interrupt handler\n");
	}
#endif

	return ret;
}

/*
 * Set up MSI-X
 */
static int xhci_setup_msix(struct xhci_hcd *xhci)
{
	int i, ret = 0;
	struct usb_hcd *hcd = xhci_to_hcd(xhci);
	struct pci_dev *pdev = to_pci_dev(hcd->self.controller);

	/*
	 * calculate number of msi-x vectors supported.
	 * - HCS_MAX_INTRS: the max number of interrupts the host can handle,
	 *   with max number of interrupters based on the xhci HCSPARAMS1.
	 * - num_online_cpus: maximum msi-x vectors per CPUs core.
	 *   Add additional 1 vector to ensure always available interrupt.
	 */
	xhci->msix_count = min(num_online_cpus() + 1,
				HCS_MAX_INTRS(xhci->hcs_params1));

	xhci->msix_entries =
		kmalloc((sizeof(struct msix_entry))*xhci->msix_count,
				GFP_KERNEL);
	if (!xhci->msix_entries) {
		xhci_err(xhci, "Failed to allocate MSI-X entries\n");
		return -ENOMEM;
	}

	for (i = 0; i < xhci->msix_count; i++) {
		xhci->msix_entries[i].entry = i;
		xhci->msix_entries[i].vector = 0;
	}

	ret = pci_enable_msix(pdev, xhci->msix_entries, xhci->msix_count);
	if (ret) {
		xhci_dbg(xhci, "Failed to enable MSI-X\n");
		goto free_entries;
	}

	for (i = 0; i < xhci->msix_count; i++) {
		ret = request_irq(xhci->msix_entries[i].vector,
				(irq_handler_t)xhci_msi_irq,
				0, "xhci_hcd", xhci_to_hcd(xhci));
		if (ret)
			goto disable_msix;
	}

	hcd->msix_enabled = 1;
	return ret;

disable_msix:
	xhci_dbg(xhci, "disable MSI-X interrupt\n");
	xhci_free_irq(xhci);
	pci_disable_msix(pdev);
free_entries:
	kfree(xhci->msix_entries);
	xhci->msix_entries = NULL;
	return ret;
}

/* Free any IRQs and disable MSI-X */
static void xhci_cleanup_msix(struct xhci_hcd *xhci)
{
	struct usb_hcd *hcd = xhci_to_hcd(xhci);
	struct pci_dev *pdev = to_pci_dev(hcd->self.controller);

	/* No need to cleanup msi if we have XHCI_BROKEN_MSI flag */
	if (xhci->quirks & XHCI_BROKEN_MSI)
		return;

	xhci_free_irq(xhci);

	if (xhci->msix_entries) {
		pci_disable_msix(pdev);
		kfree(xhci->msix_entries);
		xhci->msix_entries = NULL;
	} else {
		pci_disable_msi(pdev);
	}

	hcd->msix_enabled = 0;
	return;
}

static void xhci_msix_sync_irqs(struct xhci_hcd *xhci)
{
	int i;

	if (xhci->msix_entries) {
		for (i = 0; i < xhci->msix_count; i++)
			synchronize_irq(xhci->msix_entries[i].vector);
	}
}

static int xhci_try_enable_msi(struct usb_hcd *hcd)
{
	struct xhci_hcd *xhci = hcd_to_xhci(hcd);
	struct pci_dev  *pdev = to_pci_dev(xhci_to_hcd(xhci)->self.controller);
	int ret;

	/*
	 * Some Fresco Logic host controllers advertise MSI, but fail to
	 * generate interrupts.  Don't even try to enable MSI.
	 */
	if (xhci->quirks & XHCI_BROKEN_MSI)
		return 0;

	/* unregister the legacy interrupt */
	if (hcd->irq)
		free_irq(hcd->irq, hcd);
	hcd->irq = 0;

	ret = xhci_setup_msix(xhci);
	if (ret)
		/* fall back to msi*/
		ret = xhci_setup_msi(xhci);

	if (!ret)
		/* hcd->irq is 0, we have MSI */
		return 0;

	if (!pdev->irq) {
		xhci_err(xhci, "No msi-x/msi found and no IRQ in BIOS\n");
		return -EINVAL;
	}

	/* fall back to legacy interrupt*/
	ret = request_irq(pdev->irq, &usb_hcd_irq, IRQF_SHARED,
			hcd->irq_descr, hcd);
	if (ret) {
		xhci_err(xhci, "request interrupt %d failed\n",
				pdev->irq);
		return ret;
	}
	hcd->irq = pdev->irq;
	return 0;
}

#else

static int xhci_try_enable_msi(struct usb_hcd *hcd)
{
	return 0;
}

static void xhci_cleanup_msix(struct xhci_hcd *xhci)
{
}

static void xhci_msix_sync_irqs(struct xhci_hcd *xhci)
{
}

#endif

static void compliance_mode_recovery(unsigned long arg)
{
	struct xhci_hcd *xhci;
	struct usb_hcd *hcd;
	u32 temp;
	int i;

	xhci = (struct xhci_hcd *)arg;

	for (i = 0; i < xhci->num_usb3_ports; i++) {
		temp = xhci_readl(xhci, xhci->usb3_ports[i]);
		if ((temp & PORT_PLS_MASK) == USB_SS_PORT_LS_COMP_MOD) {
			/*
			 * Compliance Mode Detected. Letting USB Core
			 * handle the Warm Reset
			 */
			xhci_dbg(xhci, "Compliance Mode Detected->Port %d!\n",
					i + 1);
			xhci_dbg(xhci, "Attempting Recovery routine!\n");
			hcd = xhci->shared_hcd;

			if (hcd->state == HC_STATE_SUSPENDED)
				usb_hcd_resume_root_hub(hcd);

			usb_hcd_poll_rh_status(hcd);
		}
	}

	if (xhci->port_status_u0 != ((1 << xhci->num_usb3_ports)-1))
		mod_timer(&xhci->comp_mode_recovery_timer,
			jiffies + msecs_to_jiffies(COMP_MODE_RCVRY_MSECS));
}

/*
 * Quirk to work around issue generated by the SN65LVPE502CP USB3.0 re-driver
 * that causes ports behind that hardware to enter compliance mode sometimes.
 * The quirk creates a timer that polls every 2 seconds the link state of
 * each host controller's port and recovers it by issuing a Warm reset
 * if Compliance mode is detected, otherwise the port will become "dead" (no
 * device connections or disconnections will be detected anymore). Becasue no
 * status event is generated when entering compliance mode (per xhci spec),
 * this quirk is needed on systems that have the failing hardware installed.
 */
static void compliance_mode_recovery_timer_init(struct xhci_hcd *xhci)
{
	xhci->port_status_u0 = 0;
	init_timer(&xhci->comp_mode_recovery_timer);

	xhci->comp_mode_recovery_timer.data = (unsigned long) xhci;
	xhci->comp_mode_recovery_timer.function = compliance_mode_recovery;
	xhci->comp_mode_recovery_timer.expires = jiffies +
			msecs_to_jiffies(COMP_MODE_RCVRY_MSECS);

	set_timer_slack(&xhci->comp_mode_recovery_timer,
			msecs_to_jiffies(COMP_MODE_RCVRY_MSECS));
	add_timer(&xhci->comp_mode_recovery_timer);
	xhci_dbg(xhci, "Compliance Mode Recovery Timer Initialized.\n");
}

/*
 * This function identifies the systems that have installed the SN65LVPE502CP
 * USB3.0 re-driver and that need the Compliance Mode Quirk.
 * Systems:
 * Vendor: Hewlett-Packard -> System Models: Z420, Z620 and Z820
 */
static bool compliance_mode_recovery_timer_quirk_check(void)
{
	const char *dmi_product_name, *dmi_sys_vendor;

	dmi_product_name = dmi_get_system_info(DMI_PRODUCT_NAME);
	dmi_sys_vendor = dmi_get_system_info(DMI_SYS_VENDOR);
	if (!dmi_product_name || !dmi_sys_vendor)
		return false;

	if (!(strstr(dmi_sys_vendor, "Hewlett-Packard")))
		return false;

	if (strstr(dmi_product_name, "Z420") ||
			strstr(dmi_product_name, "Z620") ||
			strstr(dmi_product_name, "Z820") ||
			strstr(dmi_product_name, "Z1 Workstation"))
		return true;

	return false;
}

static int xhci_all_ports_seen_u0(struct xhci_hcd *xhci)
{
	return (xhci->port_status_u0 == ((1 << xhci->num_usb3_ports)-1));
}


/*
 * Initialize memory for HCD and xHC (one-time init).
 *
 * Program the PAGESIZE register, initialize the device context array, create
 * device contexts (?), set up a command ring segment (or two?), create event
 * ring (one for now).
 */
int xhci_init(struct usb_hcd *hcd)
{
	struct xhci_hcd *xhci = hcd_to_xhci(hcd);
	int retval = 0;

	xhci_dbg(xhci, "xhci_init\n");
	spin_lock_init(&xhci->lock);
	if (xhci->hci_version == 0x95 && link_quirk) {
		xhci_dbg(xhci, "QUIRK: Not clearing Link TRB chain bits.\n");
		xhci->quirks |= XHCI_LINK_TRB_QUIRK;
	} else {
		xhci_dbg(xhci, "xHCI doesn't need link TRB QUIRK\n");
	}
	retval = xhci_mem_init(xhci, GFP_KERNEL);
	xhci_dbg(xhci, "Finished xhci_init\n");

	/* Initializing Compliance Mode Recovery Data If Needed */
	if (compliance_mode_recovery_timer_quirk_check()) {
		xhci->quirks |= XHCI_COMP_MODE_QUIRK;
		compliance_mode_recovery_timer_init(xhci);
	}

	return retval;
}

/*-------------------------------------------------------------------------*/


#ifdef CONFIG_USB_XHCI_HCD_DEBUGGING
static void xhci_event_ring_work(unsigned long arg)
{
	unsigned long flags;
	int temp;
	u64 temp_64;
	struct xhci_hcd *xhci = (struct xhci_hcd *) arg;
	int i, j;

	xhci_dbg(xhci, "Poll event ring: %lu\n", jiffies);

	spin_lock_irqsave(&xhci->lock, flags);
	temp = xhci_readl(xhci, &xhci->op_regs->status);
	xhci_dbg(xhci, "op reg status = 0x%x\n", temp);
	if (temp == 0xffffffff || (xhci->xhc_state & XHCI_STATE_DYING) ||
			(xhci->xhc_state & XHCI_STATE_HALTED)) {
		xhci_dbg(xhci, "HW died, polling stopped.\n");
		spin_unlock_irqrestore(&xhci->lock, flags);
		return;
	}

	temp = xhci_readl(xhci, &xhci->ir_set->irq_pending);
	xhci_dbg(xhci, "ir_set 0 pending = 0x%x\n", temp);
	xhci_dbg(xhci, "HC error bitmask = 0x%x\n", xhci->error_bitmask);
	xhci->error_bitmask = 0;
	xhci_dbg(xhci, "Event ring:\n");
	xhci_debug_segment(xhci, xhci->event_ring->deq_seg);
	xhci_dbg_ring_ptrs(xhci, xhci->event_ring);
	temp_64 = xhci_read_64(xhci, &xhci->ir_set->erst_dequeue);
	temp_64 &= ~ERST_PTR_MASK;
	xhci_dbg(xhci, "ERST deq = 64'h%0lx\n", (long unsigned int) temp_64);
	xhci_dbg(xhci, "Command ring:\n");
	xhci_debug_segment(xhci, xhci->cmd_ring->deq_seg);
	xhci_dbg_ring_ptrs(xhci, xhci->cmd_ring);
	xhci_dbg_cmd_ptrs(xhci);
	for (i = 0; i < MAX_HC_SLOTS; ++i) {
		if (!xhci->devs[i])
			continue;
		for (j = 0; j < 31; ++j) {
			xhci_dbg_ep_rings(xhci, i, j, &xhci->devs[i]->eps[j]);
		}
	}
	spin_unlock_irqrestore(&xhci->lock, flags);

	if (!xhci->zombie)
		mod_timer(&xhci->event_ring_timer, jiffies + POLL_TIMEOUT * HZ);
	else
		xhci_dbg(xhci, "Quit polling the event ring.\n");
}
#endif

static int xhci_run_finished(struct xhci_hcd *xhci)
{
	if (xhci_start(xhci)) {
		xhci_halt(xhci);
		return -ENODEV;
	}
	xhci->shared_hcd->state = HC_STATE_RUNNING;
	xhci->cmd_ring_state = CMD_RING_STATE_RUNNING;

	if (xhci->quirks & XHCI_NEC_HOST)
		xhci_ring_cmd_db(xhci);

	xhci_dbg(xhci, "Finished xhci_run for USB3 roothub\n");
	return 0;
}

/*
 * Start the HC after it was halted.
 *
 * This function is called by the USB core when the HC driver is added.
 * Its opposite is xhci_stop().
 *
 * xhci_init() must be called once before this function can be called.
 * Reset the HC, enable device slot contexts, program DCBAAP, and
 * set command ring pointer and event ring pointer.
 *
 * Setup MSI-X vectors and enable interrupts.
 */
int xhci_run(struct usb_hcd *hcd)
{
	u32 temp;
	u64 temp_64;
	int ret;
	struct xhci_hcd *xhci = hcd_to_xhci(hcd);

	/* Start the xHCI host controller running only after the USB 2.0 roothub
	 * is setup.
	 */

	hcd->uses_new_polling = 1;
	if (!usb_hcd_is_primary_hcd(hcd))
		return xhci_run_finished(xhci);

	xhci_dbg(xhci, "xhci_run\n");
	ret = xhci_try_enable_msi(hcd);
	if (ret)
		return ret;

#ifdef CONFIG_USB_XHCI_HCD_DEBUGGING
	init_timer(&xhci->event_ring_timer);
	xhci->event_ring_timer.data = (unsigned long) xhci;
	xhci->event_ring_timer.function = xhci_event_ring_work;
	/* Poll the event ring */
	xhci->event_ring_timer.expires = jiffies + POLL_TIMEOUT * HZ;
	xhci->zombie = 0;
	xhci_dbg(xhci, "Setting event ring polling timer\n");
	add_timer(&xhci->event_ring_timer);
#endif

	xhci_dbg(xhci, "Command ring memory map follows:\n");
	xhci_debug_ring(xhci, xhci->cmd_ring);
	xhci_dbg_ring_ptrs(xhci, xhci->cmd_ring);
	xhci_dbg_cmd_ptrs(xhci);

	xhci_dbg(xhci, "ERST memory map follows:\n");
	xhci_dbg_erst(xhci, &xhci->erst);
	xhci_dbg(xhci, "Event ring:\n");
	xhci_debug_ring(xhci, xhci->event_ring);
	xhci_dbg_ring_ptrs(xhci, xhci->event_ring);
	temp_64 = xhci_read_64(xhci, &xhci->ir_set->erst_dequeue);
	temp_64 &= ~ERST_PTR_MASK;
	xhci_dbg(xhci, "ERST deq = 64'h%0lx\n", (long unsigned int) temp_64);

	xhci_dbg(xhci, "// Set the interrupt modulation register\n");
	temp = xhci_readl(xhci, &xhci->ir_set->irq_control);
	temp &= ~ER_IRQ_INTERVAL_MASK;
	temp |= (u32) 160;
	xhci_writel(xhci, temp, &xhci->ir_set->irq_control);

	/* Set the HCD state before we enable the irqs */
	temp = xhci_readl(xhci, &xhci->op_regs->command);
	temp |= (CMD_EIE);
	xhci_dbg(xhci, "// Enable interrupts, cmd = 0x%x.\n",
			temp);
	xhci_writel(xhci, temp, &xhci->op_regs->command);

	temp = xhci_readl(xhci, &xhci->ir_set->irq_pending);
	xhci_dbg(xhci, "// Enabling event ring interrupter %p by writing 0x%x to irq_pending\n",
			xhci->ir_set, (unsigned int) ER_IRQ_ENABLE(temp));
	xhci_writel(xhci, ER_IRQ_ENABLE(temp),
			&xhci->ir_set->irq_pending);
	xhci_print_ir_set(xhci, 0);

	if (xhci->quirks & XHCI_NEC_HOST)
		xhci_queue_vendor_command(xhci, 0, 0, 0,
				TRB_TYPE(TRB_NEC_GET_FW));

	xhci_dbg(xhci, "Finished xhci_run for USB2 roothub\n");
	return 0;
}

static void xhci_only_stop_hcd(struct usb_hcd *hcd)
{
	struct xhci_hcd *xhci = hcd_to_xhci(hcd);

	spin_lock_irq(&xhci->lock);
	xhci_halt(xhci);

	/* The shared_hcd is going to be deallocated shortly (the USB core only
	 * calls this function when allocation fails in usb_add_hcd(), or
	 * usb_remove_hcd() is called).  So we need to unset xHCI's pointer.
	 */
	xhci->shared_hcd = NULL;
	spin_unlock_irq(&xhci->lock);
}

/*
 * Stop xHCI driver.
 *
 * This function is called by the USB core when the HC driver is removed.
 * Its opposite is xhci_run().
 *
 * Disable device contexts, disable IRQs, and quiesce the HC.
 * Reset the HC, finish any completed transactions, and cleanup memory.
 */
void xhci_stop(struct usb_hcd *hcd)
{
	u32 temp;
	struct xhci_hcd *xhci = hcd_to_xhci(hcd);

	if (!usb_hcd_is_primary_hcd(hcd)) {
		xhci_only_stop_hcd(xhci->shared_hcd);
		return;
	}

	spin_lock_irq(&xhci->lock);
	/* Make sure the xHC is halted for a USB3 roothub
	 * (xhci_stop() could be called as part of failed init).
	 */
	xhci_halt(xhci);
	xhci_reset(xhci);
	spin_unlock_irq(&xhci->lock);

	xhci_cleanup_msix(xhci);

#ifdef CONFIG_USB_XHCI_HCD_DEBUGGING
	/* Tell the event ring poll function not to reschedule */
	xhci->zombie = 1;
	del_timer_sync(&xhci->event_ring_timer);
#endif

	/* Deleting Compliance Mode Recovery Timer */
	if ((xhci->quirks & XHCI_COMP_MODE_QUIRK) &&
			(!(xhci_all_ports_seen_u0(xhci))))
		del_timer_sync(&xhci->comp_mode_recovery_timer);

	if (xhci->quirks & XHCI_AMD_PLL_FIX)
		usb_amd_dev_put();

	xhci_dbg(xhci, "// Disabling event ring interrupts\n");
	temp = xhci_readl(xhci, &xhci->op_regs->status);
	xhci_writel(xhci, temp & ~STS_EINT, &xhci->op_regs->status);
	temp = xhci_readl(xhci, &xhci->ir_set->irq_pending);
	xhci_writel(xhci, ER_IRQ_DISABLE(temp),
			&xhci->ir_set->irq_pending);
	xhci_print_ir_set(xhci, 0);

	xhci_dbg(xhci, "cleaning up memory\n");
	xhci_mem_cleanup(xhci);
	xhci_dbg(xhci, "xhci_stop completed - status = %x\n",
		    xhci_readl(xhci, &xhci->op_regs->status));
}

/*
 * Shutdown HC (not bus-specific)
 *
 * This is called when the machine is rebooting or halting.  We assume that the
 * machine will be powered off, and the HC's internal state will be reset.
 * Don't bother to free memory.
 *
 * This will only ever be called with the main usb_hcd (the USB3 roothub).
 */
void xhci_shutdown(struct usb_hcd *hcd)
{
	struct xhci_hcd *xhci = hcd_to_xhci(hcd);

	if (xhci->quirks & XHCI_SPURIOUS_REBOOT)
		usb_disable_xhci_ports(to_pci_dev(hcd->self.controller));

	spin_lock_irq(&xhci->lock);
	xhci_halt(xhci);
	spin_unlock_irq(&xhci->lock);

	xhci_cleanup_msix(xhci);

	xhci_dbg(xhci, "xhci_shutdown completed - status = %x\n",
		    xhci_readl(xhci, &xhci->op_regs->status));
}

#ifdef CONFIG_PM
static void xhci_save_registers(struct xhci_hcd *xhci)
{
	xhci->s3.command = xhci_readl(xhci, &xhci->op_regs->command);
	xhci->s3.dev_nt = xhci_readl(xhci, &xhci->op_regs->dev_notification);
	xhci->s3.dcbaa_ptr = xhci_read_64(xhci, &xhci->op_regs->dcbaa_ptr);
	xhci->s3.config_reg = xhci_readl(xhci, &xhci->op_regs->config_reg);
	xhci->s3.erst_size = xhci_readl(xhci, &xhci->ir_set->erst_size);
	xhci->s3.erst_base = xhci_read_64(xhci, &xhci->ir_set->erst_base);
	xhci->s3.erst_dequeue = xhci_read_64(xhci, &xhci->ir_set->erst_dequeue);
	xhci->s3.irq_pending = xhci_readl(xhci, &xhci->ir_set->irq_pending);
	xhci->s3.irq_control = xhci_readl(xhci, &xhci->ir_set->irq_control);
}

static void xhci_restore_registers(struct xhci_hcd *xhci)
{
	xhci_writel(xhci, xhci->s3.command, &xhci->op_regs->command);
	xhci_writel(xhci, xhci->s3.dev_nt, &xhci->op_regs->dev_notification);
	xhci_write_64(xhci, xhci->s3.dcbaa_ptr, &xhci->op_regs->dcbaa_ptr);
	xhci_writel(xhci, xhci->s3.config_reg, &xhci->op_regs->config_reg);
	xhci_writel(xhci, xhci->s3.erst_size, &xhci->ir_set->erst_size);
	xhci_write_64(xhci, xhci->s3.erst_base, &xhci->ir_set->erst_base);
	xhci_write_64(xhci, xhci->s3.erst_dequeue, &xhci->ir_set->erst_dequeue);
	xhci_writel(xhci, xhci->s3.irq_pending, &xhci->ir_set->irq_pending);
	xhci_writel(xhci, xhci->s3.irq_control, &xhci->ir_set->irq_control);
}

static void xhci_set_cmd_ring_deq(struct xhci_hcd *xhci)
{
	u64	val_64;

	/* step 2: initialize command ring buffer */
	val_64 = xhci_read_64(xhci, &xhci->op_regs->cmd_ring);
	val_64 = (val_64 & (u64) CMD_RING_RSVD_BITS) |
		(xhci_trb_virt_to_dma(xhci->cmd_ring->deq_seg,
				      xhci->cmd_ring->dequeue) &
		 (u64) ~CMD_RING_RSVD_BITS) |
		xhci->cmd_ring->cycle_state;
	xhci_dbg(xhci, "// Setting command ring address to 0x%llx\n",
			(long unsigned long) val_64);
	xhci_write_64(xhci, val_64, &xhci->op_regs->cmd_ring);
}

/*
 * The whole command ring must be cleared to zero when we suspend the host.
 *
 * The host doesn't save the command ring pointer in the suspend well, so we
 * need to re-program it on resume.  Unfortunately, the pointer must be 64-byte
 * aligned, because of the reserved bits in the command ring dequeue pointer
 * register.  Therefore, we can't just set the dequeue pointer back in the
 * middle of the ring (TRBs are 16-byte aligned).
 */
static void xhci_clear_command_ring(struct xhci_hcd *xhci)
{
	struct xhci_ring *ring;
	struct xhci_segment *seg;

	ring = xhci->cmd_ring;
	seg = ring->deq_seg;
	do {
		memset(seg->trbs, 0,
			sizeof(union xhci_trb) * (TRBS_PER_SEGMENT - 1));
		seg->trbs[TRBS_PER_SEGMENT - 1].link.control &=
			cpu_to_le32(~TRB_CYCLE);
		seg = seg->next;
	} while (seg != ring->deq_seg);

	/* Reset the software enqueue and dequeue pointers */
	ring->deq_seg = ring->first_seg;
	ring->dequeue = ring->first_seg->trbs;
	ring->enq_seg = ring->deq_seg;
	ring->enqueue = ring->dequeue;

	ring->num_trbs_free = ring->num_segs * (TRBS_PER_SEGMENT - 1) - 1;
	/*
	 * Ring is now zeroed, so the HW should look for change of ownership
	 * when the cycle bit is set to 1.
	 */
	ring->cycle_state = 1;

	/*
	 * Reset the hardware dequeue pointer.
	 * Yes, this will need to be re-written after resume, but we're paranoid
	 * and want to make sure the hardware doesn't access bogus memory
	 * because, say, the BIOS or an SMI started the host without changing
	 * the command ring pointers.
	 */
	xhci_set_cmd_ring_deq(xhci);
}

/*
 * Stop HC (not bus-specific)
 *
 * This is called when the machine transition into S3/S4 mode.
 *
 */
int xhci_suspend(struct xhci_hcd *xhci)
{
	int			rc = 0;
	struct usb_hcd		*hcd = xhci_to_hcd(xhci);
	u32			command;

	/* Don't poll the roothubs on bus suspend. */
	xhci_dbg(xhci, "%s: stopping port polling.\n", __func__);
	clear_bit(HCD_FLAG_POLL_RH, &hcd->flags);
	del_timer_sync(&hcd->rh_timer);

	spin_lock_irq(&xhci->lock);
	clear_bit(HCD_FLAG_HW_ACCESSIBLE, &hcd->flags);
	clear_bit(HCD_FLAG_HW_ACCESSIBLE, &xhci->shared_hcd->flags);
	/* step 1: stop endpoint */
	/* skipped assuming that port suspend has done */

	/* step 2: clear Run/Stop bit */
	command = xhci_readl(xhci, &xhci->op_regs->command);
	command &= ~CMD_RUN;
	xhci_writel(xhci, command, &xhci->op_regs->command);
	if (handshake(xhci, &xhci->op_regs->status,
		      STS_HALT, STS_HALT, XHCI_MAX_HALT_USEC)) {
		xhci_warn(xhci, "WARN: xHC CMD_RUN timeout\n");
		spin_unlock_irq(&xhci->lock);
		return -ETIMEDOUT;
	}
	xhci_clear_command_ring(xhci);

	/* step 3: save registers */
	xhci_save_registers(xhci);

	/* step 4: set CSS flag */
	command = xhci_readl(xhci, &xhci->op_regs->command);
	command |= CMD_CSS;
	xhci_writel(xhci, command, &xhci->op_regs->command);
	if (handshake(xhci, &xhci->op_regs->status, STS_SAVE, 0, 10 * 1000)) {
		xhci_warn(xhci, "WARN: xHC save state timeout\n");
		spin_unlock_irq(&xhci->lock);
		return -ETIMEDOUT;
	}
	spin_unlock_irq(&xhci->lock);

	/*
	 * Deleting Compliance Mode Recovery Timer because the xHCI Host
	 * is about to be suspended.
	 */
	if ((xhci->quirks & XHCI_COMP_MODE_QUIRK) &&
			(!(xhci_all_ports_seen_u0(xhci)))) {
		del_timer_sync(&xhci->comp_mode_recovery_timer);
		xhci_dbg(xhci, "Compliance Mode Recovery Timer Deleted!\n");
	}

	/* step 5: remove core well power */
	/* synchronize irq when using MSI-X */
	xhci_msix_sync_irqs(xhci);

	return rc;
}

/*
 * start xHC (not bus-specific)
 *
 * This is called when the machine transition from S3/S4 mode.
 *
 */
int xhci_resume(struct xhci_hcd *xhci, bool hibernated)
{
	u32			command, temp = 0;
	struct usb_hcd		*hcd = xhci_to_hcd(xhci);
	struct usb_hcd		*secondary_hcd;
	int			retval = 0;

	/* Wait a bit if either of the roothubs need to settle from the
	 * transition into bus suspend.
	 */
	if (time_before(jiffies, xhci->bus_state[0].next_statechange) ||
			time_before(jiffies,
				xhci->bus_state[1].next_statechange))
		msleep(100);

	set_bit(HCD_FLAG_HW_ACCESSIBLE, &hcd->flags);
	set_bit(HCD_FLAG_HW_ACCESSIBLE, &xhci->shared_hcd->flags);

	spin_lock_irq(&xhci->lock);
	if (xhci->quirks & XHCI_RESET_ON_RESUME)
		hibernated = true;

	if (!hibernated) {
		/* step 1: restore register */
		xhci_restore_registers(xhci);
		/* step 2: initialize command ring buffer */
		xhci_set_cmd_ring_deq(xhci);
		/* step 3: restore state and start state*/
		/* step 3: set CRS flag */
		command = xhci_readl(xhci, &xhci->op_regs->command);
		command |= CMD_CRS;
		xhci_writel(xhci, command, &xhci->op_regs->command);
		if (handshake(xhci, &xhci->op_regs->status,
			      STS_RESTORE, 0, 10 * 1000)) {
			xhci_warn(xhci, "WARN: xHC restore state timeout\n");
			spin_unlock_irq(&xhci->lock);
			return -ETIMEDOUT;
		}
		temp = xhci_readl(xhci, &xhci->op_regs->status);
	}

	/* If restore operation fails, re-initialize the HC during resume */
	if ((temp & STS_SRE) || hibernated) {
		/* Let the USB core know _both_ roothubs lost power. */
		usb_root_hub_lost_power(xhci->main_hcd->self.root_hub);
		usb_root_hub_lost_power(xhci->shared_hcd->self.root_hub);

		xhci_dbg(xhci, "Stop HCD\n");
		xhci_halt(xhci);
		xhci_reset(xhci);
		spin_unlock_irq(&xhci->lock);
		xhci_cleanup_msix(xhci);

#ifdef CONFIG_USB_XHCI_HCD_DEBUGGING
		/* Tell the event ring poll function not to reschedule */
		xhci->zombie = 1;
		del_timer_sync(&xhci->event_ring_timer);
#endif

		xhci_dbg(xhci, "// Disabling event ring interrupts\n");
		temp = xhci_readl(xhci, &xhci->op_regs->status);
		xhci_writel(xhci, temp & ~STS_EINT, &xhci->op_regs->status);
		temp = xhci_readl(xhci, &xhci->ir_set->irq_pending);
		xhci_writel(xhci, ER_IRQ_DISABLE(temp),
				&xhci->ir_set->irq_pending);
		xhci_print_ir_set(xhci, 0);

		xhci_dbg(xhci, "cleaning up memory\n");
		xhci_mem_cleanup(xhci);
		xhci_dbg(xhci, "xhci_stop completed - status = %x\n",
			    xhci_readl(xhci, &xhci->op_regs->status));

		/* USB core calls the PCI reinit and start functions twice:
		 * first with the primary HCD, and then with the secondary HCD.
		 * If we don't do the same, the host will never be started.
		 */
		if (!usb_hcd_is_primary_hcd(hcd))
			secondary_hcd = hcd;
		else
			secondary_hcd = xhci->shared_hcd;

		xhci_dbg(xhci, "Initialize the xhci_hcd\n");
		retval = xhci_init(hcd->primary_hcd);
		if (retval)
			return retval;
		xhci_dbg(xhci, "Start the primary HCD\n");
		retval = xhci_run(hcd->primary_hcd);
		if (!retval) {
			xhci_dbg(xhci, "Start the secondary HCD\n");
			retval = xhci_run(secondary_hcd);
		}
		hcd->state = HC_STATE_SUSPENDED;
		xhci->shared_hcd->state = HC_STATE_SUSPENDED;
		goto done;
	}

	/* step 4: set Run/Stop bit */
	command = xhci_readl(xhci, &xhci->op_regs->command);
	command |= CMD_RUN;
	xhci_writel(xhci, command, &xhci->op_regs->command);
	handshake(xhci, &xhci->op_regs->status, STS_HALT,
		  0, 250 * 1000);

	/* step 5: walk topology and initialize portsc,
	 * portpmsc and portli
	 */
	/* this is done in bus_resume */

	/* step 6: restart each of the previously
	 * Running endpoints by ringing their doorbells
	 */

	spin_unlock_irq(&xhci->lock);

 done:
	if (retval == 0) {
		usb_hcd_resume_root_hub(hcd);
		usb_hcd_resume_root_hub(xhci->shared_hcd);
	}

	/*
	 * If system is subject to the Quirk, Compliance Mode Timer needs to
	 * be re-initialized Always after a system resume. Ports are subject
	 * to suffer the Compliance Mode issue again. It doesn't matter if
	 * ports have entered previously to U0 before system's suspension.
	 */
	if (xhci->quirks & XHCI_COMP_MODE_QUIRK)
		compliance_mode_recovery_timer_init(xhci);

	/* Re-enable port polling. */
	xhci_dbg(xhci, "%s: starting port polling.\n", __func__);
	set_bit(HCD_FLAG_POLL_RH, &hcd->flags);
	usb_hcd_poll_rh_status(hcd);

	return retval;
}
#endif	/* CONFIG_PM */

/*-------------------------------------------------------------------------*/

/**
 * xhci_get_endpoint_index - Used for passing endpoint bitmasks between the core and
 * HCDs.  Find the index for an endpoint given its descriptor.  Use the return
 * value to right shift 1 for the bitmask.
 *
 * Index  = (epnum * 2) + direction - 1,
 * where direction = 0 for OUT, 1 for IN.
 * For control endpoints, the IN index is used (OUT index is unused), so
 * index = (epnum * 2) + direction - 1 = (epnum * 2) + 1 - 1 = (epnum * 2)
 */
unsigned int xhci_get_endpoint_index(struct usb_endpoint_descriptor *desc)
{
	unsigned int index;
	if (usb_endpoint_xfer_control(desc))
		index = (unsigned int) (usb_endpoint_num(desc)*2);
	else
		index = (unsigned int) (usb_endpoint_num(desc)*2) +
			(usb_endpoint_dir_in(desc) ? 1 : 0) - 1;
	return index;
}

/* Find the flag for this endpoint (for use in the control context).  Use the
 * endpoint index to create a bitmask.  The slot context is bit 0, endpoint 0 is
 * bit 1, etc.
 */
unsigned int xhci_get_endpoint_flag(struct usb_endpoint_descriptor *desc)
{
	return 1 << (xhci_get_endpoint_index(desc) + 1);
}

/* Find the flag for this endpoint (for use in the control context).  Use the
 * endpoint index to create a bitmask.  The slot context is bit 0, endpoint 0 is
 * bit 1, etc.
 */
unsigned int xhci_get_endpoint_flag_from_index(unsigned int ep_index)
{
	return 1 << (ep_index + 1);
}

/* Compute the last valid endpoint context index.  Basically, this is the
 * endpoint index plus one.  For slot contexts with more than valid endpoint,
 * we find the most significant bit set in the added contexts flags.
 * e.g. ep 1 IN (with epnum 0x81) => added_ctxs = 0b1000
 * fls(0b1000) = 4, but the endpoint context index is 3, so subtract one.
 */
unsigned int xhci_last_valid_endpoint(u32 added_ctxs)
{
	return fls(added_ctxs) - 1;
}

/* Returns 1 if the arguments are OK;
 * returns 0 this is a root hub; returns -EINVAL for NULL pointers.
 */
static int xhci_check_args(struct usb_hcd *hcd, struct usb_device *udev,
		struct usb_host_endpoint *ep, int check_ep, bool check_virt_dev,
		const char *func) {
	struct xhci_hcd	*xhci;
	struct xhci_virt_device	*virt_dev;

	if (!hcd || (check_ep && !ep) || !udev) {
		printk(KERN_DEBUG "xHCI %s called with invalid args\n",
				func);
		return -EINVAL;
	}
	if (!udev->parent) {
		printk(KERN_DEBUG "xHCI %s called for root hub\n",
				func);
		return 0;
	}

	xhci = hcd_to_xhci(hcd);

	if (check_virt_dev) {
		if (!udev->slot_id || !xhci->devs[udev->slot_id]) {
			printk(KERN_DEBUG "xHCI %s called with unaddressed "
						"device\n", func);
			return -EINVAL;
		}

		virt_dev = xhci->devs[udev->slot_id];
		if (virt_dev->udev != udev) {
			printk(KERN_DEBUG "xHCI %s called with udev and "
					  "virt_dev does not match\n", func);
			return -EINVAL;
		}
	}

	if (xhci->xhc_state & XHCI_STATE_HALTED)
		return -ENODEV;

	return 1;
}

static int xhci_configure_endpoint(struct xhci_hcd *xhci,
		struct usb_device *udev, struct xhci_command *command,
		bool ctx_change, bool must_succeed);

/*
 * Full speed devices may have a max packet size greater than 8 bytes, but the
 * USB core doesn't know that until it reads the first 8 bytes of the
 * descriptor.  If the usb_device's max packet size changes after that point,
 * we need to issue an evaluate context command and wait on it.
 */
static int xhci_check_maxpacket(struct xhci_hcd *xhci, unsigned int slot_id,
		unsigned int ep_index, struct urb *urb)
{
	struct xhci_container_ctx *in_ctx;
	struct xhci_container_ctx *out_ctx;
	struct xhci_input_control_ctx *ctrl_ctx;
	struct xhci_ep_ctx *ep_ctx;
	int max_packet_size;
	int hw_max_packet_size;
	int ret = 0;

	out_ctx = xhci->devs[slot_id]->out_ctx;
	ep_ctx = xhci_get_ep_ctx(xhci, out_ctx, ep_index);
	hw_max_packet_size = MAX_PACKET_DECODED(le32_to_cpu(ep_ctx->ep_info2));
	max_packet_size = usb_endpoint_maxp(&urb->dev->ep0.desc);
	if (hw_max_packet_size != max_packet_size) {
		xhci_dbg(xhci, "Max Packet Size for ep 0 changed.\n");
		xhci_dbg(xhci, "Max packet size in usb_device = %d\n",
				max_packet_size);
		xhci_dbg(xhci, "Max packet size in xHCI HW = %d\n",
				hw_max_packet_size);
		xhci_dbg(xhci, "Issuing evaluate context command.\n");

		/* Set up the modified control endpoint 0 */
		xhci_endpoint_copy(xhci, xhci->devs[slot_id]->in_ctx,
				xhci->devs[slot_id]->out_ctx, ep_index);
		in_ctx = xhci->devs[slot_id]->in_ctx;
		ep_ctx = xhci_get_ep_ctx(xhci, in_ctx, ep_index);
		ep_ctx->ep_info2 &= cpu_to_le32(~MAX_PACKET_MASK);
		ep_ctx->ep_info2 |= cpu_to_le32(MAX_PACKET(max_packet_size));

		/* Set up the input context flags for the command */
		/* FIXME: This won't work if a non-default control endpoint
		 * changes max packet sizes.
		 */
		ctrl_ctx = xhci_get_input_control_ctx(xhci, in_ctx);
		ctrl_ctx->add_flags = cpu_to_le32(EP0_FLAG);
		ctrl_ctx->drop_flags = 0;

		xhci_dbg(xhci, "Slot %d input context\n", slot_id);
		xhci_dbg_ctx(xhci, in_ctx, ep_index);
		xhci_dbg(xhci, "Slot %d output context\n", slot_id);
		xhci_dbg_ctx(xhci, out_ctx, ep_index);

		ret = xhci_configure_endpoint(xhci, urb->dev, NULL,
				true, false);

		/* Clean up the input context for later use by bandwidth
		 * functions.
		 */
		ctrl_ctx->add_flags = cpu_to_le32(SLOT_FLAG);
	}
	return ret;
}

/*
 * non-error returns are a promise to giveback() the urb later
 * we drop ownership so next owner (or urb unlink) can get it
 */
int xhci_urb_enqueue(struct usb_hcd *hcd, struct urb *urb, gfp_t mem_flags)
{
	struct xhci_hcd *xhci = hcd_to_xhci(hcd);
	struct xhci_td *buffer;
	unsigned long flags;
	int ret = 0;
	unsigned int slot_id, ep_index;
	struct urb_priv	*urb_priv;
	int size, i;

	if (!urb || xhci_check_args(hcd, urb->dev, urb->ep,
					true, true, __func__) <= 0)
		return -EINVAL;

	slot_id = urb->dev->slot_id;
	ep_index = xhci_get_endpoint_index(&urb->ep->desc);

	if (!HCD_HW_ACCESSIBLE(hcd)) {
		if (!in_interrupt())
			xhci_dbg(xhci, "urb submitted during PCI suspend\n");
		ret = -ESHUTDOWN;
		goto exit;
	}

	if (usb_endpoint_xfer_isoc(&urb->ep->desc))
		size = urb->number_of_packets;
	else
		size = 1;

	urb_priv = kzalloc(sizeof(struct urb_priv) +
				  size * sizeof(struct xhci_td *), mem_flags);
	if (!urb_priv)
		return -ENOMEM;

	buffer = kzalloc(size * sizeof(struct xhci_td), mem_flags);
	if (!buffer) {
		kfree(urb_priv);
		return -ENOMEM;
	}

	for (i = 0; i < size; i++) {
		urb_priv->td[i] = buffer;
		buffer++;
	}

	urb_priv->length = size;
	urb_priv->td_cnt = 0;
	urb->hcpriv = urb_priv;

	if (usb_endpoint_xfer_control(&urb->ep->desc)) {
		/* Check to see if the max packet size for the default control
		 * endpoint changed during FS device enumeration
		 */
		if (urb->dev->speed == USB_SPEED_FULL) {
			ret = xhci_check_maxpacket(xhci, slot_id,
					ep_index, urb);
			if (ret < 0) {
				xhci_urb_free_priv(xhci, urb_priv);
				urb->hcpriv = NULL;
				return ret;
			}
		}

		/* We have a spinlock and interrupts disabled, so we must pass
		 * atomic context to this function, which may allocate memory.
		 */
		spin_lock_irqsave(&xhci->lock, flags);
		if (xhci->xhc_state & XHCI_STATE_DYING)
			goto dying;
		ret = xhci_queue_ctrl_tx(xhci, GFP_ATOMIC, urb,
				slot_id, ep_index);
		if (ret)
			goto free_priv;
		spin_unlock_irqrestore(&xhci->lock, flags);
	} else if (usb_endpoint_xfer_bulk(&urb->ep->desc)) {
		spin_lock_irqsave(&xhci->lock, flags);
		if (xhci->xhc_state & XHCI_STATE_DYING)
			goto dying;
		if (xhci->devs[slot_id]->eps[ep_index].ep_state &
				EP_GETTING_STREAMS) {
			xhci_warn(xhci, "WARN: Can't enqueue URB while bulk ep "
					"is transitioning to using streams.\n");
			ret = -EINVAL;
		} else if (xhci->devs[slot_id]->eps[ep_index].ep_state &
				EP_GETTING_NO_STREAMS) {
			xhci_warn(xhci, "WARN: Can't enqueue URB while bulk ep "
					"is transitioning to "
					"not having streams.\n");
			ret = -EINVAL;
		} else {
			ret = xhci_queue_bulk_tx(xhci, GFP_ATOMIC, urb,
					slot_id, ep_index);
		}
		if (ret)
			goto free_priv;
		spin_unlock_irqrestore(&xhci->lock, flags);
	} else if (usb_endpoint_xfer_int(&urb->ep->desc)) {
		spin_lock_irqsave(&xhci->lock, flags);
		if (xhci->xhc_state & XHCI_STATE_DYING)
			goto dying;
		ret = xhci_queue_intr_tx(xhci, GFP_ATOMIC, urb,
				slot_id, ep_index);
		if (ret)
			goto free_priv;
		spin_unlock_irqrestore(&xhci->lock, flags);
	} else {
		spin_lock_irqsave(&xhci->lock, flags);
		if (xhci->xhc_state & XHCI_STATE_DYING)
			goto dying;
		ret = xhci_queue_isoc_tx_prepare(xhci, GFP_ATOMIC, urb,
				slot_id, ep_index);
		if (ret)
			goto free_priv;
		spin_unlock_irqrestore(&xhci->lock, flags);
	}
exit:
	return ret;
dying:
	xhci_dbg(xhci, "Ep 0x%x: URB %p submitted for "
			"non-responsive xHCI host.\n",
			urb->ep->desc.bEndpointAddress, urb);
	ret = -ESHUTDOWN;
free_priv:
	xhci_urb_free_priv(xhci, urb_priv);
	urb->hcpriv = NULL;
	spin_unlock_irqrestore(&xhci->lock, flags);
	return ret;
}

/* Get the right ring for the given URB.
 * If the endpoint supports streams, boundary check the URB's stream ID.
 * If the endpoint doesn't support streams, return the singular endpoint ring.
 */
static struct xhci_ring *xhci_urb_to_transfer_ring(struct xhci_hcd *xhci,
		struct urb *urb)
{
	unsigned int slot_id;
	unsigned int ep_index;
	unsigned int stream_id;
	struct xhci_virt_ep *ep;

	slot_id = urb->dev->slot_id;
	ep_index = xhci_get_endpoint_index(&urb->ep->desc);
	stream_id = urb->stream_id;
	ep = &xhci->devs[slot_id]->eps[ep_index];
	/* Common case: no streams */
	if (!(ep->ep_state & EP_HAS_STREAMS))
		return ep->ring;

	if (stream_id == 0) {
		xhci_warn(xhci,
				"WARN: Slot ID %u, ep index %u has streams, "
				"but URB has no stream ID.\n",
				slot_id, ep_index);
		return NULL;
	}

	if (stream_id < ep->stream_info->num_streams)
		return ep->stream_info->stream_rings[stream_id];

	xhci_warn(xhci,
			"WARN: Slot ID %u, ep index %u has "
			"stream IDs 1 to %u allocated, "
			"but stream ID %u is requested.\n",
			slot_id, ep_index,
			ep->stream_info->num_streams - 1,
			stream_id);
	return NULL;
}

/*
 * Remove the URB's TD from the endpoint ring.  This may cause the HC to stop
 * USB transfers, potentially stopping in the middle of a TRB buffer.  The HC
 * should pick up where it left off in the TD, unless a Set Transfer Ring
 * Dequeue Pointer is issued.
 *
 * The TRBs that make up the buffers for the canceled URB will be "removed" from
 * the ring.  Since the ring is a contiguous structure, they can't be physically
 * removed.  Instead, there are two options:
 *
 *  1) If the HC is in the middle of processing the URB to be canceled, we
 *     simply move the ring's dequeue pointer past those TRBs using the Set
 *     Transfer Ring Dequeue Pointer command.  This will be the common case,
 *     when drivers timeout on the last submitted URB and attempt to cancel.
 *
 *  2) If the HC is in the middle of a different TD, we turn the TRBs into a
 *     series of 1-TRB transfer no-op TDs.  (No-ops shouldn't be chained.)  The
 *     HC will need to invalidate the any TRBs it has cached after the stop
 *     endpoint command, as noted in the xHCI 0.95 errata.
 *
 *  3) The TD may have completed by the time the Stop Endpoint Command
 *     completes, so software needs to handle that case too.
 *
 * This function should protect against the TD enqueueing code ringing the
 * doorbell while this code is waiting for a Stop Endpoint command to complete.
 * It also needs to account for multiple cancellations on happening at the same
 * time for the same endpoint.
 *
 * Note that this function can be called in any context, or so says
 * usb_hcd_unlink_urb()
 */
int xhci_urb_dequeue(struct usb_hcd *hcd, struct urb *urb, int status)
{
	unsigned long flags;
	int ret, i;
	u32 temp;
	struct xhci_hcd *xhci;
	struct urb_priv	*urb_priv;
	struct xhci_td *td;
	unsigned int ep_index;
	struct xhci_ring *ep_ring;
	struct xhci_virt_ep *ep;

	xhci = hcd_to_xhci(hcd);
	spin_lock_irqsave(&xhci->lock, flags);
	/* Make sure the URB hasn't completed or been unlinked already */
	ret = usb_hcd_check_unlink_urb(hcd, urb, status);
	if (ret || !urb->hcpriv)
		goto done;
	temp = xhci_readl(xhci, &xhci->op_regs->status);
	if (temp == 0xffffffff || (xhci->xhc_state & XHCI_STATE_HALTED)) {
		xhci_dbg(xhci, "HW died, freeing TD.\n");
		urb_priv = urb->hcpriv;
		for (i = urb_priv->td_cnt; i < urb_priv->length; i++) {
			td = urb_priv->td[i];
			if (!list_empty(&td->td_list))
				list_del_init(&td->td_list);
			if (!list_empty(&td->cancelled_td_list))
				list_del_init(&td->cancelled_td_list);
		}

		usb_hcd_unlink_urb_from_ep(hcd, urb);
		spin_unlock_irqrestore(&xhci->lock, flags);
		usb_hcd_giveback_urb(hcd, urb, -ESHUTDOWN);
		xhci_urb_free_priv(xhci, urb_priv);
		return ret;
	}
	if ((xhci->xhc_state & XHCI_STATE_DYING) ||
			(xhci->xhc_state & XHCI_STATE_HALTED)) {
		xhci_dbg(xhci, "Ep 0x%x: URB %p to be canceled on "
				"non-responsive xHCI host.\n",
				urb->ep->desc.bEndpointAddress, urb);
		/* Let the stop endpoint command watchdog timer (which set this
		 * state) finish cleaning up the endpoint TD lists.  We must
		 * have caught it in the middle of dropping a lock and giving
		 * back an URB.
		 */
		goto done;
	}

	ep_index = xhci_get_endpoint_index(&urb->ep->desc);
	ep = &xhci->devs[urb->dev->slot_id]->eps[ep_index];
	ep_ring = xhci_urb_to_transfer_ring(xhci, urb);
	if (!ep_ring) {
		ret = -EINVAL;
		goto done;
	}

	urb_priv = urb->hcpriv;
	i = urb_priv->td_cnt;
	if (i < urb_priv->length)
		xhci_dbg(xhci, "Cancel URB %p, dev %s, ep 0x%x, "
				"starting at offset 0x%llx\n",
				urb, urb->dev->devpath,
				urb->ep->desc.bEndpointAddress,
				(unsigned long long) xhci_trb_virt_to_dma(
					urb_priv->td[i]->start_seg,
					urb_priv->td[i]->first_trb));

	for (; i < urb_priv->length; i++) {
		td = urb_priv->td[i];
		list_add_tail(&td->cancelled_td_list, &ep->cancelled_td_list);
	}

	/* Queue a stop endpoint command, but only if this is
	 * the first cancellation to be handled.
	 */
	if (!(ep->ep_state & EP_HALT_PENDING)) {
		ep->ep_state |= EP_HALT_PENDING;
		ep->stop_cmds_pending++;
		ep->stop_cmd_timer.expires = jiffies +
			XHCI_STOP_EP_CMD_TIMEOUT * HZ;
		add_timer(&ep->stop_cmd_timer);
		xhci_queue_stop_endpoint(xhci, urb->dev->slot_id, ep_index, 0);
		xhci_ring_cmd_db(xhci);
	}
done:
	spin_unlock_irqrestore(&xhci->lock, flags);
	return ret;
}

/* Drop an endpoint from a new bandwidth configuration for this device.
 * Only one call to this function is allowed per endpoint before
 * check_bandwidth() or reset_bandwidth() must be called.
 * A call to xhci_drop_endpoint() followed by a call to xhci_add_endpoint() will
 * add the endpoint to the schedule with possibly new parameters denoted by a
 * different endpoint descriptor in usb_host_endpoint.
 * A call to xhci_add_endpoint() followed by a call to xhci_drop_endpoint() is
 * not allowed.
 *
 * The USB core will not allow URBs to be queued to an endpoint that is being
 * disabled, so there's no need for mutual exclusion to protect
 * the xhci->devs[slot_id] structure.
 */
int xhci_drop_endpoint(struct usb_hcd *hcd, struct usb_device *udev,
		struct usb_host_endpoint *ep)
{
	struct xhci_hcd *xhci;
	struct xhci_container_ctx *in_ctx, *out_ctx;
	struct xhci_input_control_ctx *ctrl_ctx;
	struct xhci_slot_ctx *slot_ctx;
	unsigned int last_ctx;
	unsigned int ep_index;
	struct xhci_ep_ctx *ep_ctx;
	u32 drop_flag;
	u32 new_add_flags, new_drop_flags, new_slot_info;
	int ret;

	ret = xhci_check_args(hcd, udev, ep, 1, true, __func__);
	if (ret <= 0)
		return ret;
	xhci = hcd_to_xhci(hcd);
	if (xhci->xhc_state & XHCI_STATE_DYING)
		return -ENODEV;

	xhci_dbg(xhci, "%s called for udev %p\n", __func__, udev);
	drop_flag = xhci_get_endpoint_flag(&ep->desc);
	if (drop_flag == SLOT_FLAG || drop_flag == EP0_FLAG) {
		xhci_dbg(xhci, "xHCI %s - can't drop slot or ep 0 %#x\n",
				__func__, drop_flag);
		return 0;
	}

	in_ctx = xhci->devs[udev->slot_id]->in_ctx;
	out_ctx = xhci->devs[udev->slot_id]->out_ctx;
	ctrl_ctx = xhci_get_input_control_ctx(xhci, in_ctx);
	ep_index = xhci_get_endpoint_index(&ep->desc);
	ep_ctx = xhci_get_ep_ctx(xhci, out_ctx, ep_index);
	/* If the HC already knows the endpoint is disabled,
	 * or the HCD has noted it is disabled, ignore this request
	 */
	if (((ep_ctx->ep_info & cpu_to_le32(EP_STATE_MASK)) ==
	     cpu_to_le32(EP_STATE_DISABLED)) ||
	    le32_to_cpu(ctrl_ctx->drop_flags) &
	    xhci_get_endpoint_flag(&ep->desc)) {
		xhci_warn(xhci, "xHCI %s called with disabled ep %p\n",
				__func__, ep);
		return 0;
	}

	ctrl_ctx->drop_flags |= cpu_to_le32(drop_flag);
	new_drop_flags = le32_to_cpu(ctrl_ctx->drop_flags);

	ctrl_ctx->add_flags &= cpu_to_le32(~drop_flag);
	new_add_flags = le32_to_cpu(ctrl_ctx->add_flags);

	last_ctx = xhci_last_valid_endpoint(le32_to_cpu(ctrl_ctx->add_flags));
	slot_ctx = xhci_get_slot_ctx(xhci, in_ctx);
	/* Update the last valid endpoint context, if we deleted the last one */
	if ((le32_to_cpu(slot_ctx->dev_info) & LAST_CTX_MASK) >
	    LAST_CTX(last_ctx)) {
		slot_ctx->dev_info &= cpu_to_le32(~LAST_CTX_MASK);
		slot_ctx->dev_info |= cpu_to_le32(LAST_CTX(last_ctx));
	}
	new_slot_info = le32_to_cpu(slot_ctx->dev_info);

	xhci_endpoint_zero(xhci, xhci->devs[udev->slot_id], ep);

	xhci_dbg(xhci, "drop ep 0x%x, slot id %d, new drop flags = %#x, new add flags = %#x, new slot info = %#x\n",
			(unsigned int) ep->desc.bEndpointAddress,
			udev->slot_id,
			(unsigned int) new_drop_flags,
			(unsigned int) new_add_flags,
			(unsigned int) new_slot_info);
	return 0;
}

/* Add an endpoint to a new possible bandwidth configuration for this device.
 * Only one call to this function is allowed per endpoint before
 * check_bandwidth() or reset_bandwidth() must be called.
 * A call to xhci_drop_endpoint() followed by a call to xhci_add_endpoint() will
 * add the endpoint to the schedule with possibly new parameters denoted by a
 * different endpoint descriptor in usb_host_endpoint.
 * A call to xhci_add_endpoint() followed by a call to xhci_drop_endpoint() is
 * not allowed.
 *
 * The USB core will not allow URBs to be queued to an endpoint until the
 * configuration or alt setting is installed in the device, so there's no need
 * for mutual exclusion to protect the xhci->devs[slot_id] structure.
 */
int xhci_add_endpoint(struct usb_hcd *hcd, struct usb_device *udev,
		struct usb_host_endpoint *ep)
{
	struct xhci_hcd *xhci;
	struct xhci_container_ctx *in_ctx, *out_ctx;
	unsigned int ep_index;
	struct xhci_ep_ctx *ep_ctx;
	struct xhci_slot_ctx *slot_ctx;
	struct xhci_input_control_ctx *ctrl_ctx;
	u32 added_ctxs;
	unsigned int last_ctx;
	u32 new_add_flags, new_drop_flags, new_slot_info;
	struct xhci_virt_device *virt_dev;
	int ret = 0;

	ret = xhci_check_args(hcd, udev, ep, 1, true, __func__);
	if (ret <= 0) {
		/* So we won't queue a reset ep command for a root hub */
		ep->hcpriv = NULL;
		return ret;
	}
	xhci = hcd_to_xhci(hcd);
	if (xhci->xhc_state & XHCI_STATE_DYING)
		return -ENODEV;

	added_ctxs = xhci_get_endpoint_flag(&ep->desc);
	last_ctx = xhci_last_valid_endpoint(added_ctxs);
	if (added_ctxs == SLOT_FLAG || added_ctxs == EP0_FLAG) {
		/* FIXME when we have to issue an evaluate endpoint command to
		 * deal with ep0 max packet size changing once we get the
		 * descriptors
		 */
		xhci_dbg(xhci, "xHCI %s - can't add slot or ep 0 %#x\n",
				__func__, added_ctxs);
		return 0;
	}

	virt_dev = xhci->devs[udev->slot_id];
	in_ctx = virt_dev->in_ctx;
	out_ctx = virt_dev->out_ctx;
	ctrl_ctx = xhci_get_input_control_ctx(xhci, in_ctx);
	ep_index = xhci_get_endpoint_index(&ep->desc);
	ep_ctx = xhci_get_ep_ctx(xhci, out_ctx, ep_index);

	/* If this endpoint is already in use, and the upper layers are trying
	 * to add it again without dropping it, reject the addition.
	 */
	if (virt_dev->eps[ep_index].ring &&
			!(le32_to_cpu(ctrl_ctx->drop_flags) &
				xhci_get_endpoint_flag(&ep->desc))) {
		xhci_warn(xhci, "Trying to add endpoint 0x%x "
				"without dropping it.\n",
				(unsigned int) ep->desc.bEndpointAddress);
		return -EINVAL;
	}

	/* If the HCD has already noted the endpoint is enabled,
	 * ignore this request.
	 */
	if (le32_to_cpu(ctrl_ctx->add_flags) &
	    xhci_get_endpoint_flag(&ep->desc)) {
		xhci_warn(xhci, "xHCI %s called with enabled ep %p\n",
				__func__, ep);
		return 0;
	}

	/*
	 * Configuration and alternate setting changes must be done in
	 * process context, not interrupt context (or so documenation
	 * for usb_set_interface() and usb_set_configuration() claim).
	 */
	if (xhci_endpoint_init(xhci, virt_dev, udev, ep, GFP_NOIO) < 0) {
		dev_dbg(&udev->dev, "%s - could not initialize ep %#x\n",
				__func__, ep->desc.bEndpointAddress);
		return -ENOMEM;
	}

	ctrl_ctx->add_flags |= cpu_to_le32(added_ctxs);
	new_add_flags = le32_to_cpu(ctrl_ctx->add_flags);

	/* If xhci_endpoint_disable() was called for this endpoint, but the
	 * xHC hasn't been notified yet through the check_bandwidth() call,
	 * this re-adds a new state for the endpoint from the new endpoint
	 * descriptors.  We must drop and re-add this endpoint, so we leave the
	 * drop flags alone.
	 */
	new_drop_flags = le32_to_cpu(ctrl_ctx->drop_flags);

	slot_ctx = xhci_get_slot_ctx(xhci, in_ctx);
	/* Update the last valid endpoint context, if we just added one past */
	if ((le32_to_cpu(slot_ctx->dev_info) & LAST_CTX_MASK) <
	    LAST_CTX(last_ctx)) {
		slot_ctx->dev_info &= cpu_to_le32(~LAST_CTX_MASK);
		slot_ctx->dev_info |= cpu_to_le32(LAST_CTX(last_ctx));
	}
	new_slot_info = le32_to_cpu(slot_ctx->dev_info);

	/* Store the usb_device pointer for later use */
	ep->hcpriv = udev;

	xhci_dbg(xhci, "add ep 0x%x, slot id %d, new drop flags = %#x, new add flags = %#x, new slot info = %#x\n",
			(unsigned int) ep->desc.bEndpointAddress,
			udev->slot_id,
			(unsigned int) new_drop_flags,
			(unsigned int) new_add_flags,
			(unsigned int) new_slot_info);
	return 0;
}

static void xhci_zero_in_ctx(struct xhci_hcd *xhci, struct xhci_virt_device *virt_dev)
{
	struct xhci_input_control_ctx *ctrl_ctx;
	struct xhci_ep_ctx *ep_ctx;
	struct xhci_slot_ctx *slot_ctx;
	int i;

	/* When a device's add flag and drop flag are zero, any subsequent
	 * configure endpoint command will leave that endpoint's state
	 * untouched.  Make sure we don't leave any old state in the input
	 * endpoint contexts.
	 */
	ctrl_ctx = xhci_get_input_control_ctx(xhci, virt_dev->in_ctx);
	ctrl_ctx->drop_flags = 0;
	ctrl_ctx->add_flags = 0;
	slot_ctx = xhci_get_slot_ctx(xhci, virt_dev->in_ctx);
	slot_ctx->dev_info &= cpu_to_le32(~LAST_CTX_MASK);
	/* Endpoint 0 is always valid */
	slot_ctx->dev_info |= cpu_to_le32(LAST_CTX(1));
	for (i = 1; i < 31; ++i) {
		ep_ctx = xhci_get_ep_ctx(xhci, virt_dev->in_ctx, i);
		ep_ctx->ep_info = 0;
		ep_ctx->ep_info2 = 0;
		ep_ctx->deq = 0;
		ep_ctx->tx_info = 0;
	}
}

static int xhci_configure_endpoint_result(struct xhci_hcd *xhci,
		struct usb_device *udev, u32 *cmd_status)
{
	int ret;

	switch (*cmd_status) {
	case COMP_ENOMEM:
		dev_warn(&udev->dev, "Not enough host controller resources "
				"for new device state.\n");
		ret = -ENOMEM;
		/* FIXME: can we allocate more resources for the HC? */
		break;
	case COMP_BW_ERR:
	case COMP_2ND_BW_ERR:
		dev_warn(&udev->dev, "Not enough bandwidth "
				"for new device state.\n");
		ret = -ENOSPC;
		/* FIXME: can we go back to the old state? */
		break;
	case COMP_TRB_ERR:
		/* the HCD set up something wrong */
		dev_warn(&udev->dev, "ERROR: Endpoint drop flag = 0, "
				"add flag = 1, "
				"and endpoint is not disabled.\n");
		ret = -EINVAL;
		break;
	case COMP_DEV_ERR:
		dev_warn(&udev->dev, "ERROR: Incompatible device for endpoint "
				"configure command.\n");
		ret = -ENODEV;
		break;
	case COMP_SUCCESS:
		dev_dbg(&udev->dev, "Successful Endpoint Configure command\n");
		ret = 0;
		break;
	default:
		xhci_err(xhci, "ERROR: unexpected command completion "
				"code 0x%x.\n", *cmd_status);
		ret = -EINVAL;
		break;
	}
	return ret;
}

static int xhci_evaluate_context_result(struct xhci_hcd *xhci,
		struct usb_device *udev, u32 *cmd_status)
{
	int ret;
	struct xhci_virt_device *virt_dev = xhci->devs[udev->slot_id];

	switch (*cmd_status) {
	case COMP_EINVAL:
		dev_warn(&udev->dev, "WARN: xHCI driver setup invalid evaluate "
				"context command.\n");
		ret = -EINVAL;
		break;
	case COMP_EBADSLT:
		dev_warn(&udev->dev, "WARN: slot not enabled for"
				"evaluate context command.\n");
	case COMP_CTX_STATE:
		dev_warn(&udev->dev, "WARN: invalid context state for "
				"evaluate context command.\n");
		xhci_dbg_ctx(xhci, virt_dev->out_ctx, 1);
		ret = -EINVAL;
		break;
	case COMP_DEV_ERR:
		dev_warn(&udev->dev, "ERROR: Incompatible device for evaluate "
				"context command.\n");
		ret = -ENODEV;
		break;
	case COMP_MEL_ERR:
		/* Max Exit Latency too large error */
		dev_warn(&udev->dev, "WARN: Max Exit Latency too large\n");
		ret = -EINVAL;
		break;
	case COMP_SUCCESS:
		dev_dbg(&udev->dev, "Successful evaluate context command\n");
		ret = 0;
		break;
	default:
		xhci_err(xhci, "ERROR: unexpected command completion "
				"code 0x%x.\n", *cmd_status);
		ret = -EINVAL;
		break;
	}
	return ret;
}

static u32 xhci_count_num_new_endpoints(struct xhci_hcd *xhci,
		struct xhci_container_ctx *in_ctx)
{
	struct xhci_input_control_ctx *ctrl_ctx;
	u32 valid_add_flags;
	u32 valid_drop_flags;

	ctrl_ctx = xhci_get_input_control_ctx(xhci, in_ctx);
	/* Ignore the slot flag (bit 0), and the default control endpoint flag
	 * (bit 1).  The default control endpoint is added during the Address
	 * Device command and is never removed until the slot is disabled.
	 */
	valid_add_flags = ctrl_ctx->add_flags >> 2;
	valid_drop_flags = ctrl_ctx->drop_flags >> 2;

	/* Use hweight32 to count the number of ones in the add flags, or
	 * number of endpoints added.  Don't count endpoints that are changed
	 * (both added and dropped).
	 */
	return hweight32(valid_add_flags) -
		hweight32(valid_add_flags & valid_drop_flags);
}

static unsigned int xhci_count_num_dropped_endpoints(struct xhci_hcd *xhci,
		struct xhci_container_ctx *in_ctx)
{
	struct xhci_input_control_ctx *ctrl_ctx;
	u32 valid_add_flags;
	u32 valid_drop_flags;

	ctrl_ctx = xhci_get_input_control_ctx(xhci, in_ctx);
	valid_add_flags = ctrl_ctx->add_flags >> 2;
	valid_drop_flags = ctrl_ctx->drop_flags >> 2;

	return hweight32(valid_drop_flags) -
		hweight32(valid_add_flags & valid_drop_flags);
}

/*
 * We need to reserve the new number of endpoints before the configure endpoint
 * command completes.  We can't subtract the dropped endpoints from the number
 * of active endpoints until the command completes because we can oversubscribe
 * the host in this case:
 *
 *  - the first configure endpoint command drops more endpoints than it adds
 *  - a second configure endpoint command that adds more endpoints is queued
 *  - the first configure endpoint command fails, so the config is unchanged
 *  - the second command may succeed, even though there isn't enough resources
 *
 * Must be called with xhci->lock held.
 */
static int xhci_reserve_host_resources(struct xhci_hcd *xhci,
		struct xhci_container_ctx *in_ctx)
{
	u32 added_eps;

	added_eps = xhci_count_num_new_endpoints(xhci, in_ctx);
	if (xhci->num_active_eps + added_eps > xhci->limit_active_eps) {
		xhci_dbg(xhci, "Not enough ep ctxs: "
				"%u active, need to add %u, limit is %u.\n",
				xhci->num_active_eps, added_eps,
				xhci->limit_active_eps);
		return -ENOMEM;
	}
	xhci->num_active_eps += added_eps;
	xhci_dbg(xhci, "Adding %u ep ctxs, %u now active.\n", added_eps,
			xhci->num_active_eps);
	return 0;
}

/*
 * The configure endpoint was failed by the xHC for some other reason, so we
 * need to revert the resources that failed configuration would have used.
 *
 * Must be called with xhci->lock held.
 */
static void xhci_free_host_resources(struct xhci_hcd *xhci,
		struct xhci_container_ctx *in_ctx)
{
	u32 num_failed_eps;

	num_failed_eps = xhci_count_num_new_endpoints(xhci, in_ctx);
	xhci->num_active_eps -= num_failed_eps;
	xhci_dbg(xhci, "Removing %u failed ep ctxs, %u now active.\n",
			num_failed_eps,
			xhci->num_active_eps);
}

/*
 * Now that the command has completed, clean up the active endpoint count by
 * subtracting out the endpoints that were dropped (but not changed).
 *
 * Must be called with xhci->lock held.
 */
static void xhci_finish_resource_reservation(struct xhci_hcd *xhci,
		struct xhci_container_ctx *in_ctx)
{
	u32 num_dropped_eps;

	num_dropped_eps = xhci_count_num_dropped_endpoints(xhci, in_ctx);
	xhci->num_active_eps -= num_dropped_eps;
	if (num_dropped_eps)
		xhci_dbg(xhci, "Removing %u dropped ep ctxs, %u now active.\n",
				num_dropped_eps,
				xhci->num_active_eps);
}

unsigned int xhci_get_block_size(struct usb_device *udev)
{
	switch (udev->speed) {
	case USB_SPEED_LOW:
	case USB_SPEED_FULL:
		return FS_BLOCK;
	case USB_SPEED_HIGH:
		return HS_BLOCK;
	case USB_SPEED_SUPER:
		return SS_BLOCK;
	case USB_SPEED_UNKNOWN:
	case USB_SPEED_WIRELESS:
	default:
		/* Should never happen */
		return 1;
	}
}

unsigned int xhci_get_largest_overhead(struct xhci_interval_bw *interval_bw)
{
	if (interval_bw->overhead[LS_OVERHEAD_TYPE])
		return LS_OVERHEAD;
	if (interval_bw->overhead[FS_OVERHEAD_TYPE])
		return FS_OVERHEAD;
	return HS_OVERHEAD;
}

/* If we are changing a LS/FS device under a HS hub,
 * make sure (if we are activating a new TT) that the HS bus has enough
 * bandwidth for this new TT.
 */
static int xhci_check_tt_bw_table(struct xhci_hcd *xhci,
		struct xhci_virt_device *virt_dev,
		int old_active_eps)
{
	struct xhci_interval_bw_table *bw_table;
	struct xhci_tt_bw_info *tt_info;

	/* Find the bandwidth table for the root port this TT is attached to. */
	bw_table = &xhci->rh_bw[virt_dev->real_port - 1].bw_table;
	tt_info = virt_dev->tt_info;
	/* If this TT already had active endpoints, the bandwidth for this TT
	 * has already been added.  Removing all periodic endpoints (and thus
	 * making the TT enactive) will only decrease the bandwidth used.
	 */
	if (old_active_eps)
		return 0;
	if (old_active_eps == 0 && tt_info->active_eps != 0) {
		if (bw_table->bw_used + TT_HS_OVERHEAD > HS_BW_LIMIT)
			return -ENOMEM;
		return 0;
	}
	/* Not sure why we would have no new active endpoints...
	 *
	 * Maybe because of an Evaluate Context change for a hub update or a
	 * control endpoint 0 max packet size change?
	 * FIXME: skip the bandwidth calculation in that case.
	 */
	return 0;
}

static int xhci_check_ss_bw(struct xhci_hcd *xhci,
		struct xhci_virt_device *virt_dev)
{
	unsigned int bw_reserved;

	bw_reserved = DIV_ROUND_UP(SS_BW_RESERVED*SS_BW_LIMIT_IN, 100);
	if (virt_dev->bw_table->ss_bw_in > (SS_BW_LIMIT_IN - bw_reserved))
		return -ENOMEM;

	bw_reserved = DIV_ROUND_UP(SS_BW_RESERVED*SS_BW_LIMIT_OUT, 100);
	if (virt_dev->bw_table->ss_bw_out > (SS_BW_LIMIT_OUT - bw_reserved))
		return -ENOMEM;

	return 0;
}

/*
 * This algorithm is a very conservative estimate of the worst-case scheduling
 * scenario for any one interval.  The hardware dynamically schedules the
 * packets, so we can't tell which microframe could be the limiting factor in
 * the bandwidth scheduling.  This only takes into account periodic endpoints.
 *
 * Obviously, we can't solve an NP complete problem to find the minimum worst
 * case scenario.  Instead, we come up with an estimate that is no less than
 * the worst case bandwidth used for any one microframe, but may be an
 * over-estimate.
 *
 * We walk the requirements for each endpoint by interval, starting with the
 * smallest interval, and place packets in the schedule where there is only one
 * possible way to schedule packets for that interval.  In order to simplify
 * this algorithm, we record the largest max packet size for each interval, and
 * assume all packets will be that size.
 *
 * For interval 0, we obviously must schedule all packets for each interval.
 * The bandwidth for interval 0 is just the amount of data to be transmitted
 * (the sum of all max ESIT payload sizes, plus any overhead per packet times
 * the number of packets).
 *
 * For interval 1, we have two possible microframes to schedule those packets
 * in.  For this algorithm, if we can schedule the same number of packets for
 * each possible scheduling opportunity (each microframe), we will do so.  The
 * remaining number of packets will be saved to be transmitted in the gaps in
 * the next interval's scheduling sequence.
 *
 * As we move those remaining packets to be scheduled with interval 2 packets,
 * we have to double the number of remaining packets to transmit.  This is
 * because the intervals are actually powers of 2, and we would be transmitting
 * the previous interval's packets twice in this interval.  We also have to be
 * sure that when we look at the largest max packet size for this interval, we
 * also look at the largest max packet size for the remaining packets and take
 * the greater of the two.
 *
 * The algorithm continues to evenly distribute packets in each scheduling
 * opportunity, and push the remaining packets out, until we get to the last
 * interval.  Then those packets and their associated overhead are just added
 * to the bandwidth used.
 */
static int xhci_check_bw_table(struct xhci_hcd *xhci,
		struct xhci_virt_device *virt_dev,
		int old_active_eps)
{
	unsigned int bw_reserved;
	unsigned int max_bandwidth;
	unsigned int bw_used;
	unsigned int block_size;
	struct xhci_interval_bw_table *bw_table;
	unsigned int packet_size = 0;
	unsigned int overhead = 0;
	unsigned int packets_transmitted = 0;
	unsigned int packets_remaining = 0;
	unsigned int i;

	if (virt_dev->udev->speed == USB_SPEED_SUPER)
		return xhci_check_ss_bw(xhci, virt_dev);

	if (virt_dev->udev->speed == USB_SPEED_HIGH) {
		max_bandwidth = HS_BW_LIMIT;
		/* Convert percent of bus BW reserved to blocks reserved */
		bw_reserved = DIV_ROUND_UP(HS_BW_RESERVED * max_bandwidth, 100);
	} else {
		max_bandwidth = FS_BW_LIMIT;
		bw_reserved = DIV_ROUND_UP(FS_BW_RESERVED * max_bandwidth, 100);
	}

	bw_table = virt_dev->bw_table;
	/* We need to translate the max packet size and max ESIT payloads into
	 * the units the hardware uses.
	 */
	block_size = xhci_get_block_size(virt_dev->udev);

	/* If we are manipulating a LS/FS device under a HS hub, double check
	 * that the HS bus has enough bandwidth if we are activing a new TT.
	 */
	if (virt_dev->tt_info) {
		xhci_dbg(xhci, "Recalculating BW for rootport %u\n",
				virt_dev->real_port);
		if (xhci_check_tt_bw_table(xhci, virt_dev, old_active_eps)) {
			xhci_warn(xhci, "Not enough bandwidth on HS bus for "
					"newly activated TT.\n");
			return -ENOMEM;
		}
		xhci_dbg(xhci, "Recalculating BW for TT slot %u port %u\n",
				virt_dev->tt_info->slot_id,
				virt_dev->tt_info->ttport);
	} else {
		xhci_dbg(xhci, "Recalculating BW for rootport %u\n",
				virt_dev->real_port);
	}

	/* Add in how much bandwidth will be used for interval zero, or the
	 * rounded max ESIT payload + number of packets * largest overhead.
	 */
	bw_used = DIV_ROUND_UP(bw_table->interval0_esit_payload, block_size) +
		bw_table->interval_bw[0].num_packets *
		xhci_get_largest_overhead(&bw_table->interval_bw[0]);

	for (i = 1; i < XHCI_MAX_INTERVAL; i++) {
		unsigned int bw_added;
		unsigned int largest_mps;
		unsigned int interval_overhead;

		/*
		 * How many packets could we transmit in this interval?
		 * If packets didn't fit in the previous interval, we will need
		 * to transmit that many packets twice within this interval.
		 */
		packets_remaining = 2 * packets_remaining +
			bw_table->interval_bw[i].num_packets;

		/* Find the largest max packet size of this or the previous
		 * interval.
		 */
		if (list_empty(&bw_table->interval_bw[i].endpoints))
			largest_mps = 0;
		else {
			struct xhci_virt_ep *virt_ep;
			struct list_head *ep_entry;

			ep_entry = bw_table->interval_bw[i].endpoints.next;
			virt_ep = list_entry(ep_entry,
					struct xhci_virt_ep, bw_endpoint_list);
			/* Convert to blocks, rounding up */
			largest_mps = DIV_ROUND_UP(
					virt_ep->bw_info.max_packet_size,
					block_size);
		}
		if (largest_mps > packet_size)
			packet_size = largest_mps;

		/* Use the larger overhead of this or the previous interval. */
		interval_overhead = xhci_get_largest_overhead(
				&bw_table->interval_bw[i]);
		if (interval_overhead > overhead)
			overhead = interval_overhead;

		/* How many packets can we evenly distribute across
		 * (1 << (i + 1)) possible scheduling opportunities?
		 */
		packets_transmitted = packets_remaining >> (i + 1);

		/* Add in the bandwidth used for those scheduled packets */
		bw_added = packets_transmitted * (overhead + packet_size);

		/* How many packets do we have remaining to transmit? */
		packets_remaining = packets_remaining % (1 << (i + 1));

		/* What largest max packet size should those packets have? */
		/* If we've transmitted all packets, don't carry over the
		 * largest packet size.
		 */
		if (packets_remaining == 0) {
			packet_size = 0;
			overhead = 0;
		} else if (packets_transmitted > 0) {
			/* Otherwise if we do have remaining packets, and we've
			 * scheduled some packets in this interval, take the
			 * largest max packet size from endpoints with this
			 * interval.
			 */
			packet_size = largest_mps;
			overhead = interval_overhead;
		}
		/* Otherwise carry over packet_size and overhead from the last
		 * time we had a remainder.
		 */
		bw_used += bw_added;
		if (bw_used > max_bandwidth) {
			xhci_warn(xhci, "Not enough bandwidth. "
					"Proposed: %u, Max: %u\n",
				bw_used, max_bandwidth);
			return -ENOMEM;
		}
	}
	/*
	 * Ok, we know we have some packets left over after even-handedly
	 * scheduling interval 15.  We don't know which microframes they will
	 * fit into, so we over-schedule and say they will be scheduled every
	 * microframe.
	 */
	if (packets_remaining > 0)
		bw_used += overhead + packet_size;

	if (!virt_dev->tt_info && virt_dev->udev->speed == USB_SPEED_HIGH) {
		unsigned int port_index = virt_dev->real_port - 1;

		/* OK, we're manipulating a HS device attached to a
		 * root port bandwidth domain.  Include the number of active TTs
		 * in the bandwidth used.
		 */
		bw_used += TT_HS_OVERHEAD *
			xhci->rh_bw[port_index].num_active_tts;
	}

	xhci_dbg(xhci, "Final bandwidth: %u, Limit: %u, Reserved: %u, "
		"Available: %u " "percent\n",
		bw_used, max_bandwidth, bw_reserved,
		(max_bandwidth - bw_used - bw_reserved) * 100 /
		max_bandwidth);

	bw_used += bw_reserved;
	if (bw_used > max_bandwidth) {
		xhci_warn(xhci, "Not enough bandwidth. Proposed: %u, Max: %u\n",
				bw_used, max_bandwidth);
		return -ENOMEM;
	}

	bw_table->bw_used = bw_used;
	return 0;
}

static bool xhci_is_async_ep(unsigned int ep_type)
{
	return (ep_type != ISOC_OUT_EP && ep_type != INT_OUT_EP &&
					ep_type != ISOC_IN_EP &&
					ep_type != INT_IN_EP);
}

static bool xhci_is_sync_in_ep(unsigned int ep_type)
{
	return (ep_type == ISOC_IN_EP || ep_type == INT_IN_EP);
}

static unsigned int xhci_get_ss_bw_consumed(struct xhci_bw_info *ep_bw)
{
	unsigned int mps = DIV_ROUND_UP(ep_bw->max_packet_size, SS_BLOCK);

	if (ep_bw->ep_interval == 0)
		return SS_OVERHEAD_BURST +
			(ep_bw->mult * ep_bw->num_packets *
					(SS_OVERHEAD + mps));
	return DIV_ROUND_UP(ep_bw->mult * ep_bw->num_packets *
				(SS_OVERHEAD + mps + SS_OVERHEAD_BURST),
				1 << ep_bw->ep_interval);

}

void xhci_drop_ep_from_interval_table(struct xhci_hcd *xhci,
		struct xhci_bw_info *ep_bw,
		struct xhci_interval_bw_table *bw_table,
		struct usb_device *udev,
		struct xhci_virt_ep *virt_ep,
		struct xhci_tt_bw_info *tt_info)
{
	struct xhci_interval_bw	*interval_bw;
	int normalized_interval;

	if (xhci_is_async_ep(ep_bw->type))
		return;

	if (udev->speed == USB_SPEED_SUPER) {
		if (xhci_is_sync_in_ep(ep_bw->type))
			xhci->devs[udev->slot_id]->bw_table->ss_bw_in -=
				xhci_get_ss_bw_consumed(ep_bw);
		else
			xhci->devs[udev->slot_id]->bw_table->ss_bw_out -=
				xhci_get_ss_bw_consumed(ep_bw);
		return;
	}

	/* SuperSpeed endpoints never get added to intervals in the table, so
	 * this check is only valid for HS/FS/LS devices.
	 */
	if (list_empty(&virt_ep->bw_endpoint_list))
		return;
	/* For LS/FS devices, we need to translate the interval expressed in
	 * microframes to frames.
	 */
	if (udev->speed == USB_SPEED_HIGH)
		normalized_interval = ep_bw->ep_interval;
	else
		normalized_interval = ep_bw->ep_interval - 3;

	if (normalized_interval == 0)
		bw_table->interval0_esit_payload -= ep_bw->max_esit_payload;
	interval_bw = &bw_table->interval_bw[normalized_interval];
	interval_bw->num_packets -= ep_bw->num_packets;
	switch (udev->speed) {
	case USB_SPEED_LOW:
		interval_bw->overhead[LS_OVERHEAD_TYPE] -= 1;
		break;
	case USB_SPEED_FULL:
		interval_bw->overhead[FS_OVERHEAD_TYPE] -= 1;
		break;
	case USB_SPEED_HIGH:
		interval_bw->overhead[HS_OVERHEAD_TYPE] -= 1;
		break;
	case USB_SPEED_SUPER:
	case USB_SPEED_UNKNOWN:
	case USB_SPEED_WIRELESS:
		/* Should never happen because only LS/FS/HS endpoints will get
		 * added to the endpoint list.
		 */
		return;
	}
	if (tt_info)
		tt_info->active_eps -= 1;
	list_del_init(&virt_ep->bw_endpoint_list);
}

static void xhci_add_ep_to_interval_table(struct xhci_hcd *xhci,
		struct xhci_bw_info *ep_bw,
		struct xhci_interval_bw_table *bw_table,
		struct usb_device *udev,
		struct xhci_virt_ep *virt_ep,
		struct xhci_tt_bw_info *tt_info)
{
	struct xhci_interval_bw	*interval_bw;
	struct xhci_virt_ep *smaller_ep;
	int normalized_interval;

	if (xhci_is_async_ep(ep_bw->type))
		return;

	if (udev->speed == USB_SPEED_SUPER) {
		if (xhci_is_sync_in_ep(ep_bw->type))
			xhci->devs[udev->slot_id]->bw_table->ss_bw_in +=
				xhci_get_ss_bw_consumed(ep_bw);
		else
			xhci->devs[udev->slot_id]->bw_table->ss_bw_out +=
				xhci_get_ss_bw_consumed(ep_bw);
		return;
	}

	/* For LS/FS devices, we need to translate the interval expressed in
	 * microframes to frames.
	 */
	if (udev->speed == USB_SPEED_HIGH)
		normalized_interval = ep_bw->ep_interval;
	else
		normalized_interval = ep_bw->ep_interval - 3;

	if (normalized_interval == 0)
		bw_table->interval0_esit_payload += ep_bw->max_esit_payload;
	interval_bw = &bw_table->interval_bw[normalized_interval];
	interval_bw->num_packets += ep_bw->num_packets;
	switch (udev->speed) {
	case USB_SPEED_LOW:
		interval_bw->overhead[LS_OVERHEAD_TYPE] += 1;
		break;
	case USB_SPEED_FULL:
		interval_bw->overhead[FS_OVERHEAD_TYPE] += 1;
		break;
	case USB_SPEED_HIGH:
		interval_bw->overhead[HS_OVERHEAD_TYPE] += 1;
		break;
	case USB_SPEED_SUPER:
	case USB_SPEED_UNKNOWN:
	case USB_SPEED_WIRELESS:
		/* Should never happen because only LS/FS/HS endpoints will get
		 * added to the endpoint list.
		 */
		return;
	}

	if (tt_info)
		tt_info->active_eps += 1;
	/* Insert the endpoint into the list, largest max packet size first. */
	list_for_each_entry(smaller_ep, &interval_bw->endpoints,
			bw_endpoint_list) {
		if (ep_bw->max_packet_size >=
				smaller_ep->bw_info.max_packet_size) {
			/* Add the new ep before the smaller endpoint */
			list_add_tail(&virt_ep->bw_endpoint_list,
					&smaller_ep->bw_endpoint_list);
			return;
		}
	}
	/* Add the new endpoint at the end of the list. */
	list_add_tail(&virt_ep->bw_endpoint_list,
			&interval_bw->endpoints);
}

void xhci_update_tt_active_eps(struct xhci_hcd *xhci,
		struct xhci_virt_device *virt_dev,
		int old_active_eps)
{
	struct xhci_root_port_bw_info *rh_bw_info;
	if (!virt_dev->tt_info)
		return;

	rh_bw_info = &xhci->rh_bw[virt_dev->real_port - 1];
	if (old_active_eps == 0 &&
				virt_dev->tt_info->active_eps != 0) {
		rh_bw_info->num_active_tts += 1;
		rh_bw_info->bw_table.bw_used += TT_HS_OVERHEAD;
	} else if (old_active_eps != 0 &&
				virt_dev->tt_info->active_eps == 0) {
		rh_bw_info->num_active_tts -= 1;
		rh_bw_info->bw_table.bw_used -= TT_HS_OVERHEAD;
	}
}

static int xhci_reserve_bandwidth(struct xhci_hcd *xhci,
		struct xhci_virt_device *virt_dev,
		struct xhci_container_ctx *in_ctx)
{
	struct xhci_bw_info ep_bw_info[31];
	int i;
	struct xhci_input_control_ctx *ctrl_ctx;
	int old_active_eps = 0;

	if (virt_dev->tt_info)
		old_active_eps = virt_dev->tt_info->active_eps;

	ctrl_ctx = xhci_get_input_control_ctx(xhci, in_ctx);

	for (i = 0; i < 31; i++) {
		if (!EP_IS_ADDED(ctrl_ctx, i) && !EP_IS_DROPPED(ctrl_ctx, i))
			continue;

		/* Make a copy of the BW info in case we need to revert this */
		memcpy(&ep_bw_info[i], &virt_dev->eps[i].bw_info,
				sizeof(ep_bw_info[i]));
		/* Drop the endpoint from the interval table if the endpoint is
		 * being dropped or changed.
		 */
		if (EP_IS_DROPPED(ctrl_ctx, i))
			xhci_drop_ep_from_interval_table(xhci,
					&virt_dev->eps[i].bw_info,
					virt_dev->bw_table,
					virt_dev->udev,
					&virt_dev->eps[i],
					virt_dev->tt_info);
	}
	/* Overwrite the information stored in the endpoints' bw_info */
	xhci_update_bw_info(xhci, virt_dev->in_ctx, ctrl_ctx, virt_dev);
	for (i = 0; i < 31; i++) {
		/* Add any changed or added endpoints to the interval table */
		if (EP_IS_ADDED(ctrl_ctx, i))
			xhci_add_ep_to_interval_table(xhci,
					&virt_dev->eps[i].bw_info,
					virt_dev->bw_table,
					virt_dev->udev,
					&virt_dev->eps[i],
					virt_dev->tt_info);
	}

	if (!xhci_check_bw_table(xhci, virt_dev, old_active_eps)) {
		/* Ok, this fits in the bandwidth we have.
		 * Update the number of active TTs.
		 */
		xhci_update_tt_active_eps(xhci, virt_dev, old_active_eps);
		return 0;
	}

	/* We don't have enough bandwidth for this, revert the stored info. */
	for (i = 0; i < 31; i++) {
		if (!EP_IS_ADDED(ctrl_ctx, i) && !EP_IS_DROPPED(ctrl_ctx, i))
			continue;

		/* Drop the new copies of any added or changed endpoints from
		 * the interval table.
		 */
		if (EP_IS_ADDED(ctrl_ctx, i)) {
			xhci_drop_ep_from_interval_table(xhci,
					&virt_dev->eps[i].bw_info,
					virt_dev->bw_table,
					virt_dev->udev,
					&virt_dev->eps[i],
					virt_dev->tt_info);
		}
		/* Revert the endpoint back to its old information */
		memcpy(&virt_dev->eps[i].bw_info, &ep_bw_info[i],
				sizeof(ep_bw_info[i]));
		/* Add any changed or dropped endpoints back into the table */
		if (EP_IS_DROPPED(ctrl_ctx, i))
			xhci_add_ep_to_interval_table(xhci,
					&virt_dev->eps[i].bw_info,
					virt_dev->bw_table,
					virt_dev->udev,
					&virt_dev->eps[i],
					virt_dev->tt_info);
	}
	return -ENOMEM;
}


/* Issue a configure endpoint command or evaluate context command
 * and wait for it to finish.
 */
static int xhci_configure_endpoint(struct xhci_hcd *xhci,
		struct usb_device *udev,
		struct xhci_command *command,
		bool ctx_change, bool must_succeed)
{
	int ret;
	int timeleft;
	unsigned long flags;
	struct xhci_container_ctx *in_ctx;
	struct completion *cmd_completion;
	u32 *cmd_status;
	struct xhci_virt_device *virt_dev;
	union xhci_trb *cmd_trb;

	spin_lock_irqsave(&xhci->lock, flags);
	virt_dev = xhci->devs[udev->slot_id];

	if (command)
		in_ctx = command->in_ctx;
	else
		in_ctx = virt_dev->in_ctx;

	if ((xhci->quirks & XHCI_EP_LIMIT_QUIRK) &&
			xhci_reserve_host_resources(xhci, in_ctx)) {
		spin_unlock_irqrestore(&xhci->lock, flags);
		xhci_warn(xhci, "Not enough host resources, "
				"active endpoint contexts = %u\n",
				xhci->num_active_eps);
		return -ENOMEM;
	}
	if ((xhci->quirks & XHCI_SW_BW_CHECKING) &&
			xhci_reserve_bandwidth(xhci, virt_dev, in_ctx)) {
		if ((xhci->quirks & XHCI_EP_LIMIT_QUIRK))
			xhci_free_host_resources(xhci, in_ctx);
		spin_unlock_irqrestore(&xhci->lock, flags);
		xhci_warn(xhci, "Not enough bandwidth\n");
		return -ENOMEM;
	}

	if (command) {
		cmd_completion = command->completion;
		cmd_status = &command->status;
		command->command_trb = xhci->cmd_ring->enqueue;

		/* Enqueue pointer can be left pointing to the link TRB,
		 * we must handle that
		 */
		if (TRB_TYPE_LINK_LE32(command->command_trb->link.control))
			command->command_trb =
				xhci->cmd_ring->enq_seg->next->trbs;

		list_add_tail(&command->cmd_list, &virt_dev->cmd_list);
	} else {
		cmd_completion = &virt_dev->cmd_completion;
		cmd_status = &virt_dev->cmd_status;
	}
	init_completion(cmd_completion);

	cmd_trb = xhci->cmd_ring->dequeue;
	if (!ctx_change)
		ret = xhci_queue_configure_endpoint(xhci, in_ctx->dma,
				udev->slot_id, must_succeed);
	else
		ret = xhci_queue_evaluate_context(xhci, in_ctx->dma,
				udev->slot_id);
	if (ret < 0) {
		if (command)
			list_del(&command->cmd_list);
		if ((xhci->quirks & XHCI_EP_LIMIT_QUIRK))
			xhci_free_host_resources(xhci, in_ctx);
		spin_unlock_irqrestore(&xhci->lock, flags);
		xhci_dbg(xhci, "FIXME allocate a new ring segment\n");
		return -ENOMEM;
	}
	xhci_ring_cmd_db(xhci);
	spin_unlock_irqrestore(&xhci->lock, flags);

	/* Wait for the configure endpoint command to complete */
	timeleft = wait_for_completion_interruptible_timeout(
			cmd_completion,
			XHCI_CMD_DEFAULT_TIMEOUT);
	if (timeleft <= 0) {
		xhci_warn(xhci, "%s while waiting for %s command\n",
				timeleft == 0 ? "Timeout" : "Signal",
				ctx_change == 0 ?
					"configure endpoint" :
					"evaluate context");
		/* cancel the configure endpoint command */
		ret = xhci_cancel_cmd(xhci, command, cmd_trb);
		if (ret < 0)
			return ret;
		return -ETIME;
	}

	if (!ctx_change)
		ret = xhci_configure_endpoint_result(xhci, udev, cmd_status);
	else
		ret = xhci_evaluate_context_result(xhci, udev, cmd_status);

	if ((xhci->quirks & XHCI_EP_LIMIT_QUIRK)) {
		spin_lock_irqsave(&xhci->lock, flags);
		/* If the command failed, remove the reserved resources.
		 * Otherwise, clean up the estimate to include dropped eps.
		 */
		if (ret)
			xhci_free_host_resources(xhci, in_ctx);
		else
			xhci_finish_resource_reservation(xhci, in_ctx);
		spin_unlock_irqrestore(&xhci->lock, flags);
	}
	return ret;
}

/* Called after one or more calls to xhci_add_endpoint() or
 * xhci_drop_endpoint().  If this call fails, the USB core is expected
 * to call xhci_reset_bandwidth().
 *
 * Since we are in the middle of changing either configuration or
 * installing a new alt setting, the USB core won't allow URBs to be
 * enqueued for any endpoint on the old config or interface.  Nothing
 * else should be touching the xhci->devs[slot_id] structure, so we
 * don't need to take the xhci->lock for manipulating that.
 */
int xhci_check_bandwidth(struct usb_hcd *hcd, struct usb_device *udev)
{
	int i;
	int ret = 0;
	struct xhci_hcd *xhci;
	struct xhci_virt_device	*virt_dev;
	struct xhci_input_control_ctx *ctrl_ctx;
	struct xhci_slot_ctx *slot_ctx;

	ret = xhci_check_args(hcd, udev, NULL, 0, true, __func__);
	if (ret <= 0)
		return ret;
	xhci = hcd_to_xhci(hcd);
	if (xhci->xhc_state & XHCI_STATE_DYING)
		return -ENODEV;

	xhci_dbg(xhci, "%s called for udev %p\n", __func__, udev);
	virt_dev = xhci->devs[udev->slot_id];

	/* See section 4.6.6 - A0 = 1; A1 = D0 = D1 = 0 */
	ctrl_ctx = xhci_get_input_control_ctx(xhci, virt_dev->in_ctx);
	ctrl_ctx->add_flags |= cpu_to_le32(SLOT_FLAG);
	ctrl_ctx->add_flags &= cpu_to_le32(~EP0_FLAG);
	ctrl_ctx->drop_flags &= cpu_to_le32(~(SLOT_FLAG | EP0_FLAG));

	/* Don't issue the command if there's no endpoints to update. */
	if (ctrl_ctx->add_flags == cpu_to_le32(SLOT_FLAG) &&
			ctrl_ctx->drop_flags == 0)
		return 0;

	xhci_dbg(xhci, "New Input Control Context:\n");
	slot_ctx = xhci_get_slot_ctx(xhci, virt_dev->in_ctx);
	xhci_dbg_ctx(xhci, virt_dev->in_ctx,
		     LAST_CTX_TO_EP_NUM(le32_to_cpu(slot_ctx->dev_info)));

	ret = xhci_configure_endpoint(xhci, udev, NULL,
			false, false);
	if (ret) {
		/* Callee should call reset_bandwidth() */
		return ret;
	}

	xhci_dbg(xhci, "Output context after successful config ep cmd:\n");
	xhci_dbg_ctx(xhci, virt_dev->out_ctx,
		     LAST_CTX_TO_EP_NUM(le32_to_cpu(slot_ctx->dev_info)));

	/* Free any rings that were dropped, but not changed. */
	for (i = 1; i < 31; ++i) {
		if ((le32_to_cpu(ctrl_ctx->drop_flags) & (1 << (i + 1))) &&
		    !(le32_to_cpu(ctrl_ctx->add_flags) & (1 << (i + 1))))
			xhci_free_or_cache_endpoint_ring(xhci, virt_dev, i);
	}
	xhci_zero_in_ctx(xhci, virt_dev);
	/*
	 * Install any rings for completely new endpoints or changed endpoints,
	 * and free or cache any old rings from changed endpoints.
	 */
	for (i = 1; i < 31; ++i) {
		if (!virt_dev->eps[i].new_ring)
			continue;
		/* Only cache or free the old ring if it exists.
		 * It may not if this is the first add of an endpoint.
		 */
		if (virt_dev->eps[i].ring) {
			xhci_free_or_cache_endpoint_ring(xhci, virt_dev, i);
		}
		virt_dev->eps[i].ring = virt_dev->eps[i].new_ring;
		virt_dev->eps[i].new_ring = NULL;
	}

	return ret;
}

void xhci_reset_bandwidth(struct usb_hcd *hcd, struct usb_device *udev)
{
	struct xhci_hcd *xhci;
	struct xhci_virt_device	*virt_dev;
	int i, ret;

	ret = xhci_check_args(hcd, udev, NULL, 0, true, __func__);
	if (ret <= 0)
		return;
	xhci = hcd_to_xhci(hcd);

	xhci_dbg(xhci, "%s called for udev %p\n", __func__, udev);
	virt_dev = xhci->devs[udev->slot_id];
	/* Free any rings allocated for added endpoints */
	for (i = 0; i < 31; ++i) {
		if (virt_dev->eps[i].new_ring) {
			xhci_ring_free(xhci, virt_dev->eps[i].new_ring);
			virt_dev->eps[i].new_ring = NULL;
		}
	}
	xhci_zero_in_ctx(xhci, virt_dev);
}

static void xhci_setup_input_ctx_for_config_ep(struct xhci_hcd *xhci,
		struct xhci_container_ctx *in_ctx,
		struct xhci_container_ctx *out_ctx,
		u32 add_flags, u32 drop_flags)
{
	struct xhci_input_control_ctx *ctrl_ctx;
	ctrl_ctx = xhci_get_input_control_ctx(xhci, in_ctx);
	ctrl_ctx->add_flags = cpu_to_le32(add_flags);
	ctrl_ctx->drop_flags = cpu_to_le32(drop_flags);
	xhci_slot_copy(xhci, in_ctx, out_ctx);
	ctrl_ctx->add_flags |= cpu_to_le32(SLOT_FLAG);

	xhci_dbg(xhci, "Input Context:\n");
	xhci_dbg_ctx(xhci, in_ctx, xhci_last_valid_endpoint(add_flags));
}

static void xhci_setup_input_ctx_for_quirk(struct xhci_hcd *xhci,
		unsigned int slot_id, unsigned int ep_index,
		struct xhci_dequeue_state *deq_state)
{
	struct xhci_container_ctx *in_ctx;
	struct xhci_ep_ctx *ep_ctx;
	u32 added_ctxs;
	dma_addr_t addr;

	xhci_endpoint_copy(xhci, xhci->devs[slot_id]->in_ctx,
			xhci->devs[slot_id]->out_ctx, ep_index);
	in_ctx = xhci->devs[slot_id]->in_ctx;
	ep_ctx = xhci_get_ep_ctx(xhci, in_ctx, ep_index);
	addr = xhci_trb_virt_to_dma(deq_state->new_deq_seg,
			deq_state->new_deq_ptr);
	if (addr == 0) {
		xhci_warn(xhci, "WARN Cannot submit config ep after "
				"reset ep command\n");
		xhci_warn(xhci, "WARN deq seg = %p, deq ptr = %p\n",
				deq_state->new_deq_seg,
				deq_state->new_deq_ptr);
		return;
	}
	ep_ctx->deq = cpu_to_le64(addr | deq_state->new_cycle_state);

	added_ctxs = xhci_get_endpoint_flag_from_index(ep_index);
	xhci_setup_input_ctx_for_config_ep(xhci, xhci->devs[slot_id]->in_ctx,
			xhci->devs[slot_id]->out_ctx, added_ctxs, added_ctxs);
}

void xhci_cleanup_stalled_ring(struct xhci_hcd *xhci,
		struct usb_device *udev, unsigned int ep_index)
{
	struct xhci_dequeue_state deq_state;
	struct xhci_virt_ep *ep;

	xhci_dbg(xhci, "Cleaning up stalled endpoint ring\n");
	ep = &xhci->devs[udev->slot_id]->eps[ep_index];
	/* We need to move the HW's dequeue pointer past this TD,
	 * or it will attempt to resend it on the next doorbell ring.
	 */
	xhci_find_new_dequeue_state(xhci, udev->slot_id,
			ep_index, ep->stopped_stream, ep->stopped_td,
			&deq_state);

	/* HW with the reset endpoint quirk will use the saved dequeue state to
	 * issue a configure endpoint command later.
	 */
	if (!(xhci->quirks & XHCI_RESET_EP_QUIRK)) {
		xhci_dbg(xhci, "Queueing new dequeue state\n");
		xhci_queue_new_dequeue_state(xhci, udev->slot_id,
				ep_index, ep->stopped_stream, &deq_state);
	} else {
		/* Better hope no one uses the input context between now and the
		 * reset endpoint completion!
		 * XXX: No idea how this hardware will react when stream rings
		 * are enabled.
		 */
		xhci_dbg(xhci, "Setting up input context for "
				"configure endpoint command\n");
		xhci_setup_input_ctx_for_quirk(xhci, udev->slot_id,
				ep_index, &deq_state);
	}
}

/* Deal with stalled endpoints.  The core should have sent the control message
 * to clear the halt condition.  However, we need to make the xHCI hardware
 * reset its sequence number, since a device will expect a sequence number of
 * zero after the halt condition is cleared.
 * Context: in_interrupt
 */
void xhci_endpoint_reset(struct usb_hcd *hcd,
		struct usb_host_endpoint *ep)
{
	struct xhci_hcd *xhci;
	struct usb_device *udev;
	unsigned int ep_index;
	unsigned long flags;
	int ret;
	struct xhci_virt_ep *virt_ep;

	xhci = hcd_to_xhci(hcd);
	udev = (struct usb_device *) ep->hcpriv;
	/* Called with a root hub endpoint (or an endpoint that wasn't added
	 * with xhci_add_endpoint()
	 */
	if (!ep->hcpriv)
		return;
	ep_index = xhci_get_endpoint_index(&ep->desc);
	virt_ep = &xhci->devs[udev->slot_id]->eps[ep_index];
	if (!virt_ep->stopped_td) {
		xhci_dbg(xhci, "Endpoint 0x%x not halted, refusing to reset.\n",
				ep->desc.bEndpointAddress);
		return;
	}
	if (usb_endpoint_xfer_control(&ep->desc)) {
		xhci_dbg(xhci, "Control endpoint stall already handled.\n");
		return;
	}

	xhci_dbg(xhci, "Queueing reset endpoint command\n");
	spin_lock_irqsave(&xhci->lock, flags);
	ret = xhci_queue_reset_ep(xhci, udev->slot_id, ep_index);
	/*
	 * Can't change the ring dequeue pointer until it's transitioned to the
	 * stopped state, which is only upon a successful reset endpoint
	 * command.  Better hope that last command worked!
	 */
	if (!ret) {
		xhci_cleanup_stalled_ring(xhci, udev, ep_index);
		kfree(virt_ep->stopped_td);
		xhci_ring_cmd_db(xhci);
	}
	virt_ep->stopped_td = NULL;
	virt_ep->stopped_trb = NULL;
	virt_ep->stopped_stream = 0;
	spin_unlock_irqrestore(&xhci->lock, flags);

	if (ret)
		xhci_warn(xhci, "FIXME allocate a new ring segment\n");
}

static int xhci_check_streams_endpoint(struct xhci_hcd *xhci,
		struct usb_device *udev, struct usb_host_endpoint *ep,
		unsigned int slot_id)
{
	int ret;
	unsigned int ep_index;
	unsigned int ep_state;

	if (!ep)
		return -EINVAL;
	ret = xhci_check_args(xhci_to_hcd(xhci), udev, ep, 1, true, __func__);
	if (ret <= 0)
		return -EINVAL;
	if (ep->ss_ep_comp.bmAttributes == 0) {
		xhci_warn(xhci, "WARN: SuperSpeed Endpoint Companion"
				" descriptor for ep 0x%x does not support streams\n",
				ep->desc.bEndpointAddress);
		return -EINVAL;
	}

	ep_index = xhci_get_endpoint_index(&ep->desc);
	ep_state = xhci->devs[slot_id]->eps[ep_index].ep_state;
	if (ep_state & EP_HAS_STREAMS ||
			ep_state & EP_GETTING_STREAMS) {
		xhci_warn(xhci, "WARN: SuperSpeed bulk endpoint 0x%x "
				"already has streams set up.\n",
				ep->desc.bEndpointAddress);
		xhci_warn(xhci, "Send email to xHCI maintainer and ask for "
				"dynamic stream context array reallocation.\n");
		return -EINVAL;
	}
	if (!list_empty(&xhci->devs[slot_id]->eps[ep_index].ring->td_list)) {
		xhci_warn(xhci, "Cannot setup streams for SuperSpeed bulk "
				"endpoint 0x%x; URBs are pending.\n",
				ep->desc.bEndpointAddress);
		return -EINVAL;
	}
	return 0;
}

static void xhci_calculate_streams_entries(struct xhci_hcd *xhci,
		unsigned int *num_streams, unsigned int *num_stream_ctxs)
{
	unsigned int max_streams;

	/* The stream context array size must be a power of two */
	*num_stream_ctxs = roundup_pow_of_two(*num_streams);
	/*
	 * Find out how many primary stream array entries the host controller
	 * supports.  Later we may use secondary stream arrays (similar to 2nd
	 * level page entries), but that's an optional feature for xHCI host
	 * controllers. xHCs must support at least 4 stream IDs.
	 */
	max_streams = HCC_MAX_PSA(xhci->hcc_params);
	if (*num_stream_ctxs > max_streams) {
		xhci_dbg(xhci, "xHCI HW only supports %u stream ctx entries.\n",
				max_streams);
		*num_stream_ctxs = max_streams;
		*num_streams = max_streams;
	}
}

/* Returns an error code if one of the endpoint already has streams.
 * This does not change any data structures, it only checks and gathers
 * information.
 */
static int xhci_calculate_streams_and_bitmask(struct xhci_hcd *xhci,
		struct usb_device *udev,
		struct usb_host_endpoint **eps, unsigned int num_eps,
		unsigned int *num_streams, u32 *changed_ep_bitmask)
{
	unsigned int max_streams;
	unsigned int endpoint_flag;
	int i;
	int ret;

	for (i = 0; i < num_eps; i++) {
		ret = xhci_check_streams_endpoint(xhci, udev,
				eps[i], udev->slot_id);
		if (ret < 0)
			return ret;

		max_streams = usb_ss_max_streams(&eps[i]->ss_ep_comp);
		if (max_streams < (*num_streams - 1)) {
			xhci_dbg(xhci, "Ep 0x%x only supports %u stream IDs.\n",
					eps[i]->desc.bEndpointAddress,
					max_streams);
			*num_streams = max_streams+1;
		}

		endpoint_flag = xhci_get_endpoint_flag(&eps[i]->desc);
		if (*changed_ep_bitmask & endpoint_flag)
			return -EINVAL;
		*changed_ep_bitmask |= endpoint_flag;
	}
	return 0;
}

static u32 xhci_calculate_no_streams_bitmask(struct xhci_hcd *xhci,
		struct usb_device *udev,
		struct usb_host_endpoint **eps, unsigned int num_eps)
{
	u32 changed_ep_bitmask = 0;
	unsigned int slot_id;
	unsigned int ep_index;
	unsigned int ep_state;
	int i;

	slot_id = udev->slot_id;
	if (!xhci->devs[slot_id])
		return 0;

	for (i = 0; i < num_eps; i++) {
		ep_index = xhci_get_endpoint_index(&eps[i]->desc);
		ep_state = xhci->devs[slot_id]->eps[ep_index].ep_state;
		/* Are streams already being freed for the endpoint? */
		if (ep_state & EP_GETTING_NO_STREAMS) {
			xhci_warn(xhci, "WARN Can't disable streams for "
					"endpoint 0x%x\n, "
					"streams are being disabled already.",
					eps[i]->desc.bEndpointAddress);
			return 0;
		}
		/* Are there actually any streams to free? */
		if (!(ep_state & EP_HAS_STREAMS) &&
				!(ep_state & EP_GETTING_STREAMS)) {
			xhci_warn(xhci, "WARN Can't disable streams for "
					"endpoint 0x%x\n, "
					"streams are already disabled!",
					eps[i]->desc.bEndpointAddress);
			xhci_warn(xhci, "WARN xhci_free_streams() called "
					"with non-streams endpoint\n");
			return 0;
		}
		changed_ep_bitmask |= xhci_get_endpoint_flag(&eps[i]->desc);
	}
	return changed_ep_bitmask;
}

/*
 * The USB device drivers use this function (though the HCD interface in USB
 * core) to prepare a set of bulk endpoints to use streams.  Streams are used to
 * coordinate mass storage command queueing across multiple endpoints (basically
 * a stream ID == a task ID).
 *
 * Setting up streams involves allocating the same size stream context array
 * for each endpoint and issuing a configure endpoint command for all endpoints.
 *
 * Don't allow the call to succeed if one endpoint only supports one stream
 * (which means it doesn't support streams at all).
 *
 * Drivers may get less stream IDs than they asked for, if the host controller
 * hardware or endpoints claim they can't support the number of requested
 * stream IDs.
 */
int xhci_alloc_streams(struct usb_hcd *hcd, struct usb_device *udev,
		struct usb_host_endpoint **eps, unsigned int num_eps,
		unsigned int num_streams, gfp_t mem_flags)
{
	int i, ret;
	struct xhci_hcd *xhci;
	struct xhci_virt_device *vdev;
	struct xhci_command *config_cmd;
	unsigned int ep_index;
	unsigned int num_stream_ctxs;
	unsigned long flags;
	u32 changed_ep_bitmask = 0;

	if (!eps)
		return -EINVAL;

	/* Add one to the number of streams requested to account for
	 * stream 0 that is reserved for xHCI usage.
	 */
	num_streams += 1;
	xhci = hcd_to_xhci(hcd);
	xhci_dbg(xhci, "Driver wants %u stream IDs (including stream 0).\n",
			num_streams);

	config_cmd = xhci_alloc_command(xhci, true, true, mem_flags);
	if (!config_cmd) {
		xhci_dbg(xhci, "Could not allocate xHCI command structure.\n");
		return -ENOMEM;
	}

	/* Check to make sure all endpoints are not already configured for
	 * streams.  While we're at it, find the maximum number of streams that
	 * all the endpoints will support and check for duplicate endpoints.
	 */
	spin_lock_irqsave(&xhci->lock, flags);
	ret = xhci_calculate_streams_and_bitmask(xhci, udev, eps,
			num_eps, &num_streams, &changed_ep_bitmask);
	if (ret < 0) {
		xhci_free_command(xhci, config_cmd);
		spin_unlock_irqrestore(&xhci->lock, flags);
		return ret;
	}
	if (num_streams <= 1) {
		xhci_warn(xhci, "WARN: endpoints can't handle "
				"more than one stream.\n");
		xhci_free_command(xhci, config_cmd);
		spin_unlock_irqrestore(&xhci->lock, flags);
		return -EINVAL;
	}
	vdev = xhci->devs[udev->slot_id];
	/* Mark each endpoint as being in transition, so
	 * xhci_urb_enqueue() will reject all URBs.
	 */
	for (i = 0; i < num_eps; i++) {
		ep_index = xhci_get_endpoint_index(&eps[i]->desc);
		vdev->eps[ep_index].ep_state |= EP_GETTING_STREAMS;
	}
	spin_unlock_irqrestore(&xhci->lock, flags);

	/* Setup internal data structures and allocate HW data structures for
	 * streams (but don't install the HW structures in the input context
	 * until we're sure all memory allocation succeeded).
	 */
	xhci_calculate_streams_entries(xhci, &num_streams, &num_stream_ctxs);
	xhci_dbg(xhci, "Need %u stream ctx entries for %u stream IDs.\n",
			num_stream_ctxs, num_streams);

	for (i = 0; i < num_eps; i++) {
		ep_index = xhci_get_endpoint_index(&eps[i]->desc);
		vdev->eps[ep_index].stream_info = xhci_alloc_stream_info(xhci,
				num_stream_ctxs,
				num_streams, mem_flags);
		if (!vdev->eps[ep_index].stream_info)
			goto cleanup;
		/* Set maxPstreams in endpoint context and update deq ptr to
		 * point to stream context array. FIXME
		 */
	}

	/* Set up the input context for a configure endpoint command. */
	for (i = 0; i < num_eps; i++) {
		struct xhci_ep_ctx *ep_ctx;

		ep_index = xhci_get_endpoint_index(&eps[i]->desc);
		ep_ctx = xhci_get_ep_ctx(xhci, config_cmd->in_ctx, ep_index);

		xhci_endpoint_copy(xhci, config_cmd->in_ctx,
				vdev->out_ctx, ep_index);
		xhci_setup_streams_ep_input_ctx(xhci, ep_ctx,
				vdev->eps[ep_index].stream_info);
	}
	/* Tell the HW to drop its old copy of the endpoint context info
	 * and add the updated copy from the input context.
	 */
	xhci_setup_input_ctx_for_config_ep(xhci, config_cmd->in_ctx,
			vdev->out_ctx, changed_ep_bitmask, changed_ep_bitmask);

	/* Issue and wait for the configure endpoint command */
	ret = xhci_configure_endpoint(xhci, udev, config_cmd,
			false, false);

	/* xHC rejected the configure endpoint command for some reason, so we
	 * leave the old ring intact and free our internal streams data
	 * structure.
	 */
	if (ret < 0)
		goto cleanup;

	spin_lock_irqsave(&xhci->lock, flags);
	for (i = 0; i < num_eps; i++) {
		ep_index = xhci_get_endpoint_index(&eps[i]->desc);
		vdev->eps[ep_index].ep_state &= ~EP_GETTING_STREAMS;
		xhci_dbg(xhci, "Slot %u ep ctx %u now has streams.\n",
			 udev->slot_id, ep_index);
		vdev->eps[ep_index].ep_state |= EP_HAS_STREAMS;
	}
	xhci_free_command(xhci, config_cmd);
	spin_unlock_irqrestore(&xhci->lock, flags);

	/* Subtract 1 for stream 0, which drivers can't use */
	return num_streams - 1;

cleanup:
	/* If it didn't work, free the streams! */
	for (i = 0; i < num_eps; i++) {
		ep_index = xhci_get_endpoint_index(&eps[i]->desc);
		xhci_free_stream_info(xhci, vdev->eps[ep_index].stream_info);
		vdev->eps[ep_index].stream_info = NULL;
		/* FIXME Unset maxPstreams in endpoint context and
		 * update deq ptr to point to normal string ring.
		 */
		vdev->eps[ep_index].ep_state &= ~EP_GETTING_STREAMS;
		vdev->eps[ep_index].ep_state &= ~EP_HAS_STREAMS;
		xhci_endpoint_zero(xhci, vdev, eps[i]);
	}
	xhci_free_command(xhci, config_cmd);
	return -ENOMEM;
}

/* Transition the endpoint from using streams to being a "normal" endpoint
 * without streams.
 *
 * Modify the endpoint context state, submit a configure endpoint command,
 * and free all endpoint rings for streams if that completes successfully.
 */
int xhci_free_streams(struct usb_hcd *hcd, struct usb_device *udev,
		struct usb_host_endpoint **eps, unsigned int num_eps,
		gfp_t mem_flags)
{
	int i, ret;
	struct xhci_hcd *xhci;
	struct xhci_virt_device *vdev;
	struct xhci_command *command;
	unsigned int ep_index;
	unsigned long flags;
	u32 changed_ep_bitmask;

	xhci = hcd_to_xhci(hcd);
	vdev = xhci->devs[udev->slot_id];

	/* Set up a configure endpoint command to remove the streams rings */
	spin_lock_irqsave(&xhci->lock, flags);
	changed_ep_bitmask = xhci_calculate_no_streams_bitmask(xhci,
			udev, eps, num_eps);
	if (changed_ep_bitmask == 0) {
		spin_unlock_irqrestore(&xhci->lock, flags);
		return -EINVAL;
	}

	/* Use the xhci_command structure from the first endpoint.  We may have
	 * allocated too many, but the driver may call xhci_free_streams() for
	 * each endpoint it grouped into one call to xhci_alloc_streams().
	 */
	ep_index = xhci_get_endpoint_index(&eps[0]->desc);
	command = vdev->eps[ep_index].stream_info->free_streams_command;
	for (i = 0; i < num_eps; i++) {
		struct xhci_ep_ctx *ep_ctx;

		ep_index = xhci_get_endpoint_index(&eps[i]->desc);
		ep_ctx = xhci_get_ep_ctx(xhci, command->in_ctx, ep_index);
		xhci->devs[udev->slot_id]->eps[ep_index].ep_state |=
			EP_GETTING_NO_STREAMS;

		xhci_endpoint_copy(xhci, command->in_ctx,
				vdev->out_ctx, ep_index);
		xhci_setup_no_streams_ep_input_ctx(xhci, ep_ctx,
				&vdev->eps[ep_index]);
	}
	xhci_setup_input_ctx_for_config_ep(xhci, command->in_ctx,
			vdev->out_ctx, changed_ep_bitmask, changed_ep_bitmask);
	spin_unlock_irqrestore(&xhci->lock, flags);

	/* Issue and wait for the configure endpoint command,
	 * which must succeed.
	 */
	ret = xhci_configure_endpoint(xhci, udev, command,
			false, true);

	/* xHC rejected the configure endpoint command for some reason, so we
	 * leave the streams rings intact.
	 */
	if (ret < 0)
		return ret;

	spin_lock_irqsave(&xhci->lock, flags);
	for (i = 0; i < num_eps; i++) {
		ep_index = xhci_get_endpoint_index(&eps[i]->desc);
		xhci_free_stream_info(xhci, vdev->eps[ep_index].stream_info);
		vdev->eps[ep_index].stream_info = NULL;
		/* FIXME Unset maxPstreams in endpoint context and
		 * update deq ptr to point to normal string ring.
		 */
		vdev->eps[ep_index].ep_state &= ~EP_GETTING_NO_STREAMS;
		vdev->eps[ep_index].ep_state &= ~EP_HAS_STREAMS;
	}
	spin_unlock_irqrestore(&xhci->lock, flags);

	return 0;
}

/*
 * Deletes endpoint resources for endpoints that were active before a Reset
 * Device command, or a Disable Slot command.  The Reset Device command leaves
 * the control endpoint intact, whereas the Disable Slot command deletes it.
 *
 * Must be called with xhci->lock held.
 */
void xhci_free_device_endpoint_resources(struct xhci_hcd *xhci,
	struct xhci_virt_device *virt_dev, bool drop_control_ep)
{
	int i;
	unsigned int num_dropped_eps = 0;
	unsigned int drop_flags = 0;

	for (i = (drop_control_ep ? 0 : 1); i < 31; i++) {
		if (virt_dev->eps[i].ring) {
			drop_flags |= 1 << i;
			num_dropped_eps++;
		}
	}
	xhci->num_active_eps -= num_dropped_eps;
	if (num_dropped_eps)
		xhci_dbg(xhci, "Dropped %u ep ctxs, flags = 0x%x, "
				"%u now active.\n",
				num_dropped_eps, drop_flags,
				xhci->num_active_eps);
}

/*
 * This submits a Reset Device Command, which will set the device state to 0,
 * set the device address to 0, and disable all the endpoints except the default
 * control endpoint.  The USB core should come back and call
 * xhci_address_device(), and then re-set up the configuration.  If this is
 * called because of a usb_reset_and_verify_device(), then the old alternate
 * settings will be re-installed through the normal bandwidth allocation
 * functions.
 *
 * Wait for the Reset Device command to finish.  Remove all structures
 * associated with the endpoints that were disabled.  Clear the input device
 * structure?  Cache the rings?  Reset the control endpoint 0 max packet size?
 *
 * If the virt_dev to be reset does not exist or does not match the udev,
 * it means the device is lost, possibly due to the xHC restore error and
 * re-initialization during S3/S4. In this case, call xhci_alloc_dev() to
 * re-allocate the device.
 */
int xhci_discover_or_reset_device(struct usb_hcd *hcd, struct usb_device *udev)
{
	int ret, i;
	unsigned long flags;
	struct xhci_hcd *xhci;
	unsigned int slot_id;
	struct xhci_virt_device *virt_dev;
	struct xhci_command *reset_device_cmd;
	int timeleft;
	int last_freed_endpoint;
	struct xhci_slot_ctx *slot_ctx;
	int old_active_eps = 0;

	ret = xhci_check_args(hcd, udev, NULL, 0, false, __func__);
	if (ret <= 0)
		return ret;
	xhci = hcd_to_xhci(hcd);
	slot_id = udev->slot_id;
	virt_dev = xhci->devs[slot_id];
	if (!virt_dev) {
		xhci_dbg(xhci, "The device to be reset with slot ID %u does "
				"not exist. Re-allocate the device\n", slot_id);
		ret = xhci_alloc_dev(hcd, udev);
		if (ret == 1)
			return 0;
		else
			return -EINVAL;
	}

	if (virt_dev->udev != udev) {
		/* If the virt_dev and the udev does not match, this virt_dev
		 * may belong to another udev.
		 * Re-allocate the device.
		 */
		xhci_dbg(xhci, "The device to be reset with slot ID %u does "
				"not match the udev. Re-allocate the device\n",
				slot_id);
		ret = xhci_alloc_dev(hcd, udev);
		if (ret == 1)
			return 0;
		else
			return -EINVAL;
	}

	/* If device is not setup, there is no point in resetting it */
	slot_ctx = xhci_get_slot_ctx(xhci, virt_dev->out_ctx);
	if (GET_SLOT_STATE(le32_to_cpu(slot_ctx->dev_state)) ==
						SLOT_STATE_DISABLED)
		return 0;

	xhci_dbg(xhci, "Resetting device with slot ID %u\n", slot_id);
	/* Allocate the command structure that holds the struct completion.
	 * Assume we're in process context, since the normal device reset
	 * process has to wait for the device anyway.  Storage devices are
	 * reset as part of error handling, so use GFP_NOIO instead of
	 * GFP_KERNEL.
	 */
	reset_device_cmd = xhci_alloc_command(xhci, false, true, GFP_NOIO);
	if (!reset_device_cmd) {
		xhci_dbg(xhci, "Couldn't allocate command structure.\n");
		return -ENOMEM;
	}

	/* Attempt to submit the Reset Device command to the command ring */
	spin_lock_irqsave(&xhci->lock, flags);
	reset_device_cmd->command_trb = xhci->cmd_ring->enqueue;

	/* Enqueue pointer can be left pointing to the link TRB,
	 * we must handle that
	 */
	if (TRB_TYPE_LINK_LE32(reset_device_cmd->command_trb->link.control))
		reset_device_cmd->command_trb =
			xhci->cmd_ring->enq_seg->next->trbs;

	list_add_tail(&reset_device_cmd->cmd_list, &virt_dev->cmd_list);
	ret = xhci_queue_reset_device(xhci, slot_id);
	if (ret) {
		xhci_dbg(xhci, "FIXME: allocate a command ring segment\n");
		list_del(&reset_device_cmd->cmd_list);
		spin_unlock_irqrestore(&xhci->lock, flags);
		goto command_cleanup;
	}
	xhci_ring_cmd_db(xhci);
	spin_unlock_irqrestore(&xhci->lock, flags);

	/* Wait for the Reset Device command to finish */
	timeleft = wait_for_completion_interruptible_timeout(
			reset_device_cmd->completion,
			USB_CTRL_SET_TIMEOUT);
	if (timeleft <= 0) {
		xhci_warn(xhci, "%s while waiting for reset device command\n",
				timeleft == 0 ? "Timeout" : "Signal");
		spin_lock_irqsave(&xhci->lock, flags);
		/* The timeout might have raced with the event ring handler, so
		 * only delete from the list if the item isn't poisoned.
		 */
		if (reset_device_cmd->cmd_list.next != LIST_POISON1)
			list_del(&reset_device_cmd->cmd_list);
		spin_unlock_irqrestore(&xhci->lock, flags);
		ret = -ETIME;
		goto command_cleanup;
	}

	/* The Reset Device command can't fail, according to the 0.95/0.96 spec,
	 * unless we tried to reset a slot ID that wasn't enabled,
	 * or the device wasn't in the addressed or configured state.
	 */
	ret = reset_device_cmd->status;
	switch (ret) {
	case COMP_EBADSLT: /* 0.95 completion code for bad slot ID */
	case COMP_CTX_STATE: /* 0.96 completion code for same thing */
		xhci_info(xhci, "Can't reset device (slot ID %u) in %s state\n",
				slot_id,
				xhci_get_slot_state(xhci, virt_dev->out_ctx));
		xhci_info(xhci, "Not freeing device rings.\n");
		/* Don't treat this as an error.  May change my mind later. */
		ret = 0;
		goto command_cleanup;
	case COMP_SUCCESS:
		xhci_dbg(xhci, "Successful reset device command.\n");
		break;
	default:
		if (xhci_is_vendor_info_code(xhci, ret))
			break;
		xhci_warn(xhci, "Unknown completion code %u for "
				"reset device command.\n", ret);
		ret = -EINVAL;
		goto command_cleanup;
	}

	/* Free up host controller endpoint resources */
	if ((xhci->quirks & XHCI_EP_LIMIT_QUIRK)) {
		spin_lock_irqsave(&xhci->lock, flags);
		/* Don't delete the default control endpoint resources */
		xhci_free_device_endpoint_resources(xhci, virt_dev, false);
		spin_unlock_irqrestore(&xhci->lock, flags);
	}

	/* Everything but endpoint 0 is disabled, so free or cache the rings. */
	last_freed_endpoint = 1;
	for (i = 1; i < 31; ++i) {
		struct xhci_virt_ep *ep = &virt_dev->eps[i];

		if (ep->ep_state & EP_HAS_STREAMS) {
			xhci_free_stream_info(xhci, ep->stream_info);
			ep->stream_info = NULL;
			ep->ep_state &= ~EP_HAS_STREAMS;
		}

		if (ep->ring) {
			xhci_free_or_cache_endpoint_ring(xhci, virt_dev, i);
			last_freed_endpoint = i;
		}
		if (!list_empty(&virt_dev->eps[i].bw_endpoint_list))
			xhci_drop_ep_from_interval_table(xhci,
					&virt_dev->eps[i].bw_info,
					virt_dev->bw_table,
					udev,
					&virt_dev->eps[i],
					virt_dev->tt_info);
		xhci_clear_endpoint_bw_info(&virt_dev->eps[i].bw_info);
	}
	/* If necessary, update the number of active TTs on this root port */
	xhci_update_tt_active_eps(xhci, virt_dev, old_active_eps);

	xhci_dbg(xhci, "Output context after successful reset device cmd:\n");
	xhci_dbg_ctx(xhci, virt_dev->out_ctx, last_freed_endpoint);
	ret = 0;

command_cleanup:
	xhci_free_command(xhci, reset_device_cmd);
	return ret;
}

/*
 * At this point, the struct usb_device is about to go away, the device has
 * disconnected, and all traffic has been stopped and the endpoints have been
 * disabled.  Free any HC data structures associated with that device.
 */
void xhci_free_dev(struct usb_hcd *hcd, struct usb_device *udev)
{
	struct xhci_hcd *xhci = hcd_to_xhci(hcd);
	struct xhci_virt_device *virt_dev;
	unsigned long flags;
	u32 state;
	int i, ret;

	ret = xhci_check_args(hcd, udev, NULL, 0, true, __func__);
	/* If the host is halted due to driver unload, we still need to free the
	 * device.
	 */
	if (ret <= 0 && ret != -ENODEV)
		return;

	virt_dev = xhci->devs[udev->slot_id];

	/* Stop any wayward timer functions (which may grab the lock) */
	for (i = 0; i < 31; ++i) {
		virt_dev->eps[i].ep_state &= ~EP_HALT_PENDING;
		del_timer_sync(&virt_dev->eps[i].stop_cmd_timer);
	}

	if (udev->usb2_hw_lpm_enabled) {
		xhci_set_usb2_hardware_lpm(hcd, udev, 0);
		udev->usb2_hw_lpm_enabled = 0;
	}

	spin_lock_irqsave(&xhci->lock, flags);
	/* Don't disable the slot if the host controller is dead. */
	state = xhci_readl(xhci, &xhci->op_regs->status);
	if (state == 0xffffffff || (xhci->xhc_state & XHCI_STATE_DYING) ||
			(xhci->xhc_state & XHCI_STATE_HALTED)) {
		xhci_free_virt_device(xhci, udev->slot_id);
		spin_unlock_irqrestore(&xhci->lock, flags);
		return;
	}

	if (xhci_queue_slot_control(xhci, TRB_DISABLE_SLOT, udev->slot_id)) {
		spin_unlock_irqrestore(&xhci->lock, flags);
		xhci_dbg(xhci, "FIXME: allocate a command ring segment\n");
		return;
	}
	xhci_ring_cmd_db(xhci);
	spin_unlock_irqrestore(&xhci->lock, flags);
	/*
	 * Event command completion handler will free any data structures
	 * associated with the slot.  XXX Can free sleep?
	 */
}

/*
 * Checks if we have enough host controller resources for the default control
 * endpoint.
 *
 * Must be called with xhci->lock held.
 */
static int xhci_reserve_host_control_ep_resources(struct xhci_hcd *xhci)
{
	if (xhci->num_active_eps + 1 > xhci->limit_active_eps) {
		xhci_dbg(xhci, "Not enough ep ctxs: "
				"%u active, need to add 1, limit is %u.\n",
				xhci->num_active_eps, xhci->limit_active_eps);
		return -ENOMEM;
	}
	xhci->num_active_eps += 1;
	xhci_dbg(xhci, "Adding 1 ep ctx, %u now active.\n",
			xhci->num_active_eps);
	return 0;
}


/*
 * Returns 0 if the xHC ran out of device slots, the Enable Slot command
 * timed out, or allocating memory failed.  Returns 1 on success.
 */
int xhci_alloc_dev(struct usb_hcd *hcd, struct usb_device *udev)
{
	struct xhci_hcd *xhci = hcd_to_xhci(hcd);
	unsigned long flags;
	int timeleft;
	int ret;
	union xhci_trb *cmd_trb;

	spin_lock_irqsave(&xhci->lock, flags);
	cmd_trb = xhci->cmd_ring->dequeue;
	ret = xhci_queue_slot_control(xhci, TRB_ENABLE_SLOT, 0);
	if (ret) {
		spin_unlock_irqrestore(&xhci->lock, flags);
		xhci_dbg(xhci, "FIXME: allocate a command ring segment\n");
		return 0;
	}
	xhci_ring_cmd_db(xhci);
	spin_unlock_irqrestore(&xhci->lock, flags);

	/* XXX: how much time for xHC slot assignment? */
	timeleft = wait_for_completion_interruptible_timeout(&xhci->addr_dev,
			XHCI_CMD_DEFAULT_TIMEOUT);
	if (timeleft <= 0) {
		xhci_warn(xhci, "%s while waiting for a slot\n",
				timeleft == 0 ? "Timeout" : "Signal");
		/* cancel the enable slot request */
		return xhci_cancel_cmd(xhci, NULL, cmd_trb);
	}

	if (!xhci->slot_id) {
		xhci_err(xhci, "Error while assigning device slot ID\n");
		return 0;
	}

	if ((xhci->quirks & XHCI_EP_LIMIT_QUIRK)) {
		spin_lock_irqsave(&xhci->lock, flags);
		ret = xhci_reserve_host_control_ep_resources(xhci);
		if (ret) {
			spin_unlock_irqrestore(&xhci->lock, flags);
			xhci_warn(xhci, "Not enough host resources, "
					"active endpoint contexts = %u\n",
					xhci->num_active_eps);
			goto disable_slot;
		}
		spin_unlock_irqrestore(&xhci->lock, flags);
	}
	/* Use GFP_NOIO, since this function can be called from
	 * xhci_discover_or_reset_device(), which may be called as part of
	 * mass storage driver error handling.
	 */
	if (!xhci_alloc_virt_device(xhci, xhci->slot_id, udev, GFP_NOIO)) {
		xhci_warn(xhci, "Could not allocate xHCI USB device data structures\n");
		goto disable_slot;
	}
	udev->slot_id = xhci->slot_id;
	/* Is this a LS or FS device under a HS hub? */
	/* Hub or peripherial? */
	return 1;

disable_slot:
	/* Disable slot, if we can do it without mem alloc */
	spin_lock_irqsave(&xhci->lock, flags);
	if (!xhci_queue_slot_control(xhci, TRB_DISABLE_SLOT, udev->slot_id))
		xhci_ring_cmd_db(xhci);
	spin_unlock_irqrestore(&xhci->lock, flags);
	return 0;
}

/*
 * Issue an Address Device command (which will issue a SetAddress request to
 * the device).
 * We should be protected by the usb_address0_mutex in khubd's hub_port_init, so
 * we should only issue and wait on one address command at the same time.
 *
 * We add one to the device address issued by the hardware because the USB core
 * uses address 1 for the root hubs (even though they're not really devices).
 */
int xhci_address_device(struct usb_hcd *hcd, struct usb_device *udev)
{
	unsigned long flags;
	int timeleft;
	struct xhci_virt_device *virt_dev;
	int ret = 0;
	struct xhci_hcd *xhci = hcd_to_xhci(hcd);
	struct xhci_slot_ctx *slot_ctx;
	struct xhci_input_control_ctx *ctrl_ctx;
	u64 temp_64;
	union xhci_trb *cmd_trb;

	if (!udev->slot_id) {
		xhci_dbg(xhci, "Bad Slot ID %d\n", udev->slot_id);
		return -EINVAL;
	}

	virt_dev = xhci->devs[udev->slot_id];

	if (WARN_ON(!virt_dev)) {
		/*
		 * In plug/unplug torture test with an NEC controller,
		 * a zero-dereference was observed once due to virt_dev = 0.
		 * Print useful debug rather than crash if it is observed again!
		 */
		xhci_warn(xhci, "Virt dev invalid for slot_id 0x%x!\n",
			udev->slot_id);
		return -EINVAL;
	}

	slot_ctx = xhci_get_slot_ctx(xhci, virt_dev->in_ctx);
	/*
	 * If this is the first Set Address since device plug-in or
	 * virt_device realloaction after a resume with an xHCI power loss,
	 * then set up the slot context.
	 */
	if (!slot_ctx->dev_info)
		xhci_setup_addressable_virt_dev(xhci, udev);
	/* Otherwise, update the control endpoint ring enqueue pointer. */
	else
		xhci_copy_ep0_dequeue_into_input_ctx(xhci, udev);
	ctrl_ctx = xhci_get_input_control_ctx(xhci, virt_dev->in_ctx);
	ctrl_ctx->add_flags = cpu_to_le32(SLOT_FLAG | EP0_FLAG);
	ctrl_ctx->drop_flags = 0;

	xhci_dbg(xhci, "Slot ID %d Input Context:\n", udev->slot_id);
	xhci_dbg_ctx(xhci, virt_dev->in_ctx, 2);

	spin_lock_irqsave(&xhci->lock, flags);
	cmd_trb = xhci->cmd_ring->dequeue;
	ret = xhci_queue_address_device(xhci, virt_dev->in_ctx->dma,
					udev->slot_id);
	if (ret) {
		spin_unlock_irqrestore(&xhci->lock, flags);
		xhci_dbg(xhci, "FIXME: allocate a command ring segment\n");
		return ret;
	}
	xhci_ring_cmd_db(xhci);
	spin_unlock_irqrestore(&xhci->lock, flags);

	/* ctrl tx can take up to 5 sec; XXX: need more time for xHC? */
	timeleft = wait_for_completion_interruptible_timeout(&xhci->addr_dev,
			XHCI_CMD_DEFAULT_TIMEOUT);
	/* FIXME: From section 4.3.4: "Software shall be responsible for timing
	 * the SetAddress() "recovery interval" required by USB and aborting the
	 * command on a timeout.
	 */
	if (timeleft <= 0) {
		xhci_warn(xhci, "%s while waiting for address device command\n",
				timeleft == 0 ? "Timeout" : "Signal");
		/* cancel the address device command */
		ret = xhci_cancel_cmd(xhci, NULL, cmd_trb);
		if (ret < 0)
			return ret;
		return -ETIME;
	}

	switch (virt_dev->cmd_status) {
	case COMP_CTX_STATE:
	case COMP_EBADSLT:
		xhci_err(xhci, "Setup ERROR: address device command for slot %d.\n",
				udev->slot_id);
		ret = -EINVAL;
		break;
	case COMP_TX_ERR:
		dev_warn(&udev->dev, "Device not responding to set address.\n");
		ret = -EPROTO;
		break;
	case COMP_DEV_ERR:
		dev_warn(&udev->dev, "ERROR: Incompatible device for address "
				"device command.\n");
		ret = -ENODEV;
		break;
	case COMP_SUCCESS:
		xhci_dbg(xhci, "Successful Address Device command\n");
		break;
	default:
		xhci_err(xhci, "ERROR: unexpected command completion "
				"code 0x%x.\n", virt_dev->cmd_status);
		xhci_dbg(xhci, "Slot ID %d Output Context:\n", udev->slot_id);
		xhci_dbg_ctx(xhci, virt_dev->out_ctx, 2);
		ret = -EINVAL;
		break;
	}
	if (ret) {
		return ret;
	}
	temp_64 = xhci_read_64(xhci, &xhci->op_regs->dcbaa_ptr);
	xhci_dbg(xhci, "Op regs DCBAA ptr = %#016llx\n", temp_64);
	xhci_dbg(xhci, "Slot ID %d dcbaa entry @%p = %#016llx\n",
		 udev->slot_id,
		 &xhci->dcbaa->dev_context_ptrs[udev->slot_id],
		 (unsigned long long)
		 le64_to_cpu(xhci->dcbaa->dev_context_ptrs[udev->slot_id]));
	xhci_dbg(xhci, "Output Context DMA address = %#08llx\n",
			(unsigned long long)virt_dev->out_ctx->dma);
	xhci_dbg(xhci, "Slot ID %d Input Context:\n", udev->slot_id);
	xhci_dbg_ctx(xhci, virt_dev->in_ctx, 2);
	xhci_dbg(xhci, "Slot ID %d Output Context:\n", udev->slot_id);
	xhci_dbg_ctx(xhci, virt_dev->out_ctx, 2);
	/*
	 * USB core uses address 1 for the roothubs, so we add one to the
	 * address given back to us by the HC.
	 */
	slot_ctx = xhci_get_slot_ctx(xhci, virt_dev->out_ctx);
	/* Use kernel assigned address for devices; store xHC assigned
	 * address locally. */
	virt_dev->address = (le32_to_cpu(slot_ctx->dev_state) & DEV_ADDR_MASK)
		+ 1;
	/* Zero the input context control for later use */
	ctrl_ctx->add_flags = 0;
	ctrl_ctx->drop_flags = 0;

	xhci_dbg(xhci, "Internal device address = %d\n", virt_dev->address);

	return 0;
}

#ifdef CONFIG_USB_SUSPEND

/* BESL to HIRD Encoding array for USB2 LPM */
static int xhci_besl_encoding[16] = {125, 150, 200, 300, 400, 500, 1000, 2000,
	3000, 4000, 5000, 6000, 7000, 8000, 9000, 10000};

/* Calculate HIRD/BESL for USB2 PORTPMSC*/
static int xhci_calculate_hird_besl(struct xhci_hcd *xhci,
					struct usb_device *udev)
{
	int u2del, besl, besl_host;
	int besl_device = 0;
	u32 field;

	u2del = HCS_U2_LATENCY(xhci->hcs_params3);
	field = le32_to_cpu(udev->bos->ext_cap->bmAttributes);

	if (field & USB_BESL_SUPPORT) {
		for (besl_host = 0; besl_host < 16; besl_host++) {
			if (xhci_besl_encoding[besl_host] >= u2del)
				break;
		}
		/* Use baseline BESL value as default */
		if (field & USB_BESL_BASELINE_VALID)
			besl_device = USB_GET_BESL_BASELINE(field);
		else if (field & USB_BESL_DEEP_VALID)
			besl_device = USB_GET_BESL_DEEP(field);
	} else {
		if (u2del <= 50)
			besl_host = 0;
		else
			besl_host = (u2del - 51) / 75 + 1;
	}

	besl = besl_host + besl_device;
	if (besl > 15)
		besl = 15;

	return besl;
}

static int xhci_usb2_software_lpm_test(struct usb_hcd *hcd,
					struct usb_device *udev)
{
	struct xhci_hcd	*xhci = hcd_to_xhci(hcd);
	struct dev_info	*dev_info;
	__le32 __iomem	**port_array;
	__le32 __iomem	*addr, *pm_addr;
	u32		temp, dev_id;
	unsigned int	port_num;
	unsigned long	flags;
	int		hird;
	int		ret;

	if (hcd->speed == HCD_USB3 || !xhci->sw_lpm_support ||
			!udev->lpm_capable)
		return -EINVAL;

	/* we only support lpm for non-hub device connected to root hub yet */
	if (!udev->parent || udev->parent->parent ||
			udev->descriptor.bDeviceClass == USB_CLASS_HUB)
		return -EINVAL;

	spin_lock_irqsave(&xhci->lock, flags);

	/* Look for devices in lpm_failed_devs list */
	dev_id = le16_to_cpu(udev->descriptor.idVendor) << 16 |
			le16_to_cpu(udev->descriptor.idProduct);
	list_for_each_entry(dev_info, &xhci->lpm_failed_devs, list) {
		if (dev_info->dev_id == dev_id) {
			ret = -EINVAL;
			goto finish;
		}
	}

	port_array = xhci->usb2_ports;
	port_num = udev->portnum - 1;

	if (port_num > HCS_MAX_PORTS(xhci->hcs_params1)) {
		xhci_dbg(xhci, "invalid port number %d\n", udev->portnum);
		ret = -EINVAL;
		goto finish;
	}

	/*
	 * Test USB 2.0 software LPM.
	 * FIXME: some xHCI 1.0 hosts may implement a new register to set up
	 * hardware-controlled USB 2.0 LPM. See section 5.4.11 and 4.23.5.1.1.1
	 * in the June 2011 errata release.
	 */
	xhci_dbg(xhci, "test port %d software LPM\n", port_num);
	/*
	 * Set L1 Device Slot and HIRD/BESL.
	 * Check device's USB 2.0 extension descriptor to determine whether
	 * HIRD or BESL shoule be used. See USB2.0 LPM errata.
	 */
	pm_addr = port_array[port_num] + 1;
	hird = xhci_calculate_hird_besl(xhci, udev);
	temp = PORT_L1DS(udev->slot_id) | PORT_HIRD(hird);
	xhci_writel(xhci, temp, pm_addr);

	/* Set port link state to U2(L1) */
	addr = port_array[port_num];
	xhci_set_link_state(xhci, port_array, port_num, XDEV_U2);

	/* wait for ACK */
	spin_unlock_irqrestore(&xhci->lock, flags);
	msleep(10);
	spin_lock_irqsave(&xhci->lock, flags);

	/* Check L1 Status */
	ret = handshake(xhci, pm_addr, PORT_L1S_MASK, PORT_L1S_SUCCESS, 125);
	if (ret != -ETIMEDOUT) {
		/* enter L1 successfully */
		temp = xhci_readl(xhci, addr);
		xhci_dbg(xhci, "port %d entered L1 state, port status 0x%x\n",
				port_num, temp);
		ret = 0;
	} else {
		temp = xhci_readl(xhci, pm_addr);
		xhci_dbg(xhci, "port %d software lpm failed, L1 status %d\n",
				port_num, temp & PORT_L1S_MASK);
		ret = -EINVAL;
	}

	/* Resume the port */
	xhci_set_link_state(xhci, port_array, port_num, XDEV_U0);

	spin_unlock_irqrestore(&xhci->lock, flags);
	msleep(10);
	spin_lock_irqsave(&xhci->lock, flags);

	/* Clear PLC */
	xhci_test_and_clear_bit(xhci, port_array, port_num, PORT_PLC);

	/* Check PORTSC to make sure the device is in the right state */
	if (!ret) {
		temp = xhci_readl(xhci, addr);
		xhci_dbg(xhci, "resumed port %d status 0x%x\n",	port_num, temp);
		if (!(temp & PORT_CONNECT) || !(temp & PORT_PE) ||
				(temp & PORT_PLS_MASK) != XDEV_U0) {
			xhci_dbg(xhci, "port L1 resume fail\n");
			ret = -EINVAL;
		}
	}

	if (ret) {
		/* Insert dev to lpm_failed_devs list */
		xhci_warn(xhci, "device LPM test failed, may disconnect and "
				"re-enumerate\n");
		dev_info = kzalloc(sizeof(struct dev_info), GFP_ATOMIC);
		if (!dev_info) {
			ret = -ENOMEM;
			goto finish;
		}
		dev_info->dev_id = dev_id;
		INIT_LIST_HEAD(&dev_info->list);
		list_add(&dev_info->list, &xhci->lpm_failed_devs);
	} else {
		xhci_ring_device(xhci, udev->slot_id);
	}

finish:
	spin_unlock_irqrestore(&xhci->lock, flags);
	return ret;
}

int xhci_set_usb2_hardware_lpm(struct usb_hcd *hcd,
			struct usb_device *udev, int enable)
{
	struct xhci_hcd	*xhci = hcd_to_xhci(hcd);
	__le32 __iomem	**port_array;
	__le32 __iomem	*pm_addr;
	u32		temp;
	unsigned int	port_num;
	unsigned long	flags;
	int		hird;

	if (hcd->speed == HCD_USB3 || !xhci->hw_lpm_support ||
			!udev->lpm_capable)
		return -EPERM;

	if (!udev->parent || udev->parent->parent ||
			udev->descriptor.bDeviceClass == USB_CLASS_HUB)
		return -EPERM;

	if (udev->usb2_hw_lpm_capable != 1)
		return -EPERM;

	spin_lock_irqsave(&xhci->lock, flags);

	port_array = xhci->usb2_ports;
	port_num = udev->portnum - 1;
	pm_addr = port_array[port_num] + 1;
	temp = xhci_readl(xhci, pm_addr);

	xhci_dbg(xhci, "%s port %d USB2 hardware LPM\n",
			enable ? "enable" : "disable", port_num);

	hird = xhci_calculate_hird_besl(xhci, udev);

	if (enable) {
		temp &= ~PORT_HIRD_MASK;
		temp |= PORT_HIRD(hird) | PORT_RWE;
		xhci_writel(xhci, temp, pm_addr);
		temp = xhci_readl(xhci, pm_addr);
		temp |= PORT_HLE;
		xhci_writel(xhci, temp, pm_addr);
	} else {
		temp &= ~(PORT_HLE | PORT_RWE | PORT_HIRD_MASK);
		xhci_writel(xhci, temp, pm_addr);
	}

	spin_unlock_irqrestore(&xhci->lock, flags);
	return 0;
}

int xhci_update_device(struct usb_hcd *hcd, struct usb_device *udev)
{
	struct xhci_hcd	*xhci = hcd_to_xhci(hcd);
	int		ret;

	/* Just return if XHCI_LPM_DISABLE_QUIRK set */
	if (xhci->quirks & XHCI_LPM_DISABLE_QUIRK)
		return 0;

	ret = xhci_usb2_software_lpm_test(hcd, udev);
	if (!ret) {
		xhci_dbg(xhci, "software LPM test succeed\n");
		if (xhci->hw_lpm_support == 1) {
			udev->usb2_hw_lpm_capable = 1;
			ret = xhci_set_usb2_hardware_lpm(hcd, udev, 1);
			if (!ret)
				udev->usb2_hw_lpm_enabled = 1;
		}
	}

	return 0;
}

#else

int xhci_set_usb2_hardware_lpm(struct usb_hcd *hcd,
				struct usb_device *udev, int enable)
{
	return 0;
}

int xhci_update_device(struct usb_hcd *hcd, struct usb_device *udev)
{
	return 0;
}

#endif /* CONFIG_USB_SUSPEND */

/* Once a hub descriptor is fetched for a device, we need to update the xHC's
 * internal data structures for the device.
 */
int xhci_update_hub_device(struct usb_hcd *hcd, struct usb_device *hdev,
			struct usb_tt *tt, gfp_t mem_flags)
{
	struct xhci_hcd *xhci = hcd_to_xhci(hcd);
	struct xhci_virt_device *vdev;
	struct xhci_command *config_cmd;
	struct xhci_input_control_ctx *ctrl_ctx;
	struct xhci_slot_ctx *slot_ctx;
	unsigned long flags;
	unsigned think_time;
	int ret;

	/* Ignore root hubs */
	if (!hdev->parent)
		return 0;

	vdev = xhci->devs[hdev->slot_id];
	if (!vdev) {
		xhci_warn(xhci, "Cannot update hub desc for unknown device.\n");
		return -EINVAL;
	}
	config_cmd = xhci_alloc_command(xhci, true, true, mem_flags);
	if (!config_cmd) {
		xhci_dbg(xhci, "Could not allocate xHCI command structure.\n");
		return -ENOMEM;
	}

	spin_lock_irqsave(&xhci->lock, flags);
	if (hdev->speed == USB_SPEED_HIGH &&
			xhci_alloc_tt_info(xhci, vdev, hdev, tt, GFP_ATOMIC)) {
		xhci_dbg(xhci, "Could not allocate xHCI TT structure.\n");
		xhci_free_command(xhci, config_cmd);
		spin_unlock_irqrestore(&xhci->lock, flags);
		return -ENOMEM;
	}

	xhci_slot_copy(xhci, config_cmd->in_ctx, vdev->out_ctx);
	ctrl_ctx = xhci_get_input_control_ctx(xhci, config_cmd->in_ctx);
	ctrl_ctx->add_flags |= cpu_to_le32(SLOT_FLAG);
	slot_ctx = xhci_get_slot_ctx(xhci, config_cmd->in_ctx);
	slot_ctx->dev_info |= cpu_to_le32(DEV_HUB);
	if (tt->multi)
		slot_ctx->dev_info |= cpu_to_le32(DEV_MTT);
	if (xhci->hci_version > 0x95) {
		xhci_dbg(xhci, "xHCI version %x needs hub "
				"TT think time and number of ports\n",
				(unsigned int) xhci->hci_version);
		slot_ctx->dev_info2 |= cpu_to_le32(XHCI_MAX_PORTS(hdev->maxchild));
		/* Set TT think time - convert from ns to FS bit times.
		 * 0 = 8 FS bit times, 1 = 16 FS bit times,
		 * 2 = 24 FS bit times, 3 = 32 FS bit times.
		 *
		 * xHCI 1.0: this field shall be 0 if the device is not a
		 * High-spped hub.
		 */
		think_time = tt->think_time;
		if (think_time != 0)
			think_time = (think_time / 666) - 1;
		if (xhci->hci_version < 0x100 || hdev->speed == USB_SPEED_HIGH)
			slot_ctx->tt_info |=
				cpu_to_le32(TT_THINK_TIME(think_time));
	} else {
		xhci_dbg(xhci, "xHCI version %x doesn't need hub "
				"TT think time or number of ports\n",
				(unsigned int) xhci->hci_version);
	}
	slot_ctx->dev_state = 0;
	spin_unlock_irqrestore(&xhci->lock, flags);

	xhci_dbg(xhci, "Set up %s for hub device.\n",
			(xhci->hci_version > 0x95) ?
			"configure endpoint" : "evaluate context");
	xhci_dbg(xhci, "Slot %u Input Context:\n", hdev->slot_id);
	xhci_dbg_ctx(xhci, config_cmd->in_ctx, 0);

	/* Issue and wait for the configure endpoint or
	 * evaluate context command.
	 */
	if (xhci->hci_version > 0x95)
		ret = xhci_configure_endpoint(xhci, hdev, config_cmd,
				false, false);
	else
		ret = xhci_configure_endpoint(xhci, hdev, config_cmd,
				true, false);

	xhci_dbg(xhci, "Slot %u Output Context:\n", hdev->slot_id);
	xhci_dbg_ctx(xhci, vdev->out_ctx, 0);

	xhci_free_command(xhci, config_cmd);
	return ret;
}

int xhci_get_frame(struct usb_hcd *hcd)
{
	struct xhci_hcd *xhci = hcd_to_xhci(hcd);
	/* EHCI mods by the periodic size.  Why? */
	return xhci_readl(xhci, &xhci->run_regs->microframe_index) >> 3;
}

int xhci_gen_setup(struct usb_hcd *hcd, xhci_get_quirks_t get_quirks)
{
	struct xhci_hcd		*xhci;
	struct device		*dev = hcd->self.controller;
	int			retval;
	u32			temp;

	/* Accept arbitrarily long scatter-gather lists */
	hcd->self.sg_tablesize = ~0;

	if (usb_hcd_is_primary_hcd(hcd)) {
		xhci = kzalloc(sizeof(struct xhci_hcd), GFP_KERNEL);
		if (!xhci)
			return -ENOMEM;
		*((struct xhci_hcd **) hcd->hcd_priv) = xhci;
		xhci->main_hcd = hcd;
		/* Mark the first roothub as being USB 2.0.
		 * The xHCI driver will register the USB 3.0 roothub.
		 */
		hcd->speed = HCD_USB2;
		hcd->self.root_hub->speed = USB_SPEED_HIGH;
		/*
		 * USB 2.0 roothub under xHCI has an integrated TT,
		 * (rate matching hub) as opposed to having an OHCI/UHCI
		 * companion controller.
		 */
		hcd->has_tt = 1;
	} else {
		/* xHCI private pointer was set in xhci_pci_probe for the second
		 * registered roothub.
		 */
		xhci = hcd_to_xhci(hcd);
		temp = xhci_readl(xhci, &xhci->cap_regs->hcc_params);
		if (HCC_64BIT_ADDR(temp)) {
			xhci_dbg(xhci, "Enabling 64-bit DMA addresses.\n");
			dma_set_mask(hcd->self.controller, DMA_BIT_MASK(64));
		} else {
			dma_set_mask(hcd->self.controller, DMA_BIT_MASK(32));
		}
		return 0;
	}

	xhci->cap_regs = hcd->regs;
	xhci->op_regs = hcd->regs +
		HC_LENGTH(xhci_readl(xhci, &xhci->cap_regs->hc_capbase));
	xhci->run_regs = hcd->regs +
		(xhci_readl(xhci, &xhci->cap_regs->run_regs_off) & RTSOFF_MASK);
	/* Cache read-only capability registers */
	xhci->hcs_params1 = xhci_readl(xhci, &xhci->cap_regs->hcs_params1);
	xhci->hcs_params2 = xhci_readl(xhci, &xhci->cap_regs->hcs_params2);
	xhci->hcs_params3 = xhci_readl(xhci, &xhci->cap_regs->hcs_params3);
	xhci->hcc_params = xhci_readl(xhci, &xhci->cap_regs->hc_capbase);
	xhci->hci_version = HC_VERSION(xhci->hcc_params);
	xhci->hcc_params = xhci_readl(xhci, &xhci->cap_regs->hcc_params);
	xhci_print_registers(xhci);

	get_quirks(dev, xhci);

	/* Make sure the HC is halted. */
	retval = xhci_halt(xhci);
	if (retval)
		goto error;

	xhci_dbg(xhci, "Resetting HCD\n");
	/* Reset the internal HC memory state and registers. */
	retval = xhci_reset(xhci);
	if (retval)
		goto error;
	xhci_dbg(xhci, "Reset complete\n");

	temp = xhci_readl(xhci, &xhci->cap_regs->hcc_params);
	if (HCC_64BIT_ADDR(temp)) {
		xhci_dbg(xhci, "Enabling 64-bit DMA addresses.\n");
		dma_set_mask(hcd->self.controller, DMA_BIT_MASK(64));
	} else {
		dma_set_mask(hcd->self.controller, DMA_BIT_MASK(32));
	}

	xhci_dbg(xhci, "Calling HCD init\n");
	/* Initialize HCD and host controller data structures. */
	retval = xhci_init(hcd);
	if (retval)
		goto error;
	xhci_dbg(xhci, "Called HCD init\n");
	return 0;
error:
	kfree(xhci);
	return retval;
}

MODULE_DESCRIPTION(DRIVER_DESC);
MODULE_AUTHOR(DRIVER_AUTHOR);
MODULE_LICENSE("GPL");

static int __init xhci_hcd_init(void)
{
	int retval = 0;
#ifdef XHCI_PLATFORM_DRIVER
	retval = platform_driver_register(&XHCI_PLATFORM_DRIVER);

	if (retval < 0) {
		printk(KERN_DEBUG "Problem registering Platform driver.");
		return retval;
	}
#endif

#ifdef CONFIG_PCI
	retval = xhci_register_pci();

	if (retval < 0) {
		printk(KERN_DEBUG "Problem registering PCI driver.");
		return retval;
	}

	retval = xhci_register_plat();
	if (retval < 0) {
		printk(KERN_DEBUG "Problem registering platform driver.");
		goto unreg_pci;
	}
#endif
	/*
	 * Check the compiler generated sizes of structures that must be laid
	 * out in specific ways for hardware access.
	 */
	BUILD_BUG_ON(sizeof(struct xhci_doorbell_array) != 256*32/8);
	BUILD_BUG_ON(sizeof(struct xhci_slot_ctx) != 8*32/8);
	BUILD_BUG_ON(sizeof(struct xhci_ep_ctx) != 8*32/8);
	/* xhci_device_control has eight fields, and also
	 * embeds one xhci_slot_ctx and 31 xhci_ep_ctx
	 */
	BUILD_BUG_ON(sizeof(struct xhci_stream_ctx) != 4*32/8);
	BUILD_BUG_ON(sizeof(union xhci_trb) != 4*32/8);
	BUILD_BUG_ON(sizeof(struct xhci_erst_entry) != 4*32/8);
	BUILD_BUG_ON(sizeof(struct xhci_cap_regs) != 7*32/8);
	BUILD_BUG_ON(sizeof(struct xhci_intr_reg) != 8*32/8);
	/* xhci_run_regs has eight fields and embeds 128 xhci_intr_regs */
	BUILD_BUG_ON(sizeof(struct xhci_run_regs) != (8+8*128)*32/8);
	BUILD_BUG_ON(sizeof(struct xhci_doorbell_array) != 256*32/8);
	return 0;
#ifdef CONFIG_PCI
unreg_pci:
	xhci_unregister_pci();
	return retval;
#endif
}
module_init(xhci_hcd_init);

static void __exit xhci_hcd_cleanup(void)
{
#ifdef XHCI_PLATFORM_DRIVER
	platform_driver_unregister(&XHCI_PLATFORM_DRIVER);
#endif
#ifdef CONFIG_PCI
	xhci_unregister_pci();
	xhci_unregister_plat();
#endif
}
module_exit(xhci_hcd_cleanup);<|MERGE_RESOLUTION|>--- conflicted
+++ resolved
@@ -282,9 +282,6 @@
 		xhci_dbg(xhci_host, "PCI STS/EN set\n");
 		msleep(1200);
 	}
-<<<<<<< HEAD
-	
-=======
 
 done:
 	/* sometimes PME received in D0 which is not expected, clear them */
@@ -299,20 +296,9 @@
 
 	xhci_dbg(xhci_host, "PCI STS/EN = 0x%x\n", pmcsr);
 
->>>>>>> a6c420ab
-	/* clear status of GPE.PME_B0 */
-	//<ASUS-Larry 20130823 +>
-	//acpi_hw_register_write(0xf1, 0x2000);
-	//<ASUS-Larry 20130823 ->
-
-<<<<<<< HEAD
-done:
-	//<ASUS-Larry 20130823 +>
 	/* clear status of GPE.PME_B0 */
 	acpi_hw_register_write(0xf1, 0x2000);
-	//<ASUS-Larry 20130823 ->
-=======
->>>>>>> a6c420ab
+
 	/* re-enable GPE.PME_B0 interrupt */
 	acpi_hw_register_read(0xf2, &gpe_en);
 	gpe_en = gpe_en | 0x2000;
