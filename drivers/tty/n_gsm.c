--- conflicted
+++ resolved
@@ -978,12 +978,9 @@
 {
 	unsigned long flags;
 	int sweep;
-<<<<<<< HEAD
 
 	if (dlci->constipated)
 		return;
-=======
->>>>>>> f836c906
 
 	spin_lock_irqsave(&dlci->gsm->tx_lock, flags);
 	if (unlikely(dlci->gsm->dead))
@@ -997,12 +994,8 @@
 			gsm_dlci_data_output(dlci->gsm, dlci);
 	}
 	if (sweep)
-<<<<<<< HEAD
-		gsm_dlci_data_sweep(dlci->gsm);
+ 		gsm_dlci_data_sweep(dlci->gsm);
 out:
-=======
- 		gsm_dlci_data_sweep(dlci->gsm);
->>>>>>> f836c906
 	spin_unlock_irqrestore(&dlci->gsm->tx_lock, flags);
 }
 
@@ -1249,13 +1242,8 @@
 		gsm->constipated = 1;
 		spin_unlock_irqrestore(&gsm->tx_lock, flags);
 		gsm_control_reply(gsm, CMD_FCOFF, NULL, 0);
-<<<<<<< HEAD
-=======
-		/* Kick the link in case it is idling */
 		spin_lock_irqsave(&gsm->tx_lock, flags);
-		gsm_data_kick(gsm);
 		spin_unlock_irqrestore(&gsm->tx_lock, flags);
->>>>>>> f836c906
 		break;
 	case CMD_MSC:
 		/* Out of band modem line change indicator for a DLCI */
@@ -2519,14 +2507,9 @@
 	clear_bit(TTY_DO_WRITE_WAKEUP, &tty->flags);
 	spin_lock_irqsave(&gsm->tx_lock, flags);
 	gsm_data_kick(gsm);
-<<<<<<< HEAD
-	if (gsm->tx_bytes < TX_THRESH_LO)
-		gsm_dlci_data_sweep(gsm);
-=======
 	if (gsm->tx_bytes < TX_THRESH_LO) {
 		gsm_dlci_data_sweep(gsm);
 	}
->>>>>>> f836c906
 	spin_unlock_irqrestore(&gsm->tx_lock, flags);
 }
 
