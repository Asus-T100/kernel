/*
 * drivers/gpu/ion/ion_system_heap.c
 *
 * Copyright (C) 2011 Google, Inc.
 *
 * This software is licensed under the terms of the GNU General Public
 * License version 2, as published by the Free Software Foundation, and
 * may be copied, distributed, and modified under those terms.
 *
 * This program is distributed in the hope that it will be useful,
 * but WITHOUT ANY WARRANTY; without even the implied warranty of
 * MERCHANTABILITY or FITNESS FOR A PARTICULAR PURPOSE.  See the
 * GNU General Public License for more details.
 *
 */

#include <asm/page.h>
#include <linux/dma-mapping.h>
#include <linux/err.h>
#include <linux/highmem.h>
#include <linux/ion.h>
#include <linux/mm.h>
#include <linux/scatterlist.h>
#include <linux/seq_file.h>
#include <linux/slab.h>
#include <linux/vmalloc.h>
#include "ion_priv.h"

static unsigned int high_order_gfp_flags = (GFP_HIGHUSER | __GFP_ZERO |
					    __GFP_NOWARN | __GFP_NORETRY |
					    __GFP_NO_KSWAPD) & ~__GFP_WAIT;
static unsigned int low_order_gfp_flags  = (GFP_HIGHUSER | __GFP_ZERO |
					 __GFP_NOWARN);
static const unsigned int orders[] = {8, 4, 0};
static const int num_orders = ARRAY_SIZE(orders);
static int order_to_index(unsigned int order)
{
	int i;
	for (i = 0; i < num_orders; i++)
		if (order == orders[i])
			return i;
	BUG();
	return -1;
}

static unsigned int order_to_size(int order)
{
	return PAGE_SIZE << order;
}

struct ion_system_heap {
	struct ion_heap heap;
	struct ion_page_pool **pools;
};

struct page_info {
	struct page *page;
	unsigned int order;
	struct list_head list;
};

<<<<<<< HEAD
static unsigned int orders[] = {8, 4, 0};

static struct page_info *alloc_largest_available(unsigned long size,
						 bool split_pages,
=======
static struct page *alloc_buffer_page(struct ion_system_heap *heap,
				      struct ion_buffer *buffer,
				      unsigned long order)
{
	bool cached = ion_buffer_cached(buffer);
	bool split_pages = ion_buffer_fault_user_mappings(buffer);
	struct ion_page_pool *pool = heap->pools[order_to_index(order)];
	struct page *page;

	if (!cached) {
		page = ion_page_pool_alloc(pool);
	} else {
		gfp_t gfp_flags = low_order_gfp_flags;

		if (order > 4)
			gfp_flags = high_order_gfp_flags;
		page = alloc_pages(gfp_flags, order);
		if (!page)
			return 0;
		__dma_page_cpu_to_dev(page, 0, PAGE_SIZE << order,
				      DMA_BIDIRECTIONAL);
	}
	if (!page)
		return 0;

	if (split_pages)
		split_page(page, order);
	return page;
}

static void free_buffer_page(struct ion_system_heap *heap,
			     struct ion_buffer *buffer, struct page *page,
			     unsigned int order)
{
	bool cached = ion_buffer_cached(buffer);
	bool split_pages = ion_buffer_fault_user_mappings(buffer);
	int i;

	if (!cached) {
		struct ion_page_pool *pool = heap->pools[order_to_index(order)];
		ion_page_pool_free(pool, page);
	} else if (split_pages) {
		for (i = 0; i < (1 << order); i++)
			__free_page(page + i);
	} else {
		__free_pages(page, order);
	}
}


static struct page_info *alloc_largest_available(struct ion_system_heap *heap,
						 struct ion_buffer *buffer,
						 unsigned long size,
>>>>>>> 365b83ef
						 unsigned int max_order)
{
	struct page *page;
	struct page_info *info;
	int i;

	for (i = 0; i < num_orders; i++) {
		if (size < order_to_size(orders[i]))
			continue;
		if (max_order < orders[i])
			continue;
<<<<<<< HEAD
		if (max_order < orders[i])
			continue;
		page = alloc_pages(GFP_HIGHUSER | __GFP_ZERO |
				   __GFP_NOWARN | __GFP_NORETRY, orders[i]);
		if (!page)
			continue;
		if (split_pages)
			split_page(page, orders[i]);
		info = kmalloc(sizeof(struct page_info *), GFP_KERNEL);
=======

		page = alloc_buffer_page(heap, buffer, orders[i]);
		if (!page)
			continue;

		info = kmalloc(sizeof(struct page_info), GFP_KERNEL);
>>>>>>> 365b83ef
		info->page = page;
		info->order = orders[i];
		return info;
	}
	return NULL;
}

static int ion_system_heap_allocate(struct ion_heap *heap,
				     struct ion_buffer *buffer,
				     unsigned long size, unsigned long align,
				     unsigned long flags)
{
	struct ion_system_heap *sys_heap = container_of(heap,
							struct ion_system_heap,
							heap);
	struct sg_table *table;
	struct scatterlist *sg;
	int ret;
	struct list_head pages;
	struct page_info *info, *tmp_info;
	int i = 0;
	long size_remaining = PAGE_ALIGN(size);
<<<<<<< HEAD
	bool split_pages = ion_buffer_fault_user_mappings(buffer);


	unsigned int max_order = orders[0];

	INIT_LIST_HEAD(&pages);
	while (size_remaining > 0) {
		info = alloc_largest_available(size_remaining, split_pages,
					       max_order);
=======
	unsigned int max_order = orders[0];
	bool split_pages = ion_buffer_fault_user_mappings(buffer);

	INIT_LIST_HEAD(&pages);
	while (size_remaining > 0) {
		info = alloc_largest_available(sys_heap, buffer, size_remaining, max_order);
>>>>>>> 365b83ef
		if (!info)
			goto err;
		list_add_tail(&info->list, &pages);
		size_remaining -= (1 << info->order) * PAGE_SIZE;
		max_order = info->order;
		i++;
	}

	table = kmalloc(sizeof(struct sg_table), GFP_KERNEL);
	if (!table)
		goto err;

	if (split_pages)
		ret = sg_alloc_table(table, PAGE_ALIGN(size) / PAGE_SIZE,
				     GFP_KERNEL);
	else
		ret = sg_alloc_table(table, i, GFP_KERNEL);

	if (ret)
		goto err1;

	sg = table->sgl;
	list_for_each_entry_safe(info, tmp_info, &pages, list) {
		struct page *page = info->page;
<<<<<<< HEAD

=======
>>>>>>> 365b83ef
		if (split_pages) {
			for (i = 0; i < (1 << info->order); i++) {
				sg_set_page(sg, page + i, PAGE_SIZE, 0);
				sg = sg_next(sg);
			}
		} else {
			sg_set_page(sg, page, (1 << info->order) * PAGE_SIZE,
				    0);
			sg = sg_next(sg);
		}
		list_del(&info->list);
		kfree(info);
	}

	buffer->priv_virt = table;
	return 0;
err1:
	kfree(table);
err:
	list_for_each_entry(info, &pages, list) {
<<<<<<< HEAD
		if (split_pages)
			for (i = 0; i < (1 << info->order); i++)
				__free_page(info->page + i);
		else
			__free_pages(info->page, info->order);

=======
		free_buffer_page(sys_heap, buffer, info->page, info->order);
>>>>>>> 365b83ef
		kfree(info);
	}
	return -ENOMEM;
}

void ion_system_heap_free(struct ion_buffer *buffer)
{
	struct ion_heap *heap = buffer->heap;
	struct ion_system_heap *sys_heap = container_of(heap,
							struct ion_system_heap,
							heap);
	struct sg_table *table = buffer->sg_table;
	bool cached = ion_buffer_cached(buffer);
	struct scatterlist *sg;
	LIST_HEAD(pages);
	int i;

	/* uncached pages come from the page pools, zero them before returning
	   for security purposes (other allocations are zerod at alloc time */
	if (!cached)
		ion_heap_buffer_zero(buffer);

	for_each_sg(table->sgl, sg, table->nents, i)
		free_buffer_page(sys_heap, buffer, sg_page(sg),
				get_order(sg_dma_len(sg)));
	sg_free_table(table);
	kfree(table);
}

struct sg_table *ion_system_heap_map_dma(struct ion_heap *heap,
					 struct ion_buffer *buffer)
{
	return buffer->priv_virt;
}

void ion_system_heap_unmap_dma(struct ion_heap *heap,
			       struct ion_buffer *buffer)
{
	return;
}

<<<<<<< HEAD
void *ion_system_heap_map_kernel(struct ion_heap *heap,
				 struct ion_buffer *buffer)
{
	struct scatterlist *sg;
	int i, j;
	void *vaddr;
	pgprot_t pgprot;
	struct sg_table *table = buffer->priv_virt;
	int npages = PAGE_ALIGN(buffer->size) / PAGE_SIZE;
	struct page **pages = vmalloc(sizeof(struct page *) * npages);
	struct page **tmp = pages;

	if (!pages)
		return 0;

	if (buffer->flags & ION_FLAG_CACHED)
		pgprot = PAGE_KERNEL;
	else
		pgprot = pgprot_writecombine(PAGE_KERNEL);

	for_each_sg(table->sgl, sg, table->nents, i) {
		int npages_this_entry = PAGE_ALIGN(sg_dma_len(sg)) / PAGE_SIZE;
		struct page *page = sg_page(sg);
		BUG_ON(i >= npages);
		for (j = 0; j < npages_this_entry; j++) {
			*(tmp++) = page++;
		}
	}
	vaddr = vmap(pages, npages, VM_MAP, pgprot);
	vfree(pages);

	return vaddr;
}
=======
static struct ion_heap_ops system_heap_ops = {
	.allocate = ion_system_heap_allocate,
	.free = ion_system_heap_free,
	.map_dma = ion_system_heap_map_dma,
	.unmap_dma = ion_system_heap_unmap_dma,
	.map_kernel = ion_heap_map_kernel,
	.unmap_kernel = ion_heap_unmap_kernel,
	.map_user = ion_heap_map_user,
};
>>>>>>> 365b83ef

static int ion_system_heap_debug_show(struct ion_heap *heap, struct seq_file *s,
				      void *unused)
{

	struct ion_system_heap *sys_heap = container_of(heap,
							struct ion_system_heap,
							heap);
	int i;
	for (i = 0; i < num_orders; i++) {
		struct ion_page_pool *pool = sys_heap->pools[i];
		seq_printf(s, "%d order %u highmem pages in pool = %lu total\n",
			   pool->high_count, pool->order,
			   (1 << pool->order) * PAGE_SIZE * pool->high_count);
		seq_printf(s, "%d order %u lowmem pages in pool = %lu total\n",
			   pool->low_count, pool->order,
			   (1 << pool->order) * PAGE_SIZE * pool->low_count);
	}
	return 0;
}

struct ion_heap *ion_system_heap_create(struct ion_platform_heap *unused)
{
	struct ion_system_heap *heap;
	int i;

	heap = kzalloc(sizeof(struct ion_system_heap), GFP_KERNEL);
	if (!heap)
		return ERR_PTR(-ENOMEM);
	heap->heap.ops = &system_heap_ops;
	heap->heap.type = ION_HEAP_TYPE_SYSTEM;
	heap->heap.flags = ION_HEAP_FLAG_DEFER_FREE;
	heap->pools = kzalloc(sizeof(struct ion_page_pool *) * num_orders,
			      GFP_KERNEL);
	if (!heap->pools)
		goto err_alloc_pools;
	for (i = 0; i < num_orders; i++) {
		struct ion_page_pool *pool;
		gfp_t gfp_flags = low_order_gfp_flags;

		if (orders[i] > 4)
			gfp_flags = high_order_gfp_flags;
		pool = ion_page_pool_create(gfp_flags, orders[i]);
		if (!pool)
			goto err_create_pool;
		heap->pools[i] = pool;
	}
	heap->heap.debug_show = ion_system_heap_debug_show;
	return &heap->heap;
err_create_pool:
	for (i = 0; i < num_orders; i++)
		if (heap->pools[i])
			ion_page_pool_destroy(heap->pools[i]);
	kfree(heap->pools);
err_alloc_pools:
	kfree(heap);
	return ERR_PTR(-ENOMEM);
}

void ion_system_heap_destroy(struct ion_heap *heap)
{
	struct ion_system_heap *sys_heap = container_of(heap,
							struct ion_system_heap,
							heap);
	int i;

	for (i = 0; i < num_orders; i++)
		ion_page_pool_destroy(sys_heap->pools[i]);
	kfree(sys_heap->pools);
	kfree(sys_heap);
}

static int ion_system_contig_heap_allocate(struct ion_heap *heap,
					   struct ion_buffer *buffer,
					   unsigned long len,
					   unsigned long align,
					   unsigned long flags)
{
	buffer->priv_virt = kzalloc(len, GFP_KERNEL);
	if (!buffer->priv_virt)
		return -ENOMEM;
	return 0;
}

void ion_system_contig_heap_free(struct ion_buffer *buffer)
{
	kfree(buffer->priv_virt);
}

static int ion_system_contig_heap_phys(struct ion_heap *heap,
				       struct ion_buffer *buffer,
				       ion_phys_addr_t *addr, size_t *len)
{
	*addr = virt_to_phys(buffer->priv_virt);
	*len = buffer->size;
	return 0;
}

struct sg_table *ion_system_contig_heap_map_dma(struct ion_heap *heap,
						struct ion_buffer *buffer)
{
	struct sg_table *table;
	int ret;

	table = kzalloc(sizeof(struct sg_table), GFP_KERNEL);
	if (!table)
		return ERR_PTR(-ENOMEM);
	ret = sg_alloc_table(table, 1, GFP_KERNEL);
	if (ret) {
		kfree(table);
		return ERR_PTR(ret);
	}
	sg_set_page(table->sgl, virt_to_page(buffer->priv_virt), buffer->size,
		    0);
	return table;
}

void ion_system_contig_heap_unmap_dma(struct ion_heap *heap,
				      struct ion_buffer *buffer)
{
	sg_free_table(buffer->sg_table);
	kfree(buffer->sg_table);
}

int ion_system_contig_heap_map_user(struct ion_heap *heap,
				    struct ion_buffer *buffer,
				    struct vm_area_struct *vma)
{
	unsigned long pfn = page_to_pfn(virt_to_page(buffer->priv_virt));
	return remap_pfn_range(vma, vma->vm_start, pfn + vma->vm_pgoff,
			       vma->vm_end - vma->vm_start,
			       vma->vm_page_prot);

}

static struct ion_heap_ops kmalloc_ops = {
	.allocate = ion_system_contig_heap_allocate,
	.free = ion_system_contig_heap_free,
	.phys = ion_system_contig_heap_phys,
	.map_dma = ion_system_contig_heap_map_dma,
	.unmap_dma = ion_system_contig_heap_unmap_dma,
	.map_kernel = ion_heap_map_kernel,
	.unmap_kernel = ion_heap_unmap_kernel,
	.map_user = ion_system_contig_heap_map_user,
};

struct ion_heap *ion_system_contig_heap_create(struct ion_platform_heap *unused)
{
	struct ion_heap *heap;

	heap = kzalloc(sizeof(struct ion_heap), GFP_KERNEL);
	if (!heap)
		return ERR_PTR(-ENOMEM);
	heap->ops = &kmalloc_ops;
	heap->type = ION_HEAP_TYPE_SYSTEM_CONTIG;
	return heap;
}

void ion_system_contig_heap_destroy(struct ion_heap *heap)
{
	kfree(heap);
}
<|MERGE_RESOLUTION|>--- conflicted
+++ resolved
@@ -59,12 +59,6 @@
 	struct list_head list;
 };
 
-<<<<<<< HEAD
-static unsigned int orders[] = {8, 4, 0};
-
-static struct page_info *alloc_largest_available(unsigned long size,
-						 bool split_pages,
-=======
 static struct page *alloc_buffer_page(struct ion_system_heap *heap,
 				      struct ion_buffer *buffer,
 				      unsigned long order)
@@ -118,7 +112,6 @@
 static struct page_info *alloc_largest_available(struct ion_system_heap *heap,
 						 struct ion_buffer *buffer,
 						 unsigned long size,
->>>>>>> 365b83ef
 						 unsigned int max_order)
 {
 	struct page *page;
@@ -130,24 +123,12 @@
 			continue;
 		if (max_order < orders[i])
 			continue;
-<<<<<<< HEAD
-		if (max_order < orders[i])
-			continue;
-		page = alloc_pages(GFP_HIGHUSER | __GFP_ZERO |
-				   __GFP_NOWARN | __GFP_NORETRY, orders[i]);
-		if (!page)
-			continue;
-		if (split_pages)
-			split_page(page, orders[i]);
-		info = kmalloc(sizeof(struct page_info *), GFP_KERNEL);
-=======
 
 		page = alloc_buffer_page(heap, buffer, orders[i]);
 		if (!page)
 			continue;
 
 		info = kmalloc(sizeof(struct page_info), GFP_KERNEL);
->>>>>>> 365b83ef
 		info->page = page;
 		info->order = orders[i];
 		return info;
@@ -170,24 +151,12 @@
 	struct page_info *info, *tmp_info;
 	int i = 0;
 	long size_remaining = PAGE_ALIGN(size);
-<<<<<<< HEAD
-	bool split_pages = ion_buffer_fault_user_mappings(buffer);
-
-
-	unsigned int max_order = orders[0];
-
-	INIT_LIST_HEAD(&pages);
-	while (size_remaining > 0) {
-		info = alloc_largest_available(size_remaining, split_pages,
-					       max_order);
-=======
 	unsigned int max_order = orders[0];
 	bool split_pages = ion_buffer_fault_user_mappings(buffer);
 
 	INIT_LIST_HEAD(&pages);
 	while (size_remaining > 0) {
 		info = alloc_largest_available(sys_heap, buffer, size_remaining, max_order);
->>>>>>> 365b83ef
 		if (!info)
 			goto err;
 		list_add_tail(&info->list, &pages);
@@ -212,10 +181,6 @@
 	sg = table->sgl;
 	list_for_each_entry_safe(info, tmp_info, &pages, list) {
 		struct page *page = info->page;
-<<<<<<< HEAD
-
-=======
->>>>>>> 365b83ef
 		if (split_pages) {
 			for (i = 0; i < (1 << info->order); i++) {
 				sg_set_page(sg, page + i, PAGE_SIZE, 0);
@@ -236,16 +201,7 @@
 	kfree(table);
 err:
 	list_for_each_entry(info, &pages, list) {
-<<<<<<< HEAD
-		if (split_pages)
-			for (i = 0; i < (1 << info->order); i++)
-				__free_page(info->page + i);
-		else
-			__free_pages(info->page, info->order);
-
-=======
 		free_buffer_page(sys_heap, buffer, info->page, info->order);
->>>>>>> 365b83ef
 		kfree(info);
 	}
 	return -ENOMEM;
@@ -287,41 +243,6 @@
 	return;
 }
 
-<<<<<<< HEAD
-void *ion_system_heap_map_kernel(struct ion_heap *heap,
-				 struct ion_buffer *buffer)
-{
-	struct scatterlist *sg;
-	int i, j;
-	void *vaddr;
-	pgprot_t pgprot;
-	struct sg_table *table = buffer->priv_virt;
-	int npages = PAGE_ALIGN(buffer->size) / PAGE_SIZE;
-	struct page **pages = vmalloc(sizeof(struct page *) * npages);
-	struct page **tmp = pages;
-
-	if (!pages)
-		return 0;
-
-	if (buffer->flags & ION_FLAG_CACHED)
-		pgprot = PAGE_KERNEL;
-	else
-		pgprot = pgprot_writecombine(PAGE_KERNEL);
-
-	for_each_sg(table->sgl, sg, table->nents, i) {
-		int npages_this_entry = PAGE_ALIGN(sg_dma_len(sg)) / PAGE_SIZE;
-		struct page *page = sg_page(sg);
-		BUG_ON(i >= npages);
-		for (j = 0; j < npages_this_entry; j++) {
-			*(tmp++) = page++;
-		}
-	}
-	vaddr = vmap(pages, npages, VM_MAP, pgprot);
-	vfree(pages);
-
-	return vaddr;
-}
-=======
 static struct ion_heap_ops system_heap_ops = {
 	.allocate = ion_system_heap_allocate,
 	.free = ion_system_heap_free,
@@ -331,7 +252,6 @@
 	.unmap_kernel = ion_heap_unmap_kernel,
 	.map_user = ion_heap_map_user,
 };
->>>>>>> 365b83ef
 
 static int ion_system_heap_debug_show(struct ion_heap *heap, struct seq_file *s,
 				      void *unused)
