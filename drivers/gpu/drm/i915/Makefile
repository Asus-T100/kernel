#
# Makefile for the drm device driver.  This driver provides support for the
# Direct Rendering Infrastructure (DRI) in XFree86 4.1.0 and higher.
#<asus-ych20130904+>
ccflags-y := -Iinclude/drm -Iinclude/uapi/drm -I../modules/intel_media/common
i915-y := i915_drv.o i915_dma.o i915_irq.o \
	  i915_debugfs.o \
          i915_suspend.o \
	  i915_gem.o \
	  i915_gem_context.o \
	  i915_gem_debug.o \
	  i915_gem_evict.o \
	  i915_gem_execbuffer.o \
	  i915_gem_gtt.o \
	  i915_gem_stolen.o \
	  i915_gem_tiling.o \
	  i915_sysfs.o \
	  i915_trace_points.o \
	  i915_rpm.o \
	  i915_perfmon.o \
	  intel_display.o \
	  intel_dsi_pll.o \
	  intel_sideband.o \
	  intel_crt.o \
	  intel_lvds.o \
	  intel_dsi.o \
	  intel_dsi_cmd.o \
	  intel_bios.o \
	  intel_ddi.o \
	  intel_dp.o \
	  intel_hdmi.o \
	  intel_sdvo.o \
	  intel_modes.o \
	  intel_panel.o \
	  intel_pm.o \
	  intel_i2c.o \
	  intel_fb.o \
	  intel_tv.o \
	  intel_dvo.o \
	  intel_ringbuffer.o \
	  intel_overlay.o \
	  intel_sprite.o \
	  intel_opregion.o \
	  intel_clrmgr.o \
	  dsi_mod_auo_b101uan01.o \
	  dsi_mod_panasonic_vvx09f006a00.o \
	  dsi_mod_auo_b080xat.o \
	  dsi_mod_jdi_lpm070w425b.o \
<<<<<<< HEAD
	  dsi_mod_hv101hd1-1e2.o \
=======
	  dsi_mod_vbt_generic.o	\
>>>>>>> d33e1fbe
	  dvo_ch7xxx.o \
	  dvo_ch7017.o \
	  dvo_ivch.o \
	  dvo_tfp410.o \
	  dvo_sil164.o \
	  dvo_ns2501.o \
	  intel_sync.o \
	  hdmi_audio_if.o \
	  i915_gem_dmabuf.o
#<asus-ych20130904->
i915-y += bp_34_dma-buf.o
i915-y += i915_gem_vmap.o
i915-y += i915_dpst.o
i915-$(CONFIG_COMPAT)   += i915_ioc32.o

i915-$(CONFIG_ACPI)	+= intel_acpi.o

obj-$(CONFIG_DRM_I915)  += i915.o

CFLAGS_i915_trace_points.o := -I$(src)<|MERGE_RESOLUTION|>--- conflicted
+++ resolved
@@ -46,11 +46,8 @@
 	  dsi_mod_panasonic_vvx09f006a00.o \
 	  dsi_mod_auo_b080xat.o \
 	  dsi_mod_jdi_lpm070w425b.o \
-<<<<<<< HEAD
 	  dsi_mod_hv101hd1-1e2.o \
-=======
 	  dsi_mod_vbt_generic.o	\
->>>>>>> d33e1fbe
 	  dvo_ch7xxx.o \
 	  dvo_ch7017.o \
 	  dvo_ivch.o \
