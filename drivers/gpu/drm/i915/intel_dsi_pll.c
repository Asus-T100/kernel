--- conflicted
+++ resolved
@@ -94,26 +94,14 @@
 		*dsi_clk = 513;
 		return 0;
 	}
-//<asus-baron20131004+>
-/*
-	else if (dev_priv->mipi.panel_id == MIPI_DSI_HV101HD1_PANEL_ID) { //<asus-baron20131004+>
-		*dsi_clk = 415; //<asus-baron20131004+>
-		return 0; //<asus-baron20131004+>
-	}
-*/
-//<asus-baron20131004->
+
 	/* DSI data rate = pixel clock * bits per pixel / lane count
 	   pixel clock is converted from KHz to Hz */
 	dsi_bit_clock_hz = (((mode->clock * 1000) * pkt_pixel_size) \
 				/ intel_dsi->dev.lane_count);
 
 	/* return DSI data rate as Mbps */
-<<<<<<< HEAD
-	//<asus-baron20131004->*dsi_clk = dsi_bit_clock_hz / (1024 * 1024); 
-	*dsi_clk = dsi_bit_clock_hz / (1000 * 1000); //<asus-baron20131004+>
-=======
 	*dsi_clk = dsi_bit_clock_hz / (1000 * 1000);
->>>>>>> 77ff9e2d
 	return 0;
 }
 
