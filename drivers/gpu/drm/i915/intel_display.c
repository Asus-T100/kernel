--- conflicted
+++ resolved
@@ -3799,25 +3799,7 @@
 	 * has to recompute where to put it anyway.
 	 */
 }
-//<asus-baron20131016+>
-static void vlv_set_hdmi_level_shifter_settings(struct drm_crtc *crtc,
-				struct drm_display_mode *adjusted_mode)
-{
-	struct drm_device *dev = crtc->dev;
-	struct drm_i915_private *dev_priv = dev->dev_private;
-	u32 de_emp_reg_val;
-	u32 transcale_reg_val;
-	u32 pre_emp_reg_val;
-	u32 clk_de_emp_reg_val;
-	u8 pre_emp_vswing_setting;
-
-	de_emp_reg_val = 0;
-	transcale_reg_val = 0;
-	clk_de_emp_reg_val = 0;
-	pre_emp_reg_val = 0;
-
-<<<<<<< HEAD
-=======
+
 static void vlv_set_hdmi_level_shifter_settings(struct drm_crtc *crtc,
 				struct drm_display_mode *adjusted_mode)
 {
@@ -3829,7 +3811,6 @@
 	u32 clk_de_emp_reg_val = 0;
 	u8 pre_emp_vswing_setting = 0;
 
->>>>>>> 77ff9e2d
 	/*
 	 * FIXME: Need to get HDMI pre-emp, vswing settings from VBT.
 	 * definitions:
@@ -3839,13 +3820,6 @@
 	 * 3 = 600MV_2DB
 	 * 4 = 600MV_0DB
 	 */
-<<<<<<< HEAD
-	/* Customize the below variable as per customer requirement */
-//<asus-baron20131017->	pre_emp_vswing_setting = 0;
-	pre_emp_vswing_setting = 3; //<asus-baron20131017+>
-//<asus-baron20131017->	if (adjusted_mode->clock < 74250)
-//<asus-baron20131017->		pre_emp_vswing_setting = 1;
-=======
 	/*
 	 * As per EV requirement need to set 1000MV_0DB for pixel clock
 	 * < 74.250 Mhz
@@ -3854,8 +3828,7 @@
 		pre_emp_vswing_setting = 1;
 	else
 		/* Customize the below variable as per customer requirement */
-		pre_emp_vswing_setting = 0;
->>>>>>> 77ff9e2d
+		pre_emp_vswing_setting = 3; //<asus-baron20131017+>pre_emp_vswing_setting = 0;
 
 	/*FIXME: The Application notes doesn't have pcs_ctrl_reg_val for
 	 * settings 1V_0DB, 0.8V_0DB, 0.6V_0DB. The pcs_ctrl_reg_val value
@@ -3902,20 +3875,6 @@
 	/* FIXME: Enable support for HDMI-C.
 	 * Need to fix this in many other places too.
 	 */
-<<<<<<< HEAD
-	intel_dpio_write(dev_priv, 0x8294, 0x00000000);
-	intel_dpio_write(dev_priv, 0x8290, de_emp_reg_val);
-	intel_dpio_write(dev_priv, 0x8288, transcale_reg_val);
-	intel_dpio_write(dev_priv, 0x828c, 0x0c782040);
-	intel_dpio_write(dev_priv, 0x690, clk_de_emp_reg_val);
-	intel_dpio_write(dev_priv, 0x822c, 0x00030000);
-	intel_dpio_write(dev_priv, 0x8224, pre_emp_reg_val);
-	intel_dpio_write(dev_priv, 0x8294, 0x80000000);
-}
-//<asus-baron20131016->
-
-//<asus-baron20131016->static void vlv_pll_enable_reset(struct drm_crtc *crtc)
-=======
 	intel_dpio_write(dev_priv, VLV_DDI0_GRP_TX + DPIO_TX_5, 0x00000000);
 	intel_dpio_write(dev_priv, VLV_DDI0_GRP_TX + DPIO_TX_4,
 							de_emp_reg_val);
@@ -3930,7 +3889,6 @@
 	intel_dpio_write(dev_priv, VLV_DDI0_GRP_TX + DPIO_TX_5, 0x80000000);
 }
 
->>>>>>> 77ff9e2d
 static void vlv_pll_enable_reset(struct drm_crtc *crtc,
 				struct drm_display_mode *adjusted_mode)
 {
@@ -3947,24 +3905,8 @@
 		val |= (1<<20);
 		intel_dpio_write(dev_priv, DPIO_DATA_CHANNEL1, val);
 
-<<<<<<< HEAD
-//<asus-baron20131016+>
-/*
-		intel_dpio_write(dev_priv, 0x8294, 0x00000000);
-		intel_dpio_write(dev_priv, 0x8290, 0x2b245f5f);
-		intel_dpio_write(dev_priv, 0x8288, 0x5578b83a);
-		intel_dpio_write(dev_priv, 0x828c, 0x0c782040);
-		intel_dpio_write(dev_priv, 0x690, 0x2b247878);
-		intel_dpio_write(dev_priv, 0x822c, 0x00030000);
-		intel_dpio_write(dev_priv, 0x8224, 0x00002000);
-		intel_dpio_write(dev_priv, 0x8294, 0x80000000);
-*/
-//<asus-baron20131016->
-		vlv_set_hdmi_level_shifter_settings(crtc, adjusted_mode); //<asus-baron20131016+>
-=======
 		vlv_set_hdmi_level_shifter_settings(crtc, adjusted_mode);
 
->>>>>>> 77ff9e2d
 		intel_dpio_write(dev_priv, 0x8238, 0x00760018);
 		intel_dpio_write(dev_priv, 0x825c, 0x00400888);
 	}
@@ -4863,14 +4805,8 @@
 		POSTING_READ(DPLL_MD(pipe));
 	}
 
-<<<<<<< HEAD
-//<asus-baron20131016->	vlv_pll_enable_reset(crtc); 
-	vlv_pll_enable_reset(crtc, adjusted_mode); //<asus-baron20131016+>
-	
-=======
 	vlv_pll_enable_reset(crtc, adjusted_mode);
 
->>>>>>> 77ff9e2d
 	if (intel_pipe_has_type(crtc, INTEL_OUTPUT_DISPLAYPORT) ||
 		intel_pipe_has_type(crtc, INTEL_OUTPUT_EDP))
 		intel_dp_set_m_n(crtc, mode, adjusted_mode);
