--- conflicted
+++ resolved
@@ -30,32 +30,12 @@
 
 #define	EPI_MINOR_VERSION	28
 
-<<<<<<< HEAD
-#define	EPI_RC_NUMBER		13
-=======
 #define	EPI_RC_NUMBER		27
->>>>>>> 365b83ef
 
 #define	EPI_INCREMENTAL_NUMBER	1
 
 #define	EPI_BUILD_NUMBER	0
 
-<<<<<<< HEAD
-#define	EPI_VERSION		1, 28, 13, 1
-
-#define	EPI_VERSION_NUM		0x011c0d01
-
-#define EPI_VERSION_DEV		1.28.13
-
-/* Driver Version String, ASCII, 32 chars max */
-#ifdef BCMINTERNAL
-#define	EPI_VERSION_STR		"1.28.13.1 (r BCMINT)"
-#else
-#ifdef WLTEST
-#define	EPI_VERSION_STR		"1.28.13.1 (r WLTEST)"
-#else
-#define	EPI_VERSION_STR		"1.28.13.1 (r)"
-=======
 #define	EPI_VERSION		1, 28, 27, 1
 
 #define	EPI_VERSION_NUM		0x011c1b01
@@ -70,7 +50,6 @@
 #define	EPI_VERSION_STR		"1.28.27.1 (r WLTEST)"
 #else
 #define	EPI_VERSION_STR		"1.28.27.1 (r)"
->>>>>>> 365b83ef
 #endif
 #endif /* BCMINTERNAL */
 
