--- conflicted
+++ resolved
@@ -21,11 +21,7 @@
  * software in any way with any other Broadcom software provided under a license
  * other than the GPL, without Broadcom's express prior written consent.
  *
-<<<<<<< HEAD
- * $Id: wl_cfg80211.c 359682 2012-09-28 20:23:14Z $
-=======
  * $Id: wl_cfg80211.c 381665 2013-01-29 02:34:22Z $
->>>>>>> 365b83ef
  */
 
 #include <typedefs.h>
@@ -69,11 +65,8 @@
 #endif
 
 
-<<<<<<< HEAD
-=======
 #define IW_WSEC_ENABLED(wsec)   ((wsec) & (WEP_ENABLED | TKIP_ENABLED | AES_ENABLED))
 
->>>>>>> 365b83ef
 static struct device *cfg80211_parent_dev = NULL;
 struct wl_priv *wlcfg_drv_priv = NULL;
 u32 wl_dbg_level = WL_DBG_ERR;
@@ -347,16 +340,12 @@
 static s32 wl_inform_single_bss(struct wl_priv *wl, struct wl_bss_info *bi, u8 is_roam_done);
 static s32 wl_update_bss_info(struct wl_priv *wl, struct net_device *ndev, u8 is_roam_done);
 static chanspec_t wl_cfg80211_get_shared_freq(struct wiphy *wiphy);
-<<<<<<< HEAD
-static s32 wl_cfg80211_40MHz_to_20MHz_Channel(chanspec_t chspec);
-=======
 s32 wl_cfg80211_channel_to_freq(u32 channel);
 
 #if defined(DHCP_SCAN_SUPPRESS)
 static void wl_cfg80211_work_handler(struct work_struct *work);
 static void wl_cfg80211_scan_supp_timerfunc(ulong data);
 #endif /* DHCP_SCAN_SUPPRESS */
->>>>>>> 365b83ef
 
 static s32 wl_add_keyext(struct wiphy *wiphy, struct net_device *dev,
 	u8 key_idx, const u8 *mac_addr,
@@ -901,37 +890,6 @@
 }
 #endif /* LINUX_VERSION_CODE < KERNEL_VERSION(3, 4, 0) */
 
-static s32
-wl_cfg80211_40MHz_to_20MHz_Channel(chanspec_t chspec)
-{
-	u32 channel = chspec & WL_CHANSPEC_CHAN_MASK;
-
-	/* If chspec is not for 40MHz. Do nothing */
-	if (!(chspec & WL_CHANSPEC_BW_40))
-		return channel;
-
-	if ((channel < 0) || (channel > MAXCHANNEL))
-		return -1;
-
-	switch (channel) {
-		/* 5G Channels */
-		case 38:
-		case 46:
-		case 151:
-		case 159:
-			if (chspec & WL_CHANSPEC_CTL_SB_LOWER)
-				channel = channel - CH_10MHZ_APART;
-			else if (chspec & WL_CHANSPEC_CTL_SB_UPPER)
-				channel = channel + CH_10MHZ_APART;
-			break;
-		default:
-			/* Mhz adjustment not required. Use as is */
-			WL_ERR(("Unsupported channel: %d \n", channel));
-	}
-
-	return channel;
-}
-
 static chanspec_t wl_cfg80211_get_shared_freq(struct wiphy *wiphy)
 {
 	chanspec_t chspec;
@@ -960,14 +918,6 @@
 	else {
 			bss = (struct wl_bss_info *) (wl->extra_buf + 4);
 			chspec =  bss->chanspec;
-<<<<<<< HEAD
-			if (chspec & WL_CHANSPEC_BW_40) {
-				uint32 channel = wl_cfg80211_40MHz_to_20MHz_Channel(chspec);
-				chspec = wl_ch_host_to_driver(channel);
-			}
-
-=======
->>>>>>> 365b83ef
 			WL_DBG(("Valid BSS Found. chanspec:%d \n", chspec));
 	}
 	return chspec;
@@ -1089,11 +1039,7 @@
 		if (!dhd)
 			return ERR_PTR(-ENODEV);
 #endif /* PROP_TXSTATUS_VSDB */
-<<<<<<< HEAD
-		if (!wl->p2p || !wl->p2p->vir_ifname)
-=======
 		if (!wl->p2p)
->>>>>>> 365b83ef
 			return ERR_PTR(-ENODEV);
 
 		if (wl->p2p && !wl->p2p->on && strstr(name, WL_P2P_INTERFACE_PREFIX)) {
@@ -3488,13 +3434,9 @@
 	s32 err = 0;
 	struct wl_priv *wl = wiphy_priv(wiphy);
 	struct net_info *_net_info = wl_get_netinfo_by_netdev(wl, dev);
-<<<<<<< HEAD
-	dhd_pub_t *dhd = (dhd_pub_t *)(wl->pub);
-=======
 #if !defined(SUPPORT_PM2_ONLY)
 	dhd_pub_t *dhd = (dhd_pub_t *)(wl->pub);
 #endif
->>>>>>> 365b83ef
 
 	CHECK_SYS_UP(wl);
 
@@ -3503,12 +3445,6 @@
 	}
 	WL_DBG(("%s: Enter power save enabled %d\n", dev->name, enabled));
 
-<<<<<<< HEAD
-	/* android has special hooks to change pm when kernel suspended */
-	pm = enabled ? ((dhd->in_suspend) ? PM_MAX : PM_FAST) : PM_OFF;
-
-	/* Do not enable the power save after assoc if it is p2p interface */
-=======
 #if !defined(SUPPORT_PM2_ONLY)
 	/* android has special hooks to change pm when kernel suspended */
 	pm = enabled ? ((dhd->in_suspend) ? PM_MAX : PM_FAST) : PM_OFF;
@@ -3516,7 +3452,6 @@
 	pm = enabled ? PM_FAST : PM_OFF;
 #endif /* SUPPORT_PM2_ONLY */
 
->>>>>>> 365b83ef
 	if (_net_info->pm_block || wl->vsdb_mode) {
 		/* Do not enable the power save if it is p2p interface or vsdb mode is set */
 		WL_DBG(("%s:Do not enable the power save for pm_block %d or vsdb_mode %d\n",
@@ -4004,7 +3939,6 @@
 	wl_clr_drv_status(wl, FINDING_COMMON_CHANNEL, dev);
 
 	return (wl->afx_hdl->peer_chan);
-<<<<<<< HEAD
 }
 
 struct p2p_config_af_params {
@@ -4146,6 +4080,7 @@
 #ifdef VSDB
 	ulong off_chan_started_jiffies = 0;
 #endif
+	dhd_pub_t *dhd = (dhd_pub_t *)(wl->pub);
 
 	wl_cfgp2p_print_actframe(true, action_frame->data, action_frame->len);
 
@@ -4176,7 +4111,7 @@
 		} else if (action_frame_len >= sizeof(wifi_p2psd_gas_pub_act_frame_t)) {
 			/* service discovery process */
 			if (action == P2PSD_ACTION_ID_GAS_IREQ ||
-				action == P2PSD_ACTION_ID_GAS_IREQ) {
+				action == P2PSD_ACTION_ID_GAS_CREQ) {
 				/* configure service discovery query frame */
 
 				config_af_params.search_channel = true;
@@ -4186,7 +4121,7 @@
 
 				af_params->dwell_time = WL_MED_DWELL_TIME;
 			} else if (action == P2PSD_ACTION_ID_GAS_IRESP ||
-				action == P2PSD_ACTION_ID_GAS_IRESP) {
+				action == P2PSD_ACTION_ID_GAS_CRESP) {
 				/* configure service discovery response frame */
 				af_params->dwell_time = WL_MIN_DWELL_TIME;
 			} else {
@@ -4201,6 +4136,10 @@
 	} else {
 		WL_DBG(("Unknown Frame: category 0x%x, action 0x%x\n",
 			category, action));
+		if (dhd->op_mode & DHD_FLAG_HOSTAP_MODE) {
+			wl_clr_drv_status(wl, SENDING_ACT_FRM, dev);
+			return false;
+		}
 	}
 
 	/* To make sure to send successfully action frame, we have to turn off mpc */
@@ -4254,14 +4193,16 @@
 			goto exit;
 		}
 
+		wl_clr_drv_status(wl, SCANNING, wl->afx_hdl->dev);
+		/*
+		 * Abort scan even for VSDB scenarios. Scan gets aborted in firmware
+		 * but after the check of piggyback algorithm.
+		 * To take care of current piggback algo, lets abort the scan here itself.
+		 */
+		wl_notify_escan_complete(wl, dev, true, true);
 		/* Suspend P2P discovery's search-listen to prevent it from
 		 * starting a scan or changing the channel.
 		 */
-		wl_clr_drv_status(wl, SCANNING, wl->afx_hdl->dev);
-/* Do not abort scan for VSDB. Scan will be aborted in firmware if necessary */
-#ifndef WL_CFG80211_VSDB_PRIORITIZE_SCAN_REQUEST
-		wl_notify_escan_complete(wl, dev, true, true);
-#endif /* not WL_CFG80211_VSDB_PRIORITIZE_SCAN_REQUEST */
 		wl_cfgp2p_discover_enable_search(wl, false);
 
 		/* update channel */
@@ -4332,396 +4273,6 @@
 		(ack) ? "Succeeded!!":"Failed!!", wl->afx_hdl->my_listen_chan));
 
 
-	/* if all done, turn mpc on again */
-	if (config_af_params.mpc_onoff == 1) {
-		wldev_iovar_setint(dev, "mpc", 1);
-	}
-
-	return ack;
-=======
->>>>>>> 365b83ef
-}
-
-struct p2p_config_af_params {
-	s32 max_tx_retry;	/* max tx retry count if tx no ack */
-	/* To make sure to send successfully action frame, we have to turn off mpc
-	 * 0: off, 1: on,  (-1): do nothing
-	 */
-	s32 mpc_onoff;
-#ifdef WL_CFG80211_SYNC_GON
-	bool extra_listen;
-#endif
-	bool search_channel;	/* 1: search peer's channel to send af */
-};
-
-static s32
-wl_cfg80211_config_p2p_pub_af_tx(struct wiphy *wiphy,
-	wl_action_frame_t *action_frame, wl_af_params_t *af_params,
-	struct p2p_config_af_params *config_af_params)
-{
-	s32 err = BCME_OK;
-<<<<<<< HEAD
-	s32 bssidx = 0;
-	u32 id;
-	bool ack = false;
-	s8 eabuf[ETHER_ADDR_STR_LEN];
-=======
-	struct wl_priv *wl = wiphy_priv(wiphy);
-	wifi_p2p_pub_act_frame_t *act_frm =
-		(wifi_p2p_pub_act_frame_t *) (action_frame->data);
-
-	/* initialize default value */
-#ifdef WL_CFG80211_SYNC_GON
-	config_af_params->extra_listen = true;
-#endif
-	config_af_params->search_channel = false;
-	config_af_params->max_tx_retry = WL_AF_TX_MAX_RETRY;
-	config_af_params->mpc_onoff = -1;
->>>>>>> 365b83ef
-
-	switch (act_frm->subtype) {
-	case P2P_PAF_GON_REQ: {
-		WL_DBG(("P2P: GO_NEG_PHASE status set \n"));
-		wl_set_p2p_status(wl, GO_NEG_PHASE);
-
-		config_af_params->mpc_onoff = 0;
-		config_af_params->search_channel = true;
-		wl->next_af_subtype = act_frm->subtype + 1;
-
-		/* increase dwell time to wait for RESP frame */
-		af_params->dwell_time = WL_MED_DWELL_TIME;
-
-		break;
-	}
-	case P2P_PAF_GON_RSP: {
-		wl->next_af_subtype = act_frm->subtype + 1;
-		/* increase dwell time to wait for CONF frame */
-		af_params->dwell_time = WL_MED_DWELL_TIME;
-		break;
-	}
-<<<<<<< HEAD
-	*cookie = 0;
-	id = wl->send_action_id++;
-	if (id == 0)
-		id = wl->send_action_id++;
-	*cookie = id;
-	mgmt = (const struct ieee80211_mgmt *)buf;
-	if (ieee80211_is_mgmt(mgmt->frame_control)) {
-		if (ieee80211_is_probe_resp(mgmt->frame_control)) {
-			s32 ie_offset =  DOT11_MGMT_HDR_LEN + DOT11_BCN_PRB_FIXED_LEN;
-			s32 ie_len = len - ie_offset;
-			if (dev == wl_to_prmry_ndev(wl))
-				bssidx = wl_to_p2p_bss_bssidx(wl, P2PAPI_BSSCFG_DEVICE);
-			wl_cfgp2p_set_management_ie(wl, dev, bssidx,
-				VNDR_IE_PRBRSP_FLAG, (u8 *)(buf + ie_offset), ie_len);
-			cfg80211_mgmt_tx_status(ndev, *cookie, buf, len, true, GFP_KERNEL);
-			goto exit;
-		} else if (ieee80211_is_disassoc(mgmt->frame_control) ||
-			ieee80211_is_deauth(mgmt->frame_control)) {
-			memcpy(scb_val.ea.octet, mgmt->da, ETH_ALEN);
-			scb_val.val = mgmt->u.disassoc.reason_code;
-			err = wldev_ioctl(dev, WLC_SCB_DEAUTHENTICATE_FOR_REASON, &scb_val,
-				sizeof(scb_val_t), true);
-			if (err < 0)
-				WL_ERR(("WLC_SCB_DEAUTHENTICATE_FOR_REASON error %d\n", err));
-			WL_DBG(("Disconnect STA : %s scb_val.val %d\n",
-				bcm_ether_ntoa((const struct ether_addr *)mgmt->da, eabuf),
-				scb_val.val));
-			wl_delay(400);
-			cfg80211_mgmt_tx_status(ndev, *cookie, buf, len, true, GFP_KERNEL);
-			goto exit;
-=======
-	case P2P_PAF_GON_CONF: {
-		/* If we reached till GO Neg confirmation reset the filter */
-		WL_DBG(("P2P: GO_NEG_PHASE status cleared \n"));
-		wl_clr_p2p_status(wl, GO_NEG_PHASE);
-
-		/* turn on mpc again if go nego is done */
-		config_af_params->mpc_onoff = 1;
->>>>>>> 365b83ef
-
-		/* minimize dwell time */
-		af_params->dwell_time = WL_MIN_DWELL_TIME;
-
-#ifdef WL_CFG80211_SYNC_GON
-		config_af_params->extra_listen = false;
-#endif /* WL_CFG80211_SYNC_GON */
-		break;
-	}
-	case P2P_PAF_INVITE_REQ: {
-		config_af_params->search_channel = true;
-		wl->next_af_subtype = act_frm->subtype + 1;
-
-		/* increase dwell time */
-		af_params->dwell_time = WL_MED_DWELL_TIME;
-		break;
-	}
-	case P2P_PAF_INVITE_RSP:
-		/* minimize dwell time */
-		af_params->dwell_time = WL_MIN_DWELL_TIME;
-#ifdef WL_CFG80211_SYNC_GON
-		config_af_params->extra_listen = false;
-#endif /* WL_CFG80211_SYNC_GON */
-		break;
-	case P2P_PAF_DEVDIS_REQ: {
-		config_af_params->search_channel = true;
-
-		wl->next_af_subtype = act_frm->subtype + 1;
-		/* maximize dwell time to wait for RESP frame */
-		af_params->dwell_time = WL_LONG_DWELL_TIME;
-		break;
-	}
-	case P2P_PAF_DEVDIS_RSP:
-		/* minimize dwell time */
-		af_params->dwell_time = WL_MIN_DWELL_TIME;
-#ifdef WL_CFG80211_SYNC_GON
-		config_af_params->extra_listen = false;
-#endif /* WL_CFG80211_SYNC_GON */
-		break;
-	case P2P_PAF_PROVDIS_REQ: {
-		if (IS_PROV_DISC_WITHOUT_GROUP_ID(&act_frm->elts[0],
-			action_frame->len)) {
-			config_af_params->search_channel = true;
-		}
-
-		config_af_params->mpc_onoff = 0;
-		wl->next_af_subtype = act_frm->subtype + 1;
-		/* increase dwell time to wait for RESP frame */
-		af_params->dwell_time = WL_MED_DWELL_TIME;
-		break;
-	}
-	case P2P_PAF_PROVDIS_RSP: {
-		wl->next_af_subtype = P2P_PAF_GON_REQ;
-		/* increase dwell time to MED level */
-		af_params->dwell_time = WL_MED_DWELL_TIME;
-#ifdef WL_CFG80211_SYNC_GON
-		config_af_params->extra_listen = false;
-#endif /* WL_CFG80211_SYNC_GON */
-		break;
-	}
-	default:
-		WL_DBG(("Unknown p2p pub act frame subtype: %d\n",
-			act_frm->subtype));
-		err = BCME_BADARG;
-	}
-	return err;
-}
-
-
-<<<<<<< HEAD
-	/* Add the channel */
-	af_params->channel =
-		ieee80211_frequency_to_channel(channel->center_freq);
-=======
-static bool
-wl_cfg80211_send_action_frame(struct wiphy *wiphy, struct net_device *dev,
-	struct net_device *ndev, wl_af_params_t *af_params,
-	wl_action_frame_t *action_frame, u16 action_frame_len, s32 bssidx)
-{
-	struct wl_priv *wl = wiphy_priv(wiphy);
-	bool ack = false;
-	u8 category, action;
-	s32 tx_retry;
-	struct p2p_config_af_params config_af_params;
-#ifdef VSDB
-	ulong off_chan_started_jiffies = 0;
-#endif
-	dhd_pub_t *dhd = (dhd_pub_t *)(wl->pub);
-
-	wl_cfgp2p_print_actframe(true, action_frame->data, action_frame->len);
-
-	category = action_frame->data[DOT11_ACTION_CAT_OFF];
-	action = action_frame->data[DOT11_ACTION_ACT_OFF];
-
-	/* initialize variables */
-	tx_retry = 0;
-	wl->next_af_subtype = P2P_PAF_SUBTYPE_INVALID;
-	config_af_params.max_tx_retry = WL_AF_TX_MAX_RETRY;
-	config_af_params.mpc_onoff = -1;
-	config_af_params.search_channel = false;
-#ifdef WL_CFG80211_SYNC_GON
-	config_af_params.extra_listen = false;
-#endif
-
-	/* config parameters */
-	/* Public Action Frame Process - DOT11_ACTION_CAT_PUBLIC */
-	if (category == DOT11_ACTION_CAT_PUBLIC) {
-		if ((action == P2P_PUB_AF_ACTION) &&
-			(action_frame_len >= sizeof(wifi_p2p_pub_act_frame_t))) {
-			/* p2p public action frame process */
-			if (BCME_OK != wl_cfg80211_config_p2p_pub_af_tx(wiphy,
-				action_frame, af_params, &config_af_params)) {
-				WL_DBG(("Unknown subtype.\n"));
-			}
-
-		} else if (action_frame_len >= sizeof(wifi_p2psd_gas_pub_act_frame_t)) {
-			/* service discovery process */
-			if (action == P2PSD_ACTION_ID_GAS_IREQ ||
-				action == P2PSD_ACTION_ID_GAS_CREQ) {
-				/* configure service discovery query frame */
-
-				config_af_params.search_channel = true;
-
-				/* save next af suptype to cancel remained dwell time */
-				wl->next_af_subtype = action + 1;
-
-				af_params->dwell_time = WL_MED_DWELL_TIME;
-			} else if (action == P2PSD_ACTION_ID_GAS_IRESP ||
-				action == P2PSD_ACTION_ID_GAS_CRESP) {
-				/* configure service discovery response frame */
-				af_params->dwell_time = WL_MIN_DWELL_TIME;
-			} else {
-				WL_DBG(("Unknown action type: %d\n", action));
-			}
-		} else {
-			WL_DBG(("Unknown Frame: category 0x%x, action 0x%x, length %d\n",
-				category, action, action_frame_len));
-		}
-	} else if (category == P2P_AF_CATEGORY) {
-		/* do not configure anything. it will be sent with a default configuration */
-	} else {
-		WL_DBG(("Unknown Frame: category 0x%x, action 0x%x\n",
-			category, action));
-		if (dhd->op_mode & DHD_FLAG_HOSTAP_MODE) {
-			wl_clr_drv_status(wl, SENDING_ACT_FRM, dev);
-			return false;
-		}
-	}
-
-	/* To make sure to send successfully action frame, we have to turn off mpc */
-	if (config_af_params.mpc_onoff == 0) {
-		wldev_iovar_setint(dev, "mpc", 0);
-	}
-
-	/* validate channel and p2p ies */
-	if (config_af_params.search_channel && IS_P2P_SOCIAL(af_params->channel) &&
-		wl_to_p2p_bss_saved_ie(wl, P2PAPI_BSSCFG_DEVICE).p2p_probe_req_ie_len) {
-		config_af_params.search_channel = true;
-	} else {
-		config_af_params.search_channel = false;
-	}
-
-#ifdef VSDB
-	/* if connecting on primary iface, sleep for a while before sending af tx for VSDB */
-	if (wl_get_drv_status(wl, CONNECTING, wl_to_prmry_ndev(wl))) {
-		msleep(50);
-	}
-#endif
-
-	/* if scan is ongoing, abort current scan. */
-	if (wl_get_drv_status_all(wl, SCANNING)) {
-		wl_notify_escan_complete(wl, ndev, true, true);
-	}
-
-	/* set status and destination address before sending af */
-	if (wl->next_af_subtype != P2P_PAF_SUBTYPE_INVALID) {
-		/* set this status to cancel the remained dwell time in rx process */
-		wl_set_drv_status(wl, WAITING_NEXT_ACT_FRM, dev);
-	}
-	wl_set_drv_status(wl, SENDING_ACT_FRM, dev);
-	memcpy(wl->afx_hdl->tx_dst_addr.octet,
-		af_params->action_frame.da.octet,
-		sizeof(wl->afx_hdl->tx_dst_addr.octet));
-
-	/* save af_params for rx process */
-	wl->afx_hdl->pending_tx_act_frm = af_params;
-
-	/* search peer's channel */
-	if (config_af_params.search_channel) {
-		/* initialize afx_hdl */
-		wl->afx_hdl->bssidx = wl_cfgp2p_find_idx(wl, dev);
-		wl->afx_hdl->dev = dev;
-		wl->afx_hdl->retry = 0;
-		wl->afx_hdl->peer_chan = WL_INVALID;
-
-		if (wl_cfg80211_af_searching_channel(wl, dev) == WL_INVALID) {
-			WL_ERR(("couldn't find peer's channel.\n"));
-			goto exit;
-		}
-
-		wl_clr_drv_status(wl, SCANNING, wl->afx_hdl->dev);
-		/*
-		 * Abort scan even for VSDB scenarios. Scan gets aborted in firmware
-		 * but after the check of piggyback algorithm.
-		 * To take care of current piggback algo, lets abort the scan here itself.
-		 */
-		wl_notify_escan_complete(wl, dev, true, true);
-		/* Suspend P2P discovery's search-listen to prevent it from
-		 * starting a scan or changing the channel.
-		 */
-		wl_cfgp2p_discover_enable_search(wl, false);
-
-		/* update channel */
-		af_params->channel = wl->afx_hdl->peer_chan;
-	}
-
-#ifdef VSDB
-	off_chan_started_jiffies = jiffies;
-#endif /* VSDB */
-
-	/* Now send a tx action frame */
-	ack = wl_cfgp2p_tx_action_frame(wl, dev, af_params, bssidx) ? false : true;
-
-	/* if failed, retry it. tx_retry_max value is configure by .... */
-	while ((ack == false) && (tx_retry++ < config_af_params.max_tx_retry)) {
-#ifdef VSDB
-		if (af_params->channel) {
-			if (jiffies_to_msecs(jiffies - off_chan_started_jiffies) >
-				OFF_CHAN_TIME_THRESHOLD_MS) {
-				WL_AF_TX_KEEP_PRI_CONNECTION_VSDB(wl);
-				off_chan_started_jiffies = jiffies;
-			}
-		}
-#endif /* VSDB */
-		ack = wl_cfgp2p_tx_action_frame(wl, dev, af_params, bssidx) ?
-			false : true;
-	}
-	if (ack == false) {
-		WL_ERR(("Failed to send Action Frame(retry %d)\n", tx_retry));
-	}
-exit:
-	/* Clear SENDING_ACT_FRM after all sending af is done */
-	wl_clr_drv_status(wl, SENDING_ACT_FRM, dev);
-
-#ifdef WL_CFG80211_SYNC_GON
-	/* WAR: sometimes dongle does not keep the dwell time of 'actframe'.
-	 * if we coundn't get the next action response frame and dongle does not keep
-	 * the dwell time, go to listen state again to get next action response frame.
-	 */
-	if (ack && config_af_params.extra_listen &&
-		wl_get_drv_status_all(wl, WAITING_NEXT_ACT_FRM) &&
-		wl->af_sent_channel == wl->afx_hdl->my_listen_chan) {
-		s32 extar_listen_time;
-
-		extar_listen_time = af_params->dwell_time -
-			jiffies_to_msecs(jiffies - wl->af_tx_sent_jiffies);
->>>>>>> 365b83ef
-
-	/* Save listen_chan for searching common channel */
-	wl->afx_hdl->peer_listen_chan = af_params->channel;
-	WL_DBG(("channel from upper layer %d\n", wl->afx_hdl->peer_listen_chan));
-
-<<<<<<< HEAD
-	/* Add the default dwell time
-	 * Dwell time to stay off-channel to wait for a response action frame
-	 * after transmitting an GO Negotiation action frame
-	 */
-	af_params->dwell_time = WL_DWELL_TIME;
-
-	memcpy(action_frame->data, &buf[DOT11_MGMT_HDR_LEN], action_frame->len);
-=======
-	if (wl->afx_hdl->pending_tx_act_frm)
-		wl->afx_hdl->pending_tx_act_frm = NULL;
-
-	WL_INFO(("-- sending Action Frame is %s, listen chan: %d\n",
-		(ack) ? "Succeeded!!":"Failed!!", wl->afx_hdl->my_listen_chan));
->>>>>>> 365b83ef
-
-	ack = wl_cfg80211_send_action_frame(wiphy, dev, ndev, af_params,
-		action_frame, action_frame->len, bssidx);
-
-<<<<<<< HEAD
-=======
 	/* if all done, turn mpc on again */
 	if (config_af_params.mpc_onoff == 1) {
 		wldev_iovar_setint(dev, "mpc", 1);
@@ -4890,7 +4441,6 @@
 	ack = wl_cfg80211_send_action_frame(wiphy, dev, ndev, af_params,
 		action_frame, action_frame->len, bssidx);
 
->>>>>>> 365b83ef
 	cfg80211_mgmt_tx_status(ndev, *cookie, buf, len, ack, GFP_KERNEL);
 
 	kfree(af_params);
@@ -5714,13 +5264,10 @@
 	struct wl_priv *wl = wiphy_priv(wiphy);
 	scb_val_t scb_val;
 	s8 eabuf[ETHER_ADDR_STR_LEN];
-<<<<<<< HEAD
-=======
 	char mac_buf[MAX_NUM_OF_ASSOCIATED_DEV *
 		sizeof(struct ether_addr) + sizeof(uint)] = {0};
 	struct maclist *assoc_maclist = (struct maclist *)mac_buf;
 	int num_associated = 0, err;
->>>>>>> 365b83ef
 
 	WL_DBG(("Entry\n"));
 	if (mac_addr == NULL) {
@@ -5744,17 +5291,6 @@
 		}
 	}
 
-<<<<<<< HEAD
-	memcpy(scb_val.ea.octet, mac_addr, ETHER_ADDR_LEN);
-	scb_val.val = DOT11_RC_DEAUTH_LEAVING;
-	if (wldev_ioctl(dev, WLC_SCB_DEAUTHENTICATE_FOR_REASON, &scb_val,
-		sizeof(scb_val_t), true))
-		WL_ERR(("WLC_SCB_DEAUTHENTICATE_FOR_REASON failed\n"));
-	WL_DBG(("Disconnect STA : %s scb_val.val %d\n",
-		bcm_ether_ntoa((const struct ether_addr *)mac_addr, eabuf),
-		scb_val.val));
-	wl_delay(400);
-=======
 	assoc_maclist->count = MAX_NUM_OF_ASSOCIATED_DEV;
 	err = wldev_ioctl(ndev, WLC_GET_ASSOCLIST,
 		assoc_maclist, sizeof(mac_buf), false);
@@ -5774,7 +5310,6 @@
 		scb_val.val));
 	if (num_associated)
 		wl_delay(400);
->>>>>>> 365b83ef
 	return 0;
 }
 
@@ -6362,14 +5897,11 @@
 	 */
 	wdev->wiphy->flags |= WIPHY_FLAG_HAVE_AP_SME;
 #endif
-<<<<<<< HEAD
-=======
 
 #ifdef CONFIG_CFG80211_INTERNAL_REGDB
 	wdev->wiphy->reg_notifier = wl_cfg80211_reg_notifier;
 #endif /* CONFIG_CFG80211_INTERNAL_REGDB */
 
->>>>>>> 365b83ef
 	WL_DBG(("Registering custom regulatory)\n"));
 	wdev->wiphy->flags |= WIPHY_FLAG_CUSTOM_REGULATORY;
 	wiphy_apply_custom_regulatory(wdev->wiphy, &brcm_regdom);
@@ -7099,11 +6631,7 @@
 		if (ssidie && ssidie[1] == bi->SSID_len && !ssidie[2] && bi->SSID[0])
 			memcpy(ssidie + 2, bi->SSID, bi->SSID_len);
 
-<<<<<<< HEAD
-		err = wl_inform_single_bss(wl, bi);
-=======
 		err = wl_inform_single_bss(wl, bi, is_roam_done);
->>>>>>> 365b83ef
 		if (unlikely(err))
 			goto update_bss_info_out;
 
@@ -7572,134 +7100,6 @@
 		kfree(mgmt_frame);
 	return 0;
 }
-
-#ifdef WL_SCHED_SCAN
-/* If target scan is not reliable, set the below define to "1" to do a
- * full escan
- */
-#define FULL_ESCAN_ON_PFN_NET_FOUND		0
-static s32
-wl_notify_sched_scan_results(struct wl_priv *wl, struct net_device *ndev,
-	const wl_event_msg_t *e, void *data)
-{
-	wl_pfn_net_info_t *netinfo, *pnetinfo;
-	struct cfg80211_scan_request request;
-	struct wiphy *wiphy	= wl_to_wiphy(wl);
-	int err = 0;
-	struct cfg80211_ssid ssid[MAX_PFN_LIST_COUNT];
-	struct ieee80211_channel *channel = NULL;
-	int channel_req = 0;
-	int band = 0;
-	struct wl_pfn_scanresults *pfn_result = (struct wl_pfn_scanresults *)data;
-
-	WL_DBG(("Enter\n"));
-
-	if (e->event_type == WLC_E_PFN_NET_LOST) {
-		WL_PNO(("PFN NET LOST event. Do Nothing \n"));
-		return 0;
-	}
-	WL_PNO((">>> PFN NET FOUND event. count:%d \n", pfn_result->count));
-	if (pfn_result->count > 0) {
-		int i;
-
-		memset(&request, 0x00, sizeof(struct cfg80211_scan_request));
-		memset(&ssid, 0x00, sizeof(ssid));
-		request.wiphy = wiphy;
-
-		pnetinfo = (wl_pfn_net_info_t *)(data + sizeof(wl_pfn_scanresults_t)
-				- sizeof(wl_pfn_net_info_t));
-		channel = (struct ieee80211_channel *)kzalloc(
-			(sizeof(struct ieee80211_channel) * MAX_PFN_LIST_COUNT),
-			GFP_KERNEL);
-		if (!channel) {
-			WL_ERR(("No memory"));
-			err = -ENOMEM;
-			goto out_err;
-		}
-
-		for (i = 0; i < pfn_result->count; i++) {
-			netinfo = &pnetinfo[i];
-			if (!netinfo) {
-				WL_ERR(("Invalid netinfo ptr. index:%d", i));
-				err = -EINVAL;
-				goto out_err;
-			}
-			WL_PNO((">>> SSID:%s Channel:%d \n",
-				netinfo->pfnsubnet.SSID, netinfo->pfnsubnet.channel));
-			/* PFN result doesn't have all the info which are required by the supplicant
-			 * (For e.g IEs) Do a target Escan so that sched scan results are reported
-			 * via wl_inform_single_bss in the required format. Escan does require the
-			 * scan request in the form of cfg80211_scan_request. For timebeing, create
-			 * cfg80211_scan_request one out of the received PNO event.
-			 */
-			memcpy(ssid[i].ssid, netinfo->pfnsubnet.SSID,
-				netinfo->pfnsubnet.SSID_len);
-			ssid[i].ssid_len = netinfo->pfnsubnet.SSID_len;
-			request.n_ssids++;
-
-			channel_req = netinfo->pfnsubnet.channel;
-			band = (channel_req <= CH_MAX_2G_CHANNEL) ? NL80211_BAND_2GHZ
-				: NL80211_BAND_5GHZ;
-			channel[i].center_freq = ieee80211_channel_to_frequency(channel_req, band);
-			channel[i].band = band;
-			channel[i].flags |= IEEE80211_CHAN_NO_HT40;
-			request.channels[i] = &channel[i];
-			request.n_channels++;
-		}
-
-		/* assign parsed ssid array */
-		if (request.n_ssids)
-			request.ssids = &ssid[0];
-
-		if (wl_get_drv_status_all(wl, SCANNING)) {
-			/* Abort any on-going scan */
-			wl_notify_escan_complete(wl, ndev, true, true);
-		}
-
-		if (wl_get_p2p_status(wl, DISCOVERY_ON)) {
-			WL_PNO((">>> P2P discovery was ON. Disabling it\n"));
-			err = wl_cfgp2p_discover_enable_search(wl, false);
-			if (unlikely(err)) {
-				wl_clr_drv_status(wl, SCANNING, ndev);
-				goto out_err;
-			}
-		}
-
-		wl_set_drv_status(wl, SCANNING, ndev);
-#if FULL_ESCAN_ON_PFN_NET_FOUND
-		WL_PNO((">>> Doing Full ESCAN on PNO event\n"));
-		err = wl_do_escan(wl, wiphy, ndev, NULL);
-#else
-<<<<<<< HEAD
-	cfg80211_rx_mgmt(ndev, freq, mgmt_frame, mgmt_frame_len, GFP_ATOMIC);
-#endif /* LINUX_VERSION_CODE >= KERNEL_VERSION(3, 4, 0) */
-
-	WL_DBG(("%s: mgmt_frame_len (%d) , e->datalen (%d), channel (%d), freq (%d)\n", __func__,
-		mgmt_frame_len, ntoh32(e->datalen), channel, freq));
-exit:
-	if (isfree)
-		kfree(mgmt_frame);
-	return 0;
-=======
-		WL_PNO((">>> Doing targeted ESCAN on PNO event\n"));
-		err = wl_do_escan(wl, wiphy, ndev, &request);
-#endif
-		if (err) {
-			wl_clr_drv_status(wl, SCANNING, ndev);
-			goto out_err;
-		}
-		wl->sched_scan_running = TRUE;
-	}
-	else {
-		WL_ERR(("FALSE PNO Event. (pfn_count == 0) \n"));
-	}
-out_err:
-	if (channel)
-		kfree(channel);
-	return err;
->>>>>>> 365b83ef
-}
-#endif /* WL_SCHED_SCAN */
 
 #ifdef WL_SCHED_SCAN
 /* If target scan is not reliable, set the below define to "1" to do a
@@ -8703,88 +8103,6 @@
 	u32 chan = 0;
 	struct net_info *iter, *next;
 	struct net_device *primary_dev = wl_to_prmry_ndev(wl);
-<<<<<<< HEAD
-	if (set) { /* set */
-		switch (state) {
-		case WL_STATUS_CONNECTED: {
-			if ((connected_cnt = wl_get_drv_status_all(wl, CONNECTED)) > 1) {
-				pm = PM_OFF;
-				WL_INFO(("Do not enable the power save for VSDB mode\n"));
-			} else if (_net_info->pm_block) {
-				pm = PM_OFF;
-			} else {
-				pm = PM_FAST;
-			}
-			for_each_ndev(wl, iter, next) {
-				if ((connected_cnt == 1) && (iter->ndev != _net_info->ndev))
-					continue;
-				chanspec = 0;
-				chan = 0;
-				if (wl_get_drv_status(wl, CONNECTED, iter->ndev)) {
-					if (wldev_iovar_getint(iter->ndev, "chanspec",
-						(s32 *)&chanspec) == BCME_OK) {
-						chan = CHSPEC_CHANNEL(chanspec);
-						if (CHSPEC_IS40(chanspec)) {
-							if (CHSPEC_SB_UPPER(chanspec))
-								chan += CH_10MHZ_APART;
-							else
-								chan -= CH_10MHZ_APART;
-						}
-						wl_update_prof(wl, iter->ndev, NULL,
-							&chan, WL_PROF_CHAN);
-					}
-					if ((wl_get_mode_by_netdev(wl, iter->ndev)
-						== WL_MODE_BSS)) {
-						pm = htod32(pm);
-						WL_DBG(("power save %s\n",
-							(pm ? "enabled" : "disabled")));
-						err = wldev_ioctl(iter->ndev, WLC_SET_PM,
-							&pm, sizeof(pm), true);
-						if (unlikely(err)) {
-							if (err == -ENODEV)
-								WL_DBG(("net_device"
-									" is not ready\n"));
-							else
-								WL_ERR(("error"
-									" (%d)\n", err));
-								break;
-						}
-					}
-					if (connected_cnt  > 1) {
-						if (!prev_chan && chan)
-							prev_chan = chan;
-						else if (prev_chan && (prev_chan != chan)) {
-							wl->vsdb_mode = true;
-						}
-						if (wl->roamoff_on_concurrent) {
-							if ((err = wldev_iovar_getint(iter->ndev,
-								"roam_off", (s32 *)&iter->roam_off))
-								== BCME_OK) {
-								if ((err =
-								wldev_iovar_setint(iter->ndev,
-									"roam_off", 1)) !=
-									BCME_OK) {
-									WL_ERR((" failed to set "
-									"roam_off : %d\n", err));
-								}
-							} else
-								WL_ERR(("failed to get"
-									" roam_off : %d\n", err));
-						}
-					}
-				}
-			}
-			if (wl_get_mode_by_netdev(wl, _net_info->ndev) == WL_MODE_AP) {
-					if (wl_add_remove_eventmsg(primary_dev,
-						WLC_E_P2P_PROBREQ_MSG, false))
-							WL_ERR((" failed to unset"
-								" WLC_E_P2P_PROPREQ_MSG\n"));
-			}
-			break;
-		}
-		default:
-			break;
-=======
 	WL_DBG(("Enter state %d set %d _net_info->pm_restore %d iface %s\n",
 		state, set, _net_info->pm_restore, _net_info->ndev->name));
 
@@ -8809,7 +8127,6 @@
 			if (wl_add_remove_eventmsg(primary_dev, WLC_E_P2P_PROBREQ_MSG, false))
 				WL_ERR((" failed to unset WLC_E_P2P_PROPREQ_MSG\n"));
 			return 0;
->>>>>>> 365b83ef
 		}
 		wl_cfg80211_determine_vsdb_mode(wl);
 		pm = PM_OFF;
@@ -8820,17 +8137,6 @@
 				 */
 				continue;
 			}
-<<<<<<< HEAD
-			if (wl->roamoff_on_concurrent) {
-				for_each_ndev(wl, iter, next) {
-					if ((iter->roam_off != WL_INVALID) &&
-						((err = wldev_iovar_setint(iter->ndev, "roam_off",
-						iter->roam_off)) == BCME_OK)) {
-						iter->roam_off = WL_INVALID;
-					} else if (err)
-						WL_ERR((" failed to set roam_off : %d\n", err));
-				}
-=======
 			/* Save the current power mode */
 			iter->pm_restore = true;
 			err = wldev_ioctl(iter->ndev, WLC_GET_PM, &iter->pm,
@@ -8844,7 +8150,6 @@
 				else
 					WL_ERR(("%s:error (%d)\n", iter->ndev->name, err));
 				iter->ndev->ieee80211_ptr->ps = pm ? true: false;
->>>>>>> 365b83ef
 			}
 		}
 	}
@@ -9454,10 +8759,6 @@
 	s8 iovbuf[WL_EVENTING_MASK_LEN + 12];
 	s8 eventmask[WL_EVENTING_MASK_LEN];
 	s32 err = 0;
-<<<<<<< HEAD
-	if (!ndev)
-		return -ENODEV;
-=======
 	struct wl_priv *wl = wlcfg_drv_priv;
 
 	if (!ndev || !wl)
@@ -9465,7 +8766,6 @@
 
 	mutex_lock(&wl->event_sync);
 
->>>>>>> 365b83ef
 	/* Setup event_msgs */
 	bcm_mkiovar("event_msgs", NULL, 0, iovbuf,
 		sizeof(iovbuf));
@@ -9715,18 +9015,6 @@
 		if ((index >= 0) && nmode) {
 			bands[index]->ht_cap.cap |=
 				(IEEE80211_HT_CAP_SGI_20 | IEEE80211_HT_CAP_DSSSCCK40);
-<<<<<<< HEAD
-			wiphy->bands[index]->ht_cap.ht_supported = TRUE;
-			wiphy->bands[index]->ht_cap.ampdu_factor = IEEE80211_HT_MAX_AMPDU_64K;
-			wiphy->bands[index]->ht_cap.ampdu_density = IEEE80211_HT_MPDU_DENSITY_16;
-			/* An HT shall support all EQM rates for one spatial stream */
-			wiphy->bands[index]->ht_cap.mcs.rx_mask[0] = 0xff;
-		}
-
-	}
-
-	wiphy_apply_custom_regulatory(wiphy, &brcm_regdom);
-=======
 			bands[index]->ht_cap.ht_supported = TRUE;
 			bands[index]->ht_cap.ampdu_factor = IEEE80211_HT_MAX_AMPDU_64K;
 			bands[index]->ht_cap.ampdu_density = IEEE80211_HT_MPDU_DENSITY_16;
@@ -9742,7 +9030,6 @@
 	if (notify)
 		wiphy_apply_custom_regulatory(wiphy, &brcm_regdom);
 
->>>>>>> 365b83ef
 end_bands:
 	if (rollback_lock)
 		mutex_unlock(&wl->usr_sync);
@@ -9781,8 +9068,6 @@
 	}
 #endif /* WL_HOST_BAND_MGMT */
 
-<<<<<<< HEAD
-=======
 #if defined(DHCP_SCAN_SUPPRESS)
 	/* wlan scan_supp timer and work thread info */
 	init_timer(&wl->scan_supp_timer);
@@ -9791,7 +9076,6 @@
 	INIT_WORK(&wl->wlan_work, wl_cfg80211_work_handler);
 #endif /* DHCP_SCAN_SUPPRESS */
 
->>>>>>> 365b83ef
 	wl_set_drv_status(wl, READY, ndev);
 	return err;
 }
@@ -9803,10 +9087,7 @@
 	struct net_info *iter, *next;
 	struct net_device *ndev = wl_to_prmry_ndev(wl);
 	struct net_device *p2p_net = wl->p2p_net;
-<<<<<<< HEAD
-=======
 	u32 bssidx = wl_cfgp2p_find_idx(wl, ndev);
->>>>>>> 365b83ef
 	WL_DBG(("In\n"));
 
 #if defined(DHCP_SCAN_SUPPRESS)
@@ -10354,27 +9635,6 @@
 }
 
 void wl_cfg80211_enable_trace(bool set, u32 level)
-<<<<<<< HEAD
-{
-	if (set)
-		wl_dbg_level = level & WL_DBG_LEVEL;
-	else
-		wl_dbg_level |= (WL_DBG_LEVEL & level);
-}
-
-static s32
-wl_cfg80211_mgmt_tx_cancel_wait(struct wiphy *wiphy,
-	struct net_device *dev, u64 cookie)
-{
-	/* CFG80211 checks for tx_cancel_wait callback when ATTR_DURATION
-	 * is passed with CMD_FRAME. This callback is supposed to cancel
-	 * the OFFCHANNEL Wait. Since we are already taking care of that
-	 *  with the tx_mgmt logic, do nothing here.
-	 */
-
-	return 0;
-}
-=======
 {
 	if (set)
 		wl_dbg_level = level & WL_DBG_LEVEL;
@@ -10487,5 +9747,4 @@
 
 	return ret;
 }
-#endif /* DHCP_SCAN_SUPPRESS */
->>>>>>> 365b83ef
+#endif /* DHCP_SCAN_SUPPRESS */