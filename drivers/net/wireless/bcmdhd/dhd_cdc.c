/*
 * DHD Protocol Module for CDC and BDC.
 *
 * Copyright (C) 1999-2012, Broadcom Corporation
 * 
 *      Unless you and Broadcom execute a separate written software license
 * agreement governing use of this software, this software is licensed to you
 * under the terms of the GNU General Public License version 2 (the "GPL"),
 * available at http://www.broadcom.com/licenses/GPLv2.php, with the
 * following added to such license:
 * 
 *      As a special exception, the copyright holders of this software give you
 * permission to link this software with independent modules, and to copy and
 * distribute the resulting executable under terms of your choice, provided that
 * you also meet, for each linked independent module, the terms and conditions of
 * the license of that module.  An independent module is a module which is not
 * derived from this software.  The special exception does not apply to any
 * modifications of the software.
 * 
 *      Notwithstanding the above, under no circumstances may you combine this
 * software in any way with any other Broadcom software provided under a license
 * other than the GPL, without Broadcom's express prior written consent.
 *
<<<<<<< HEAD
 * $Id: dhd_cdc.c 355825 2012-09-10 03:22:40Z $
=======
 * $Id: dhd_cdc.c 368762 2012-11-14 21:59:17Z $
>>>>>>> 365b83ef
 *
 * BDC is like CDC, except it includes a header for data packets to convey
 * packet priority over the bus, and flags (e.g. to indicate checksum status
 * for dongle offload.)
 */

#include <typedefs.h>
#include <osl.h>

#include <bcmutils.h>
#include <bcmcdc.h>
#include <bcmendian.h>

#include <dngl_stats.h>
#include <dhd.h>
#include <dhd_proto.h>
#include <dhd_bus.h>
#include <dhd_dbg.h>


#ifdef PROP_TXSTATUS
#include <wlfc_proto.h>
#include <dhd_wlfc.h>
#endif


#define RETRIES 2		/* # of retries to retrieve matching ioctl response */
#define BUS_HEADER_LEN	(24+DHD_SDALIGN)	/* Must be at least SDPCM_RESERVE
				 * defined in dhd_sdio.c (amount of header tha might be added)
				 * plus any space that might be needed for alignment padding.
				 */
#define ROUND_UP_MARGIN	2048	/* Biggest SDIO block size possible for
				 * round off at the end of buffer
				 */

#define BUS_RETRIES 1	/* # of retries before aborting a bus tx operation */

#ifdef PROP_TXSTATUS
typedef struct dhd_wlfc_commit_info {
	uint8					needs_hdr;
	uint8					ac_fifo_credit_spent;
	ewlfc_packet_state_t	pkt_type;
	wlfc_mac_descriptor_t*	mac_entry;
	void*					p;
} dhd_wlfc_commit_info_t;
#endif /* PROP_TXSTATUS */


typedef struct dhd_prot {
	uint16 reqid;
	uint8 pending;
	uint32 lastcmd;
	uint8 bus_header[BUS_HEADER_LEN];
	cdc_ioctl_t msg;
	unsigned char buf[WLC_IOCTL_MAXLEN + ROUND_UP_MARGIN];
} dhd_prot_t;


static int
dhdcdc_msg(dhd_pub_t *dhd)
{
	int err = 0;
	dhd_prot_t *prot = dhd->prot;
	int len = ltoh32(prot->msg.len) + sizeof(cdc_ioctl_t);

	DHD_TRACE(("%s: Enter\n", __FUNCTION__));

	DHD_OS_WAKE_LOCK(dhd);

	/* NOTE : cdc->msg.len holds the desired length of the buffer to be
	 *        returned. Only up to CDC_MAX_MSG_SIZE of this buffer area
	 *	  is actually sent to the dongle
	 */
	if (len > CDC_MAX_MSG_SIZE)
		len = CDC_MAX_MSG_SIZE;

	/* Send request */
	err = dhd_bus_txctl(dhd->bus, (uchar*)&prot->msg, len);

	DHD_OS_WAKE_UNLOCK(dhd);
	return err;
}

static int
dhdcdc_cmplt(dhd_pub_t *dhd, uint32 id, uint32 len)
{
	int ret;
	int cdc_len = len + sizeof(cdc_ioctl_t);
	dhd_prot_t *prot = dhd->prot;

	DHD_TRACE(("%s: Enter\n", __FUNCTION__));

	do {
		ret = dhd_bus_rxctl(dhd->bus, (uchar*)&prot->msg, cdc_len);
		if (ret < 0)
			break;
	} while (CDC_IOC_ID(ltoh32(prot->msg.flags)) != id);

	return ret;
}

static int
dhdcdc_query_ioctl(dhd_pub_t *dhd, int ifidx, uint cmd, void *buf, uint len, uint8 action)
{
	dhd_prot_t *prot = dhd->prot;
	cdc_ioctl_t *msg = &prot->msg;
	void *info;
	int ret = 0, retries = 0;
	uint32 id, flags = 0;

	DHD_TRACE(("%s: Enter\n", __FUNCTION__));
	DHD_CTL(("%s: cmd %d len %d\n", __FUNCTION__, cmd, len));


	/* Respond "bcmerror" and "bcmerrorstr" with local cache */
	if (cmd == WLC_GET_VAR && buf)
	{
		if (!strcmp((char *)buf, "bcmerrorstr"))
		{
			strncpy((char *)buf, bcmerrorstr(dhd->dongle_error), BCME_STRLEN);
			goto done;
		}
		else if (!strcmp((char *)buf, "bcmerror"))
		{
			*(int *)buf = dhd->dongle_error;
			goto done;
		}
	}

	memset(msg, 0, sizeof(cdc_ioctl_t));

	msg->cmd = htol32(cmd);
	msg->len = htol32(len);
	msg->flags = (++prot->reqid << CDCF_IOC_ID_SHIFT);
	CDC_SET_IF_IDX(msg, ifidx);
	/* add additional action bits */
	action &= WL_IOCTL_ACTION_MASK;
	msg->flags |= (action << CDCF_IOC_ACTION_SHIFT);
	msg->flags = htol32(msg->flags);

	if (buf)
		memcpy(prot->buf, buf, len);

	if ((ret = dhdcdc_msg(dhd)) < 0) {
		if (!dhd->hang_was_sent)
		DHD_ERROR(("dhdcdc_query_ioctl: dhdcdc_msg failed w/status %d\n", ret));
		goto done;
	}

retry:
	/* wait for interrupt and get first fragment */
	if ((ret = dhdcdc_cmplt(dhd, prot->reqid, len)) < 0)
		goto done;

	flags = ltoh32(msg->flags);
	id = (flags & CDCF_IOC_ID_MASK) >> CDCF_IOC_ID_SHIFT;

	if ((id < prot->reqid) && (++retries < RETRIES))
		goto retry;
	if (id != prot->reqid) {
		DHD_ERROR(("%s: %s: unexpected request id %d (expected %d)\n",
		           dhd_ifname(dhd, ifidx), __FUNCTION__, id, prot->reqid));
		ret = -EINVAL;
		goto done;
	}

	/* Check info buffer */
	info = (void*)&msg[1];

	/* Copy info buffer */
	if (buf)
	{
		if (ret < (int)len)
			len = ret;
		memcpy(buf, info, len);
	}

	/* Check the ERROR flag */
	if (flags & CDCF_IOC_ERROR)
	{
		ret = ltoh32(msg->status);
		/* Cache error from dongle */
		dhd->dongle_error = ret;
	}

done:
	return ret;
}

static int
dhdcdc_set_ioctl(dhd_pub_t *dhd, int ifidx, uint cmd, void *buf, uint len, uint8 action)
{
	dhd_prot_t *prot = dhd->prot;
	cdc_ioctl_t *msg = &prot->msg;
	int ret = 0;
	uint32 flags, id;

	DHD_TRACE(("%s: Enter\n", __FUNCTION__));
	DHD_CTL(("%s: cmd %d len %d\n", __FUNCTION__, cmd, len));

	if (dhd->busstate == DHD_BUS_DOWN) {
		DHD_ERROR(("%s : bus is down. we have nothing to do\n", __FUNCTION__));
		return -EIO;
	}

	/* don't talk to the dongle if fw is about to be reloaded */
	if (dhd->hang_was_sent) {
		DHD_ERROR(("%s: HANG was sent up earlier. Not talking to the chip\n",
			__FUNCTION__));
		return -EIO;
	}

	memset(msg, 0, sizeof(cdc_ioctl_t));

	msg->cmd = htol32(cmd);
	msg->len = htol32(len);
	msg->flags = (++prot->reqid << CDCF_IOC_ID_SHIFT);
	CDC_SET_IF_IDX(msg, ifidx);
	/* add additional action bits */
	action &= WL_IOCTL_ACTION_MASK;
	msg->flags |= (action << CDCF_IOC_ACTION_SHIFT) | CDCF_IOC_SET;
	msg->flags = htol32(msg->flags);

	if (buf)
		memcpy(prot->buf, buf, len);

	if ((ret = dhdcdc_msg(dhd)) < 0) {
		DHD_ERROR(("%s: dhdcdc_msg failed w/status %d\n", __FUNCTION__, ret));
		goto done;
	}

	if ((ret = dhdcdc_cmplt(dhd, prot->reqid, len)) < 0)
		goto done;

	flags = ltoh32(msg->flags);
	id = (flags & CDCF_IOC_ID_MASK) >> CDCF_IOC_ID_SHIFT;

	if (id != prot->reqid) {
		DHD_ERROR(("%s: %s: unexpected request id %d (expected %d)\n",
		           dhd_ifname(dhd, ifidx), __FUNCTION__, id, prot->reqid));
		ret = -EINVAL;
		goto done;
	}

	/* Check the ERROR flag */
	if (flags & CDCF_IOC_ERROR)
	{
		ret = ltoh32(msg->status);
		/* Cache error from dongle */
		dhd->dongle_error = ret;
	}

done:
	return ret;
}


int
dhd_prot_ioctl(dhd_pub_t *dhd, int ifidx, wl_ioctl_t * ioc, void * buf, int len)
{
	dhd_prot_t *prot = dhd->prot;
	int ret = -1;
	uint8 action;
#if defined(NDIS630)
	bool acquired = FALSE;
#endif

	if ((dhd->busstate == DHD_BUS_DOWN) || dhd->hang_was_sent) {
		DHD_ERROR(("%s : bus is down. we have nothing to do\n", __FUNCTION__));
		goto done;
	}
#if defined(NDIS630)
	if (dhd_os_proto_block(dhd))
	{
		acquired = TRUE;
	}
	else
	{
		/* attempt to acquire protocol mutex timed out. */
		ret = -1;
		return ret;
	}
#endif /* NDIS630 */

	DHD_TRACE(("%s: Enter\n", __FUNCTION__));

	ASSERT(len <= WLC_IOCTL_MAXLEN);

	if (len > WLC_IOCTL_MAXLEN)
		goto done;

	if (prot->pending == TRUE) {
		DHD_ERROR(("CDC packet is pending!!!! cmd=0x%x (%lu) lastcmd=0x%x (%lu)\n",
			ioc->cmd, (unsigned long)ioc->cmd, prot->lastcmd,
			(unsigned long)prot->lastcmd));
		if ((ioc->cmd == WLC_SET_VAR) || (ioc->cmd == WLC_GET_VAR)) {
			DHD_TRACE(("iovar cmd=%s\n", (char*)buf));
		}
		goto done;
	}

	prot->pending = TRUE;
	prot->lastcmd = ioc->cmd;
	action = ioc->set;
	if (action & WL_IOCTL_ACTION_SET)
		ret = dhdcdc_set_ioctl(dhd, ifidx, ioc->cmd, buf, len, action);
	else {
		ret = dhdcdc_query_ioctl(dhd, ifidx, ioc->cmd, buf, len, action);
		if (ret > 0)
			ioc->used = ret - sizeof(cdc_ioctl_t);
	}

	/* Too many programs assume ioctl() returns 0 on success */
	if (ret >= 0)
		ret = 0;
	else {
		cdc_ioctl_t *msg = &prot->msg;
		ioc->needed = ltoh32(msg->len); /* len == needed when set/query fails from dongle */
	}

	/* Intercept the wme_dp ioctl here */
	if ((!ret) && (ioc->cmd == WLC_SET_VAR) && (!strcmp(buf, "wme_dp"))) {
		int slen, val = 0;

		slen = strlen("wme_dp") + 1;
		if (len >= (int)(slen + sizeof(int)))
			bcopy(((char *)buf + slen), &val, sizeof(int));
		dhd->wme_dp = (uint8) ltoh32(val);
	}

	prot->pending = FALSE;

done:
#if defined(NDIS630)
	if (acquired)
	   dhd_os_proto_unblock(dhd);
#endif
	return ret;
}

int
dhd_prot_iovar_op(dhd_pub_t *dhdp, const char *name,
                  void *params, int plen, void *arg, int len, bool set)
{
	return BCME_UNSUPPORTED;
}

#ifdef PROP_TXSTATUS
void
dhd_wlfc_dump(dhd_pub_t *dhdp, struct bcmstrbuf *strbuf)
{
	int i;
	uint8* ea;
	athost_wl_status_info_t* wlfc = (athost_wl_status_info_t*)
		dhdp->wlfc_state;
	wlfc_hanger_t* h;
	wlfc_mac_descriptor_t* mac_table;
	wlfc_mac_descriptor_t* interfaces;
	char* iftypes[] = {"STA", "AP", "WDS", "p2pGO", "p2pCL"};

	if (wlfc == NULL) {
		bcm_bprintf(strbuf, "wlfc not initialized yet\n");
		return;
	}
	h = (wlfc_hanger_t*)wlfc->hanger;
	if (h == NULL) {
		bcm_bprintf(strbuf, "wlfc-hanger not initialized yet\n");
	}

	mac_table = wlfc->destination_entries.nodes;
	interfaces = wlfc->destination_entries.interfaces;
	bcm_bprintf(strbuf, "---- wlfc stats ----\n");
	if (h) {
		bcm_bprintf(strbuf, "wlfc hanger (pushed,popped,f_push,"
			"f_pop,f_slot, pending) = (%d,%d,%d,%d,%d,%d)\n",
			h->pushed,
			h->popped,
			h->failed_to_push,
			h->failed_to_pop,
			h->failed_slotfind,
			(h->pushed - h->popped));
	}

	bcm_bprintf(strbuf, "wlfc fail(tlv,credit_rqst,mac_update,psmode_update), "
		"(dq_full,sendq_full, rollback_fail) = (%d,%d,%d,%d), (%d,%d,%d)\n",
		wlfc->stats.tlv_parse_failed,
		wlfc->stats.credit_request_failed,
		wlfc->stats.mac_update_failed,
		wlfc->stats.psmode_update_failed,
		wlfc->stats.delayq_full_error,
		wlfc->stats.sendq_full_error,
		wlfc->stats.rollback_failed);

	bcm_bprintf(strbuf, "SENDQ (len,credit,sent) "
		"(AC0[%d,%d,%d],AC1[%d,%d,%d],AC2[%d,%d,%d],AC3[%d,%d,%d],BC_MC[%d,%d,%d])\n",
		wlfc->SENDQ.q[0].len, wlfc->FIFO_credit[0], wlfc->stats.sendq_pkts[0],
		wlfc->SENDQ.q[1].len, wlfc->FIFO_credit[1], wlfc->stats.sendq_pkts[1],
		wlfc->SENDQ.q[2].len, wlfc->FIFO_credit[2], wlfc->stats.sendq_pkts[2],
		wlfc->SENDQ.q[3].len, wlfc->FIFO_credit[3], wlfc->stats.sendq_pkts[3],
		wlfc->SENDQ.q[4].len, wlfc->FIFO_credit[4], wlfc->stats.sendq_pkts[4]);

#ifdef PROP_TXSTATUS_DEBUG
	bcm_bprintf(strbuf, "SENDQ dropped: AC[0-3]:(%d,%d,%d,%d), (bcmc,atim):(%d,%d)\n",
		wlfc->stats.dropped_qfull[0], wlfc->stats.dropped_qfull[1],
		wlfc->stats.dropped_qfull[2], wlfc->stats.dropped_qfull[3],
		wlfc->stats.dropped_qfull[4], wlfc->stats.dropped_qfull[5]);
#endif

	bcm_bprintf(strbuf, "\n");
	for (i = 0; i < WLFC_MAX_IFNUM; i++) {
		if (interfaces[i].occupied) {
			char* iftype_desc;

			if (interfaces[i].iftype > WLC_E_IF_ROLE_P2P_CLIENT)
				iftype_desc = "<Unknown";
			else
				iftype_desc = iftypes[interfaces[i].iftype];

			ea = interfaces[i].ea;
			bcm_bprintf(strbuf, "INTERFACE[%d].ea = "
				"[%02x:%02x:%02x:%02x:%02x:%02x], if:%d, type: %s"
				"netif_flow_control:%s\n", i,
				ea[0], ea[1], ea[2], ea[3], ea[4], ea[5],
				interfaces[i].interface_id,
				iftype_desc, ((wlfc->hostif_flow_state[i] == OFF)
				? " OFF":" ON"));

			bcm_bprintf(strbuf, "INTERFACE[%d].DELAYQ(len,state,credit)"
				"= (%d,%s,%d)\n",
				i,
				interfaces[i].psq.len,
				((interfaces[i].state ==
				WLFC_STATE_OPEN) ? " OPEN":"CLOSE"),
				interfaces[i].requested_credit);

			bcm_bprintf(strbuf, "INTERFACE[%d].DELAYQ"
				"(sup,ac0),(sup,ac1),(sup,ac2),(sup,ac3) = "
				"(%d,%d),(%d,%d),(%d,%d),(%d,%d)\n",
				i,
				interfaces[i].psq.q[0].len,
				interfaces[i].psq.q[1].len,
				interfaces[i].psq.q[2].len,
				interfaces[i].psq.q[3].len,
				interfaces[i].psq.q[4].len,
				interfaces[i].psq.q[5].len,
				interfaces[i].psq.q[6].len,
				interfaces[i].psq.q[7].len);
		}
	}

	bcm_bprintf(strbuf, "\n");
	for (i = 0; i < WLFC_MAC_DESC_TABLE_SIZE; i++) {
		if (mac_table[i].occupied) {
			ea = mac_table[i].ea;
			bcm_bprintf(strbuf, "MAC_table[%d].ea = "
				"[%02x:%02x:%02x:%02x:%02x:%02x], if:%d \n", i,
				ea[0], ea[1], ea[2], ea[3], ea[4], ea[5],
				mac_table[i].interface_id);

			bcm_bprintf(strbuf, "MAC_table[%d].DELAYQ(len,state,credit)"
				"= (%d,%s,%d)\n",
				i,
				mac_table[i].psq.len,
				((mac_table[i].state ==
				WLFC_STATE_OPEN) ? " OPEN":"CLOSE"),
				mac_table[i].requested_credit);
#ifdef PROP_TXSTATUS_DEBUG
			bcm_bprintf(strbuf, "MAC_table[%d]: (opened, closed) = (%d, %d)\n",
				i, mac_table[i].opened_ct, mac_table[i].closed_ct);
#endif
			bcm_bprintf(strbuf, "MAC_table[%d].DELAYQ"
				"(sup,ac0),(sup,ac1),(sup,ac2),(sup,ac3) = "
				"(%d,%d),(%d,%d),(%d,%d),(%d,%d)\n",
				i,
				mac_table[i].psq.q[0].len,
				mac_table[i].psq.q[1].len,
				mac_table[i].psq.q[2].len,
				mac_table[i].psq.q[3].len,
				mac_table[i].psq.q[4].len,
				mac_table[i].psq.q[5].len,
				mac_table[i].psq.q[6].len,
				mac_table[i].psq.q[7].len);
		}
	}

#ifdef PROP_TXSTATUS_DEBUG
	{
		int avg;
		int moving_avg = 0;
		int moving_samples;

		if (wlfc->stats.latency_sample_count) {
			moving_samples = sizeof(wlfc->stats.deltas)/sizeof(uint32);

			for (i = 0; i < moving_samples; i++)
				moving_avg += wlfc->stats.deltas[i];
			moving_avg /= moving_samples;

			avg = (100 * wlfc->stats.total_status_latency) /
				wlfc->stats.latency_sample_count;
			bcm_bprintf(strbuf, "txstatus latency (average, last, moving[%d]) = "
				"(%d.%d, %03d, %03d)\n",
				moving_samples, avg/100, (avg - (avg/100)*100),
				wlfc->stats.latency_most_recent,
				moving_avg);
		}
	}

	bcm_bprintf(strbuf, "wlfc- fifo[0-5] credit stats: sent = (%d,%d,%d,%d,%d,%d), "
		"back = (%d,%d,%d,%d,%d,%d)\n",
		wlfc->stats.fifo_credits_sent[0],
		wlfc->stats.fifo_credits_sent[1],
		wlfc->stats.fifo_credits_sent[2],
		wlfc->stats.fifo_credits_sent[3],
		wlfc->stats.fifo_credits_sent[4],
		wlfc->stats.fifo_credits_sent[5],

		wlfc->stats.fifo_credits_back[0],
		wlfc->stats.fifo_credits_back[1],
		wlfc->stats.fifo_credits_back[2],
		wlfc->stats.fifo_credits_back[3],
		wlfc->stats.fifo_credits_back[4],
		wlfc->stats.fifo_credits_back[5]);
	{
		uint32 fifo_cr_sent = 0;
		uint32 fifo_cr_acked = 0;
		uint32 request_cr_sent = 0;
		uint32 request_cr_ack = 0;
		uint32 bc_mc_cr_ack = 0;

		for (i = 0; i < sizeof(wlfc->stats.fifo_credits_sent)/sizeof(uint32); i++) {
			fifo_cr_sent += wlfc->stats.fifo_credits_sent[i];
		}

		for (i = 0; i < sizeof(wlfc->stats.fifo_credits_back)/sizeof(uint32); i++) {
			fifo_cr_acked += wlfc->stats.fifo_credits_back[i];
		}

		for (i = 0; i < WLFC_MAC_DESC_TABLE_SIZE; i++) {
			if (wlfc->destination_entries.nodes[i].occupied) {
				request_cr_sent +=
					wlfc->destination_entries.nodes[i].dstncredit_sent_packets;
			}
		}
		for (i = 0; i < WLFC_MAX_IFNUM; i++) {
			if (wlfc->destination_entries.interfaces[i].occupied) {
				request_cr_sent +=
				wlfc->destination_entries.interfaces[i].dstncredit_sent_packets;
			}
		}
		for (i = 0; i < WLFC_MAC_DESC_TABLE_SIZE; i++) {
			if (wlfc->destination_entries.nodes[i].occupied) {
				request_cr_ack +=
					wlfc->destination_entries.nodes[i].dstncredit_acks;
			}
		}
		for (i = 0; i < WLFC_MAX_IFNUM; i++) {
			if (wlfc->destination_entries.interfaces[i].occupied) {
				request_cr_ack +=
					wlfc->destination_entries.interfaces[i].dstncredit_acks;
			}
		}
		bcm_bprintf(strbuf, "wlfc- (sent, status) => pq(%d,%d), vq(%d,%d),"
			"other:%d, bc_mc:%d, signal-only, (sent,freed): (%d,%d)",
			fifo_cr_sent, fifo_cr_acked,
			request_cr_sent, request_cr_ack,
			wlfc->destination_entries.other.dstncredit_acks,
			bc_mc_cr_ack,
			wlfc->stats.signal_only_pkts_sent, wlfc->stats.signal_only_pkts_freed);
	}
#endif /* PROP_TXSTATUS_DEBUG */
	bcm_bprintf(strbuf, "\n");
	bcm_bprintf(strbuf, "wlfc- pkt((in,2bus,txstats,hdrpull),(dropped,hdr_only,wlc_tossed)"
		"(freed,free_err,rollback)) = "
		"((%d,%d,%d,%d),(%d,%d,%d),(%d,%d,%d))\n",
		wlfc->stats.pktin,
		wlfc->stats.pkt2bus,
		wlfc->stats.txstatus_in,
		wlfc->stats.dhd_hdrpulls,

		wlfc->stats.pktdropped,
		wlfc->stats.wlfc_header_only_pkt,
		wlfc->stats.wlc_tossed_pkts,

		wlfc->stats.pkt_freed,
		wlfc->stats.pkt_free_err, wlfc->stats.rollback);

	bcm_bprintf(strbuf, "wlfc- suppress((d11,wlc,err),enq(d11,wl,hq,mac?),retx(d11,wlc,hq)) = "
		"((%d,%d,%d),(%d,%d,%d,%d),(%d,%d,%d))\n",

		wlfc->stats.d11_suppress,
		wlfc->stats.wl_suppress,
		wlfc->stats.bad_suppress,

		wlfc->stats.psq_d11sup_enq,
		wlfc->stats.psq_wlsup_enq,
		wlfc->stats.psq_hostq_enq,
		wlfc->stats.mac_handle_notfound,

		wlfc->stats.psq_d11sup_retx,
		wlfc->stats.psq_wlsup_retx,
		wlfc->stats.psq_hostq_retx);
	return;
}

/* Create a place to store all packet pointers submitted to the firmware until
	a status comes back, suppress or otherwise.

	hang-er: noun, a contrivance on which things are hung, as a hook.
*/
static void*
dhd_wlfc_hanger_create(osl_t *osh, int max_items)
{
	int i;
	wlfc_hanger_t* hanger;

	/* allow only up to a specific size for now */
	ASSERT(max_items == WLFC_HANGER_MAXITEMS);

	if ((hanger = (wlfc_hanger_t*)MALLOC(osh, WLFC_HANGER_SIZE(max_items))) == NULL)
		return NULL;

	memset(hanger, 0, WLFC_HANGER_SIZE(max_items));
	hanger->max_items = max_items;

	for (i = 0; i < hanger->max_items; i++) {
		hanger->items[i].state = WLFC_HANGER_ITEM_STATE_FREE;
	}
	return hanger;
}

static int
dhd_wlfc_hanger_delete(osl_t *osh, void* hanger)
{
	wlfc_hanger_t* h = (wlfc_hanger_t*)hanger;

	if (h) {
		MFREE(osh, h, WLFC_HANGER_SIZE(h->max_items));
		return BCME_OK;
	}
	return BCME_BADARG;
}

static uint16
dhd_wlfc_hanger_get_free_slot(void* hanger)
{
	uint32 i;
	wlfc_hanger_t* h = (wlfc_hanger_t*)hanger;

	if (h) {
		for (i = (h->slot_pos + 1); i != h->slot_pos;) {
			if (h->items[i].state == WLFC_HANGER_ITEM_STATE_FREE) {
				h->slot_pos = i;
				return (uint16)i;
			}
			(i == h->max_items)? i = 0 : i++;
		}
		h->failed_slotfind++;
	}
	return WLFC_HANGER_MAXITEMS;
}

static int
dhd_wlfc_hanger_get_genbit(void* hanger, void* pkt, uint32 slot_id, int* gen)
{
	int rc = BCME_OK;
	wlfc_hanger_t* h = (wlfc_hanger_t*)hanger;

	*gen = 0xff;

	/* this packet was not pushed at the time it went to the firmware */
	if (slot_id == WLFC_HANGER_MAXITEMS)
		return BCME_NOTFOUND;

	if (h) {
		if ((h->items[slot_id].state == WLFC_HANGER_ITEM_STATE_INUSE) ||
			(h->items[slot_id].state == WLFC_HANGER_ITEM_STATE_INUSE_SUPPRESSED)) {
			*gen = h->items[slot_id].gen;
		}
		else {
			rc = BCME_NOTFOUND;
		}
	}
	else
		rc = BCME_BADARG;
	return rc;
}

static int
dhd_wlfc_hanger_pushpkt(void* hanger, void* pkt, uint32 slot_id)
{
	int rc = BCME_OK;
	wlfc_hanger_t* h = (wlfc_hanger_t*)hanger;

	if (h && (slot_id < WLFC_HANGER_MAXITEMS)) {
		if (h->items[slot_id].state == WLFC_HANGER_ITEM_STATE_FREE) {
			h->items[slot_id].state = WLFC_HANGER_ITEM_STATE_INUSE;
			h->items[slot_id].pkt = pkt;
			h->items[slot_id].identifier = slot_id;
			h->pushed++;
		}
		else {
			h->failed_to_push++;
			rc = BCME_NOTFOUND;
		}
	}
	else
		rc = BCME_BADARG;
	return rc;
}

static int
dhd_wlfc_hanger_poppkt(void* hanger, uint32 slot_id, void** pktout, int remove_from_hanger)
{
	int rc = BCME_OK;
	wlfc_hanger_t* h = (wlfc_hanger_t*)hanger;

	/* this packet was not pushed at the time it went to the firmware */
	if (slot_id == WLFC_HANGER_MAXITEMS)
		return BCME_NOTFOUND;

	if (h) {
		if (h->items[slot_id].state != WLFC_HANGER_ITEM_STATE_FREE) {
			*pktout = h->items[slot_id].pkt;
			if (remove_from_hanger) {
				h->items[slot_id].state =
					WLFC_HANGER_ITEM_STATE_FREE;
				h->items[slot_id].pkt = NULL;
				h->items[slot_id].identifier = 0;
				h->items[slot_id].gen = 0xff;
				h->popped++;
			}
		}
		else {
			h->failed_to_pop++;
			rc = BCME_NOTFOUND;
		}
	}
	else
		rc = BCME_BADARG;
	return rc;
}

static int
dhd_wlfc_hanger_mark_suppressed(void* hanger, uint32 slot_id, uint8 gen)
{
	int rc = BCME_OK;
	wlfc_hanger_t* h = (wlfc_hanger_t*)hanger;

	/* this packet was not pushed at the time it went to the firmware */
	if (slot_id == WLFC_HANGER_MAXITEMS)
		return BCME_NOTFOUND;
	if (h) {
		h->items[slot_id].gen = gen;
		if (h->items[slot_id].state == WLFC_HANGER_ITEM_STATE_INUSE) {
			h->items[slot_id].state = WLFC_HANGER_ITEM_STATE_INUSE_SUPPRESSED;
		}
		else
			rc = BCME_BADARG;
	}
	else
		rc = BCME_BADARG;

	return rc;
}

static int
_dhd_wlfc_pushheader(athost_wl_status_info_t* ctx, void* p, bool tim_signal,
	uint8 tim_bmp, uint8 mac_handle, uint32 htodtag)
{
	uint32 wl_pktinfo = 0;
	uint8* wlh;
	uint8 dataOffset;
	uint8 fillers;
	uint8 tim_signal_len = 0;

	struct bdc_header *h;

	if (tim_signal) {
		tim_signal_len = 1 + 1 + WLFC_CTL_VALUE_LEN_PENDING_TRAFFIC_BMP;
	}

	/* +2 is for Type[1] and Len[1] in TLV, plus TIM signal */
	dataOffset = WLFC_CTL_VALUE_LEN_PKTTAG + 2 + tim_signal_len;
	fillers = ROUNDUP(dataOffset, 4) - dataOffset;
	dataOffset += fillers;

	PKTPUSH(ctx->osh, p, dataOffset);
	wlh = (uint8*) PKTDATA(ctx->osh, p);

	wl_pktinfo = htol32(htodtag);

	wlh[0] = WLFC_CTL_TYPE_PKTTAG;
	wlh[1] = WLFC_CTL_VALUE_LEN_PKTTAG;
	memcpy(&wlh[2], &wl_pktinfo, sizeof(uint32));

	if (tim_signal_len) {
		wlh[dataOffset - fillers - tim_signal_len ] =
			WLFC_CTL_TYPE_PENDING_TRAFFIC_BMP;
		wlh[dataOffset - fillers - tim_signal_len + 1] =
			WLFC_CTL_VALUE_LEN_PENDING_TRAFFIC_BMP;
		wlh[dataOffset - fillers - tim_signal_len + 2] = mac_handle;
		wlh[dataOffset - fillers - tim_signal_len + 3] = tim_bmp;
	}
	if (fillers)
		memset(&wlh[dataOffset - fillers], WLFC_CTL_TYPE_FILLER, fillers);

	PKTPUSH(ctx->osh, p, BDC_HEADER_LEN);
	h = (struct bdc_header *)PKTDATA(ctx->osh, p);
	h->flags = (BDC_PROTO_VER << BDC_FLAG_VER_SHIFT);
	if (PKTSUMNEEDED(p))
		h->flags |= BDC_FLAG_SUM_NEEDED;


	h->priority = (PKTPRIO(p) & BDC_PRIORITY_MASK);
	h->flags2 = 0;
	h->dataOffset = dataOffset >> 2;
	BDC_SET_IF_IDX(h, DHD_PKTTAG_IF(PKTTAG(p)));
	return BCME_OK;
}

static int
_dhd_wlfc_pullheader(athost_wl_status_info_t* ctx, void* pktbuf)
{
	struct bdc_header *h;

	if (PKTLEN(ctx->osh, pktbuf) < BDC_HEADER_LEN) {
		WLFC_DBGMESG(("%s: rx data too short (%d < %d)\n", __FUNCTION__,
		           PKTLEN(ctx->osh, pktbuf), BDC_HEADER_LEN));
		return BCME_ERROR;
	}
	h = (struct bdc_header *)PKTDATA(ctx->osh, pktbuf);

	/* pull BDC header */
	PKTPULL(ctx->osh, pktbuf, BDC_HEADER_LEN);

	if (PKTLEN(ctx->osh, pktbuf) < (h->dataOffset << 2)) {
		WLFC_DBGMESG(("%s: rx data too short (%d < %d)\n", __FUNCTION__,
		           PKTLEN(ctx->osh, pktbuf), (h->dataOffset << 2)));
		return BCME_ERROR;
	}
	/* pull wl-header */
	PKTPULL(ctx->osh, pktbuf, (h->dataOffset << 2));
	return BCME_OK;
}

static wlfc_mac_descriptor_t*
_dhd_wlfc_find_table_entry(athost_wl_status_info_t* ctx, void* p)
{
	int i;
	wlfc_mac_descriptor_t* table = ctx->destination_entries.nodes;
	uint8 ifid = DHD_PKTTAG_IF(PKTTAG(p));
	uint8* dstn = DHD_PKTTAG_DSTN(PKTTAG(p));

	if (((ctx->destination_entries.interfaces[ifid].iftype == WLC_E_IF_ROLE_STA) ||
		ETHER_ISMULTI(dstn) ||
		(ctx->destination_entries.interfaces[ifid].iftype == WLC_E_IF_ROLE_P2P_CLIENT)) &&
		(ctx->destination_entries.interfaces[ifid].occupied)) {
			return &ctx->destination_entries.interfaces[ifid];
	}

	for (i = 0; i < WLFC_MAC_DESC_TABLE_SIZE; i++) {
		if (table[i].occupied) {
			if (table[i].interface_id == ifid) {
				if (!memcmp(table[i].ea, dstn, ETHER_ADDR_LEN))
					return &table[i];
			}
		}
	}
	return &ctx->destination_entries.other;
}

static int
_dhd_wlfc_rollback_packet_toq(athost_wl_status_info_t* ctx,
	void* p, ewlfc_packet_state_t pkt_type, uint32 hslot)
{
	/*
	put the packet back to the head of queue

	- a packet from send-q will need to go back to send-q and not delay-q
	since that will change the order of packets.
	- suppressed packet goes back to suppress sub-queue
	- pull out the header, if new or delayed packet

	Note: hslot is used only when header removal is done.
	*/
	wlfc_mac_descriptor_t* entry;
	void* pktout;
	int rc = BCME_OK;
	int prec;

	entry = _dhd_wlfc_find_table_entry(ctx, p);
	prec = DHD_PKTTAG_FIFO(PKTTAG(p));
	if (entry != NULL) {
		if (pkt_type == eWLFC_PKTTYPE_SUPPRESSED) {
			/* wl-header is saved for suppressed packets */
			if (WLFC_PKTQ_PENQ_HEAD(&entry->psq, ((prec << 1) + 1), p) == NULL) {
				WLFC_DBGMESG(("Error: %s():%d\n", __FUNCTION__, __LINE__));
				rc = BCME_ERROR;
			}
		}
		else {
			/* remove header first */
			rc = _dhd_wlfc_pullheader(ctx, p);
			if (rc != BCME_OK)          {
				WLFC_DBGMESG(("Error: %s():%d\n", __FUNCTION__, __LINE__));
				/* free the hanger slot */
				dhd_wlfc_hanger_poppkt(ctx->hanger, hslot, &pktout, 1);
				PKTFREE(ctx->osh, p, TRUE);
				rc = BCME_ERROR;
				return rc;
			}

			if (pkt_type == eWLFC_PKTTYPE_DELAYED) {
				/* delay-q packets are going to delay-q */
				if (WLFC_PKTQ_PENQ_HEAD(&entry->psq, (prec << 1), p) == NULL) {
					WLFC_DBGMESG(("Error: %s():%d\n", __FUNCTION__, __LINE__));
					rc = BCME_ERROR;
				}
			}
			else {
				/* these are going to SENDQ */
				if (WLFC_PKTQ_PENQ_HEAD(&ctx->SENDQ, prec, p) == NULL) {
					WLFC_DBGMESG(("Error: %s():%d\n", __FUNCTION__, __LINE__));
					rc = BCME_ERROR;
				}
			}
			/* free the hanger slot */
			dhd_wlfc_hanger_poppkt(ctx->hanger, hslot, &pktout, 1);

			/* decrement sequence count */
			WLFC_DECR_SEQCOUNT(entry, prec);
		}
		/*
		if this packet did not count against FIFO credit, it must have
		taken a requested_credit from the firmware (for pspoll etc.)
		*/
		if (!DHD_PKTTAG_CREDITCHECK(PKTTAG(p))) {
			entry->requested_credit++;
		}
	}
	else {
		WLFC_DBGMESG(("Error: %s():%d\n", __FUNCTION__, __LINE__));
		rc = BCME_ERROR;
	}
	if (rc != BCME_OK)
		ctx->stats.rollback_failed++;
	else
		ctx->stats.rollback++;

	return rc;
}

static void
_dhd_wlfc_flow_control_check(athost_wl_status_info_t* ctx, struct pktq* pq, uint8 if_id)
{
	if ((pq->len <= WLFC_FLOWCONTROL_LOWATER) && (ctx->hostif_flow_state[if_id] == ON)) {
		/* start traffic */
		ctx->hostif_flow_state[if_id] = OFF;
		/*
		WLFC_DBGMESG(("qlen:%02d, if:%02d, ->OFF, start traffic %s()\n",
		pq->len, if_id, __FUNCTION__));
		*/
		WLFC_DBGMESG(("F"));
		dhd_txflowcontrol(ctx->dhdp, if_id, OFF);
		ctx->toggle_host_if = 0;
	}
	if ((pq->len >= WLFC_FLOWCONTROL_HIWATER) && (ctx->hostif_flow_state[if_id] == OFF)) {
		/* stop traffic */
		ctx->hostif_flow_state[if_id] = ON;
		/*
		WLFC_DBGMESG(("qlen:%02d, if:%02d, ->ON, stop traffic   %s()\n",
		pq->len, if_id, __FUNCTION__));
		*/
		WLFC_DBGMESG(("N"));
		dhd_txflowcontrol(ctx->dhdp, if_id, ON);
		ctx->host_ifidx = if_id;
		ctx->toggle_host_if = 1;
	}
	return;
}

static int
_dhd_wlfc_send_signalonly_packet(athost_wl_status_info_t* ctx, wlfc_mac_descriptor_t* entry,
	uint8 ta_bmp)
{
	int rc = BCME_OK;
	void* p = NULL;
	int dummylen = ((dhd_pub_t *)ctx->dhdp)->hdrlen+ 12;

	/* allocate a dummy packet */
	p = PKTGET(ctx->osh, dummylen, TRUE);
	if (p) {
		PKTPULL(ctx->osh, p, dummylen);
		DHD_PKTTAG_SET_H2DTAG(PKTTAG(p), 0);
		_dhd_wlfc_pushheader(ctx, p, TRUE, ta_bmp, entry->mac_handle, 0);
		DHD_PKTTAG_SETSIGNALONLY(PKTTAG(p), 1);
#ifdef PROP_TXSTATUS_DEBUG
		ctx->stats.signal_only_pkts_sent++;
#endif
		rc = dhd_bus_txdata(((dhd_pub_t *)ctx->dhdp)->bus, p);
		if (rc != BCME_OK) {
			PKTFREE(ctx->osh, p, TRUE);
		}
	}
	else {
		DHD_ERROR(("%s: couldn't allocate new %d-byte packet\n",
		           __FUNCTION__, dummylen));
		rc = BCME_NOMEM;
	}
	return rc;
}

/* Return TRUE if traffic availability changed */
static bool
_dhd_wlfc_traffic_pending_check(athost_wl_status_info_t* ctx, wlfc_mac_descriptor_t* entry,
	int prec)
{
	bool rc = FALSE;

	if (entry->state == WLFC_STATE_CLOSE) {
		if ((pktq_plen(&entry->psq, (prec << 1)) == 0) &&
			(pktq_plen(&entry->psq, ((prec << 1) + 1)) == 0)) {

			if (entry->traffic_pending_bmp & NBITVAL(prec)) {
				rc = TRUE;
				entry->traffic_pending_bmp =
					entry->traffic_pending_bmp & ~ NBITVAL(prec);
			}
		}
		else {
			if (!(entry->traffic_pending_bmp & NBITVAL(prec))) {
				rc = TRUE;
				entry->traffic_pending_bmp =
					entry->traffic_pending_bmp | NBITVAL(prec);
			}
		}
	}
	if (rc) {
		/* request a TIM update to firmware at the next piggyback opportunity */
		if (entry->traffic_lastreported_bmp != entry->traffic_pending_bmp) {
			entry->send_tim_signal = 1;
			_dhd_wlfc_send_signalonly_packet(ctx, entry, entry->traffic_pending_bmp);
			entry->traffic_lastreported_bmp = entry->traffic_pending_bmp;
			entry->send_tim_signal = 0;
		}
		else {
			rc = FALSE;
		}
	}
	return rc;
}

static int
_dhd_wlfc_enque_suppressed(athost_wl_status_info_t* ctx, int prec, void* p)
{
	wlfc_mac_descriptor_t* entry;

	entry = _dhd_wlfc_find_table_entry(ctx, p);
	if (entry == NULL) {
		WLFC_DBGMESG(("Error: %s():%d\n", __FUNCTION__, __LINE__));
		return BCME_NOTFOUND;
	}
	/*
	- suppressed packets go to sub_queue[2*prec + 1] AND
	- delayed packets go to sub_queue[2*prec + 0] to ensure
	order of delivery.
	*/
	if (WLFC_PKTQ_PENQ(&entry->psq, ((prec << 1) + 1), p) == NULL) {
		ctx->stats.delayq_full_error++;
		/* WLFC_DBGMESG(("Error: %s():%d\n", __FUNCTION__, __LINE__)); */
		WLFC_DBGMESG(("s"));
		return BCME_ERROR;
	}
	/* A packet has been pushed, update traffic availability bitmap, if applicable */
	_dhd_wlfc_traffic_pending_check(ctx, entry, prec);
	_dhd_wlfc_flow_control_check(ctx, &entry->psq, DHD_PKTTAG_IF(PKTTAG(p)));
	return BCME_OK;
}

static int
_dhd_wlfc_pretx_pktprocess(athost_wl_status_info_t* ctx,
	wlfc_mac_descriptor_t* entry, void* p, int header_needed, uint32* slot)
{
	int rc = BCME_OK;
	int hslot = WLFC_HANGER_MAXITEMS;
	bool send_tim_update = FALSE;
	uint32 htod = 0;
	uint8 free_ctr;

	*slot = hslot;

	if (entry == NULL) {
		entry = _dhd_wlfc_find_table_entry(ctx, p);
	}

	if (entry == NULL) {
		WLFC_DBGMESG(("Error: %s():%d\n", __FUNCTION__, __LINE__));
		return BCME_ERROR;
	}
	if (entry->send_tim_signal) {
		send_tim_update = TRUE;
		entry->send_tim_signal = 0;
		entry->traffic_lastreported_bmp = entry->traffic_pending_bmp;
	}
	if (header_needed) {
		hslot = dhd_wlfc_hanger_get_free_slot(ctx->hanger);
		free_ctr = WLFC_SEQCOUNT(entry, DHD_PKTTAG_FIFO(PKTTAG(p)));
		DHD_PKTTAG_SET_H2DTAG(PKTTAG(p), htod);
		WLFC_PKTFLAG_SET_GENERATION(htod, entry->generation);
		entry->transit_count++;
	}
	else {
		hslot = WLFC_PKTID_HSLOT_GET(DHD_PKTTAG_H2DTAG(PKTTAG(p)));
		free_ctr = WLFC_PKTID_FREERUNCTR_GET(DHD_PKTTAG_H2DTAG(PKTTAG(p)));
	}
	WLFC_PKTID_HSLOT_SET(htod, hslot);
	WLFC_PKTID_FREERUNCTR_SET(htod, free_ctr);
	DHD_PKTTAG_SETPKTDIR(PKTTAG(p), 1);
	WL_TXSTATUS_SET_FLAGS(htod, WLFC_PKTFLAG_PKTFROMHOST);
	WL_TXSTATUS_SET_FIFO(htod, DHD_PKTTAG_FIFO(PKTTAG(p)));

	if (!DHD_PKTTAG_CREDITCHECK(PKTTAG(p))) {
		/*
		Indicate that this packet is being sent in response to an
		explicit request from the firmware side.
		*/
		WLFC_PKTFLAG_SET_PKTREQUESTED(htod);
	}
	else {
		WLFC_PKTFLAG_CLR_PKTREQUESTED(htod);
	}
	if (header_needed) {
		rc = _dhd_wlfc_pushheader(ctx, p, send_tim_update,
			entry->traffic_lastreported_bmp, entry->mac_handle, htod);
		if (rc == BCME_OK) {
			DHD_PKTTAG_SET_H2DTAG(PKTTAG(p), htod);
			/*
			a new header was created for this packet.
			push to hanger slot and scrub q. Since bus
			send succeeded, increment seq number as well.
			*/
			rc = dhd_wlfc_hanger_pushpkt(ctx->hanger, p, hslot);
			if (rc == BCME_OK) {
				/* increment free running sequence count */
				WLFC_INCR_SEQCOUNT(entry, DHD_PKTTAG_FIFO(PKTTAG(p)));
#ifdef PROP_TXSTATUS_DEBUG
				((wlfc_hanger_t*)(ctx->hanger))->items[hslot].push_time =
					OSL_SYSUPTIME();
#endif
			}
			else {
				WLFC_DBGMESG(("%s() hanger_pushpkt() failed, rc: %d\n",
					__FUNCTION__, rc));
			}
		}
	}
	else {
		int gen;

		/* remove old header */
		rc = _dhd_wlfc_pullheader(ctx, p);
		if (rc == BCME_OK) {
			hslot = WLFC_PKTID_HSLOT_GET(DHD_PKTTAG_H2DTAG(PKTTAG(p)));
			dhd_wlfc_hanger_get_genbit(ctx->hanger, p, hslot, &gen);

			WLFC_PKTFLAG_SET_GENERATION(htod, gen);
			free_ctr = WLFC_PKTID_FREERUNCTR_GET(DHD_PKTTAG_H2DTAG(PKTTAG(p)));
			/* push new header */
			_dhd_wlfc_pushheader(ctx, p, send_tim_update,
				entry->traffic_lastreported_bmp, entry->mac_handle, htod);
		}
	}
	*slot = hslot;
	return rc;
}

static int
_dhd_wlfc_is_destination_closed(athost_wl_status_info_t* ctx,
	wlfc_mac_descriptor_t* entry, int prec)
{
	if (ctx->destination_entries.interfaces[entry->interface_id].iftype ==
		WLC_E_IF_ROLE_P2P_GO) {
		/* - destination interface is of type p2p GO.
		For a p2pGO interface, if the destination is OPEN but the interface is
		CLOSEd, do not send traffic. But if the dstn is CLOSEd while there is
		destination-specific-credit left send packets. This is because the
		firmware storing the destination-specific-requested packet in queue.
		*/
		if ((entry->state == WLFC_STATE_CLOSE) && (entry->requested_credit == 0) &&
			(entry->requested_packet == 0))
			return 1;
	}
	/* AP, p2p_go -> unicast desc entry, STA/p2p_cl -> interface desc. entry */
	if (((entry->state == WLFC_STATE_CLOSE) && (entry->requested_credit == 0) &&
		(entry->requested_packet == 0)) ||
		(!(entry->ac_bitmap & (1 << prec))))
		return 1;

	return 0;
}

static void*
_dhd_wlfc_deque_delayedq(athost_wl_status_info_t* ctx,
	int prec, uint8* ac_credit_spent, uint8* needs_hdr, wlfc_mac_descriptor_t** entry_out)
{
	wlfc_mac_descriptor_t* entry;
	wlfc_mac_descriptor_t* table;
	uint8 token_pos;
	int total_entries;
	void* p = NULL;
	int pout;
	int i;

	*entry_out = NULL;
	token_pos = ctx->token_pos[prec];
	/* most cases a packet will count against FIFO credit */
	*ac_credit_spent = 1;
	*needs_hdr = 1;

	/* search all entries, include nodes as well as interfaces */
	table = (wlfc_mac_descriptor_t*)&ctx->destination_entries;
	total_entries = sizeof(ctx->destination_entries)/sizeof(wlfc_mac_descriptor_t);

	for (i = 0; i < total_entries; i++) {
		entry = &table[(token_pos + i) % total_entries];
		if (entry->occupied) {
			if (!_dhd_wlfc_is_destination_closed(ctx, entry, prec)) {
				p = pktq_mdeq(&entry->psq,
					/* higher precedence will be picked up first,
					 * i.e. suppressed packets before delayed ones
					 */
					NBITVAL((prec << 1) + 1), &pout);
						*needs_hdr = 0;

				if (p == NULL) {
					if (entry->suppressed == TRUE) {
						if ((entry->suppr_transit_count <=
							entry->suppress_count)) {
							entry->suppressed = FALSE;
						} else {
							return NULL;
						}
					}
					/* De-Q from delay Q */
					p = pktq_mdeq(&entry->psq,
						NBITVAL((prec << 1)),
						&pout);
					*needs_hdr = 1;
					}

				if (p != NULL) {
					/* did the packet come from suppress sub-queue? */
					if (entry->requested_credit > 0) {
						entry->requested_credit--;
#ifdef PROP_TXSTATUS_DEBUG
						entry->dstncredit_sent_packets++;
#endif
						/*
						if the packet was pulled out while destination is in
						closed state but had a non-zero packets requested,
						then this should not count against the FIFO credit.
						That is due to the fact that the firmware will
						most likely hold onto this packet until a suitable
						time later to push it to the appropriate  AC FIFO.
						*/
						if (entry->state == WLFC_STATE_CLOSE)
							*ac_credit_spent = 0;
					}
					else if (entry->requested_packet > 0) {
						entry->requested_packet--;
						DHD_PKTTAG_SETONETIMEPKTRQST(PKTTAG(p));
						if (entry->state == WLFC_STATE_CLOSE)
							*ac_credit_spent = 0;
					}
					/* move token to ensure fair round-robin */
					ctx->token_pos[prec] =
						(token_pos + i + 1) % total_entries;
					*entry_out = entry;
					_dhd_wlfc_flow_control_check(ctx, &entry->psq,
						DHD_PKTTAG_IF(PKTTAG(p)));
					/*
					A packet has been picked up, update traffic
					availability bitmap, if applicable
					*/
					_dhd_wlfc_traffic_pending_check(ctx, entry, prec);
					return p;
				}
			}
		}
	}
	return NULL;
}

static void*
_dhd_wlfc_deque_sendq(athost_wl_status_info_t* ctx, int prec)
{
	wlfc_mac_descriptor_t* entry;
	void* p;


	p = pktq_pdeq(&ctx->SENDQ, prec);
	if (p != NULL) {
		if (ETHER_ISMULTI(DHD_PKTTAG_DSTN(PKTTAG(p))))
			/* bc/mc packets do not have a delay queue */
			return p;

		entry = _dhd_wlfc_find_table_entry(ctx, p);

		if (entry == NULL) {
			WLFC_DBGMESG(("Error: %s():%d\n", __FUNCTION__, __LINE__));
			return p;
		}

		while ((p != NULL)) {
			/*
			- suppressed packets go to sub_queue[2*prec + 1] AND
			- delayed packets go to sub_queue[2*prec + 0] to ensure
			order of delivery.
			*/
			if (WLFC_PKTQ_PENQ(&entry->psq, (prec << 1), p) == NULL) {
				WLFC_DBGMESG(("D"));
				/* dhd_txcomplete(ctx->dhdp, p, FALSE); */
				PKTFREE(ctx->osh, p, TRUE);
				ctx->stats.delayq_full_error++;
			}
			/*
			A packet has been pushed, update traffic availability bitmap,
			if applicable
			*/
			_dhd_wlfc_traffic_pending_check(ctx, entry, prec);

			p = pktq_pdeq(&ctx->SENDQ, prec);
			if (p == NULL)
				break;

			entry = _dhd_wlfc_find_table_entry(ctx, p);

			if ((entry == NULL) || (ETHER_ISMULTI(DHD_PKTTAG_DSTN(PKTTAG(p))))) {
				return p;
			}
		}
	}
	return p;
}

static int
_dhd_wlfc_mac_entry_update(athost_wl_status_info_t* ctx, wlfc_mac_descriptor_t* entry,
	ewlfc_mac_entry_action_t action, uint8 ifid, uint8 iftype, uint8* ea)
{
	int rc = BCME_OK;

	if (action == eWLFC_MAC_ENTRY_ACTION_ADD) {
		entry->occupied = 1;
		entry->state = WLFC_STATE_OPEN;
		entry->requested_credit = 0;
		entry->interface_id = ifid;
		entry->iftype = iftype;
		entry->ac_bitmap = 0xff; /* update this when handling APSD */
		/* for an interface entry we may not care about the MAC address */
		if (ea != NULL)
			memcpy(&entry->ea[0], ea, ETHER_ADDR_LEN);
		pktq_init(&entry->psq, WLFC_PSQ_PREC_COUNT, WLFC_PSQ_LEN);
	}
	else if (action == eWLFC_MAC_ENTRY_ACTION_UPDATE) {
		entry->occupied = 1;
		entry->state = WLFC_STATE_OPEN;
		entry->requested_credit = 0;
		entry->interface_id = ifid;
		entry->iftype = iftype;
		entry->ac_bitmap = 0xff; /* update this when handling APSD */
		/* for an interface entry we may not care about the MAC address */
		if (ea != NULL)
			memcpy(&entry->ea[0], ea, ETHER_ADDR_LEN);
	}
	else if (action == eWLFC_MAC_ENTRY_ACTION_DEL) {
		entry->occupied = 0;
		entry->state = WLFC_STATE_CLOSE;
		entry->requested_credit = 0;
		/* enable after packets are queued-deqeued properly.
		pktq_flush(dhd->osh, &entry->psq, FALSE, NULL, 0);
		*/
	}
	return rc;
}

int
_dhd_wlfc_borrow_credit(athost_wl_status_info_t* ctx, uint8 available_credit_map, int borrower_ac)
{
	int lender_ac;
	int rc = BCME_ERROR;

	if (ctx == NULL || available_credit_map == 0) {
		WLFC_DBGMESG(("Error: %s():%d\n", __FUNCTION__, __LINE__));
		return BCME_BADARG;
	}

	/* Borrow from lowest priority available AC (including BC/MC credits) */
	for (lender_ac = 0; lender_ac <= AC_COUNT; lender_ac++) {
		if ((available_credit_map && (1 << lender_ac)) &&
		   (ctx->FIFO_credit[lender_ac] > 0)) {
			ctx->credits_borrowed[borrower_ac][lender_ac]++;
			ctx->FIFO_credit[lender_ac]--;
			rc = BCME_OK;
			break;
		}
	}

	return rc;
}

int
dhd_wlfc_interface_entry_update(void* state,
	ewlfc_mac_entry_action_t action, uint8 ifid, uint8 iftype, uint8* ea)
{
	athost_wl_status_info_t* ctx = (athost_wl_status_info_t*)state;
	wlfc_mac_descriptor_t* entry;

	if (ifid >= WLFC_MAX_IFNUM)
		return BCME_BADARG;

	entry = &ctx->destination_entries.interfaces[ifid];
	return _dhd_wlfc_mac_entry_update(ctx, entry, action, ifid, iftype, ea);
}

int
dhd_wlfc_FIFOcreditmap_update(void* state, uint8* credits)
{
	athost_wl_status_info_t* ctx = (athost_wl_status_info_t*)state;

	/* update the AC FIFO credit map */
	ctx->FIFO_credit[0] = credits[0];
	ctx->FIFO_credit[1] = credits[1];
	ctx->FIFO_credit[2] = credits[2];
	ctx->FIFO_credit[3] = credits[3];
	/* credit for bc/mc packets */
	ctx->FIFO_credit[4] = credits[4];
	/* credit for ATIM FIFO is not used yet. */
	ctx->FIFO_credit[5] = 0;
	return BCME_OK;
}

int
dhd_wlfc_enque_sendq(void* state, int prec, void* p)
{
	athost_wl_status_info_t* ctx = (athost_wl_status_info_t*)state;

	if ((state == NULL) ||
		/* prec = AC_COUNT is used for bc/mc queue */
		(prec > AC_COUNT) ||
		(p == NULL)) {
		WLFC_DBGMESG(("Error: %s():%d\n", __FUNCTION__, __LINE__));
		return BCME_BADARG;
	}
	if (FALSE == dhd_prec_enq(ctx->dhdp, &ctx->SENDQ, p, prec)) {
		ctx->stats.sendq_full_error++;
		/*
		WLFC_DBGMESG(("Error: %s():%d, qlen:%d\n",
		__FUNCTION__, __LINE__, ctx->SENDQ.len));
		*/
		WLFC_HOST_FIFO_DROPPEDCTR_INC(ctx, prec);
		WLFC_DBGMESG(("Q"));
		PKTFREE(ctx->osh, p, TRUE);
		return BCME_ERROR;
	}
	ctx->stats.pktin++;
	/* _dhd_wlfc_flow_control_check(ctx, &ctx->SENDQ, DHD_PKTTAG_IF(PKTTAG(p))); */
	return BCME_OK;
}

int
_dhd_wlfc_handle_packet_commit(athost_wl_status_info_t* ctx, int ac,
    dhd_wlfc_commit_info_t *commit_info, f_commitpkt_t fcommit, void* commit_ctx)
{
	uint32 hslot;
	int	rc;

	/*
		if ac_fifo_credit_spent = 0

		This packet will not count against the FIFO credit.
		To ensure the txstatus corresponding to this packet
		does not provide an implied credit (default behavior)
		mark the packet accordingly.

		if ac_fifo_credit_spent = 1

		This is a normal packet and it counts against the FIFO
		credit count.
	*/
	DHD_PKTTAG_SETCREDITCHECK(PKTTAG(commit_info->p), commit_info->ac_fifo_credit_spent);
	rc = _dhd_wlfc_pretx_pktprocess(ctx, commit_info->mac_entry, commit_info->p,
	     commit_info->needs_hdr, &hslot);

	if (rc == BCME_OK)
		rc = fcommit(commit_ctx, commit_info->p);
	else
		ctx->stats.generic_error++;

	if (rc == BCME_OK) {
		ctx->stats.pkt2bus++;
		if (commit_info->ac_fifo_credit_spent) {
			ctx->stats.sendq_pkts[ac]++;
			WLFC_HOST_FIFO_CREDIT_INC_SENTCTRS(ctx, ac);
		}
	} else if (rc == BCME_NORESOURCE)
		rc = BCME_ERROR;
	else {
		/*
		   bus commit has failed, rollback.
		   - remove wl-header for a delayed packet
		   - save wl-header header for suppressed packets
		*/
		rc = _dhd_wlfc_rollback_packet_toq(ctx,	commit_info->p,
		     (commit_info->pkt_type), hslot);
		if (rc != BCME_OK)
			ctx->stats.rollback_failed++;

		rc = BCME_ERROR;
	}

	return rc;
}

int
dhd_wlfc_commit_packets(void* state, f_commitpkt_t fcommit, void* commit_ctx)
{
	int ac;
	int credit;
	int rc;
	dhd_wlfc_commit_info_t  commit_info;
	athost_wl_status_info_t* ctx = (athost_wl_status_info_t*)state;
	int credit_count = 0;
	int bus_retry_count = 0;
	uint8 ac_available = 0;  /* Bitmask for 4 ACs + BC/MC */

	if ((state == NULL) ||
		(fcommit == NULL)) {
		WLFC_DBGMESG(("Error: %s():%d\n", __FUNCTION__, __LINE__));
		return BCME_BADARG;
	}

	memset(&commit_info, 0, sizeof(commit_info));

	/*
	Commit packets for regular AC traffic. Higher priority first.
	First, use up FIFO credits available to each AC. Based on distribution
	and credits left, borrow from other ACs as applicable

	-NOTE:
	If the bus between the host and firmware is overwhelmed by the
	traffic from host, it is possible that higher priority traffic
	starves the lower priority queue. If that occurs often, we may
	have to employ weighted round-robin or ucode scheme to avoid
	low priority packet starvation.
	*/

	for (ac = AC_COUNT; ac >= 0; ac--) {

		int initial_credit_count = ctx->FIFO_credit[ac];

		/* packets from SENDQ are fresh and they'd need header and have no MAC entry */
		commit_info.needs_hdr = 1;
		commit_info.mac_entry = NULL;
		commit_info.pkt_type = eWLFC_PKTTYPE_NEW;

		do {
			commit_info.p = _dhd_wlfc_deque_sendq(ctx, ac);
			if (commit_info.p == NULL)
				break;
			else if (ETHER_ISMULTI(DHD_PKTTAG_DSTN(PKTTAG(commit_info.p)))) {
				ASSERT(ac == AC_COUNT);

				if (ctx->FIFO_credit[ac]) {
					rc = _dhd_wlfc_handle_packet_commit(ctx, ac, &commit_info,
						fcommit, commit_ctx);

			/* Bus commits may fail (e.g. flow control); abort after retries */
					if (rc == BCME_OK) {
						if (commit_info.ac_fifo_credit_spent) {
							(void) _dhd_wlfc_borrow_credit(ctx,
								ac_available, ac);
							credit_count--;
						}
					} else {
						bus_retry_count++;
						if (bus_retry_count >= BUS_RETRIES) {
							DHD_ERROR((" %s: bus error\n",
								__FUNCTION__));
							return rc;
						}
					}
				}
			}

		} while (commit_info.p);

		for (credit = 0; credit < ctx->FIFO_credit[ac];) {
			commit_info.p = _dhd_wlfc_deque_delayedq(ctx, ac,
			                &(commit_info.ac_fifo_credit_spent),
			                &(commit_info.needs_hdr),
			                &(commit_info.mac_entry));

			if (commit_info.p == NULL)
				break;

			commit_info.pkt_type = (commit_info.needs_hdr) ? eWLFC_PKTTYPE_DELAYED :
				eWLFC_PKTTYPE_SUPPRESSED;

			rc = _dhd_wlfc_handle_packet_commit(ctx, ac, &commit_info,
			     fcommit, commit_ctx);

			/* Bus commits may fail (e.g. flow control); abort after retries */
			if (rc == BCME_OK) {
				if (commit_info.ac_fifo_credit_spent) {
					credit++;
				}
			}
			else {
				bus_retry_count++;
				if (bus_retry_count >= BUS_RETRIES) {
					DHD_ERROR(("dhd_wlfc_commit_packets(): bus error\n"));
					ctx->FIFO_credit[ac] -= credit;
					return rc;
				}
			}
		}

		ctx->FIFO_credit[ac] -= credit;


		/* If no credits were used, the queue is idle and can be re-used
		   Note that resv credits cannot be borrowed
		   */
		if (initial_credit_count == ctx->FIFO_credit[ac]) {
			ac_available |= (1 << ac);
			credit_count += ctx->FIFO_credit[ac];
		}
	}

	/* We borrow only for AC_BE and only if no other traffic seen for DEFER_PERIOD

	   Note that (ac_available & WLFC_AC_BE_TRAFFIC_ONLY) is done to:
	   a) ignore BC/MC for deferring borrow
	   b) ignore AC_BE being available along with other ACs
		  (this should happen only for pure BC/MC traffic)

	   i.e. AC_VI, AC_VO, AC_BK all MUST be available (i.e. no traffic) and
	   we do not care if AC_BE and BC/MC are available or not
	   */
	if ((ac_available & WLFC_AC_BE_TRAFFIC_ONLY) == WLFC_AC_BE_TRAFFIC_ONLY) {

		if (ctx->allow_credit_borrow) {
			ac = 1;  /* Set ac to AC_BE and borrow credits */
		}
		else {
			int delta;
			int curr_t = OSL_SYSUPTIME();

			if (curr_t > ctx->borrow_defer_timestamp)
				delta = curr_t - ctx->borrow_defer_timestamp;
			else
				delta = 0xffffffff + curr_t - ctx->borrow_defer_timestamp;

			if (delta >= WLFC_BORROW_DEFER_PERIOD_MS) {
				/* Reset borrow but defer to next iteration (defensive borrowing) */
				ctx->allow_credit_borrow = TRUE;
				ctx->borrow_defer_timestamp = 0;
			}
			return BCME_OK;
		}
	}
	else {
		/* If we have multiple AC traffic, turn off borrowing, mark time and bail out */
		ctx->allow_credit_borrow = FALSE;
		ctx->borrow_defer_timestamp = OSL_SYSUPTIME();
		return BCME_OK;
	}

	/* At this point, borrow all credits only for "ac" (which should be set above to AC_BE)
	   Generically use "ac" only in case we extend to all ACs in future
	   */
	for (; (credit_count > 0);) {

		commit_info.p = _dhd_wlfc_deque_delayedq(ctx, ac,
		                &(commit_info.ac_fifo_credit_spent),
		                &(commit_info.needs_hdr),
		                &(commit_info.mac_entry));
		if (commit_info.p == NULL)
			break;

		commit_info.pkt_type = (commit_info.needs_hdr) ? eWLFC_PKTTYPE_DELAYED :
			eWLFC_PKTTYPE_SUPPRESSED;

		rc = _dhd_wlfc_handle_packet_commit(ctx, ac, &commit_info,
		     fcommit, commit_ctx);

		/* Bus commits may fail (e.g. flow control); abort after retries */
		if (rc == BCME_OK) {
			if (commit_info.ac_fifo_credit_spent) {
				(void) _dhd_wlfc_borrow_credit(ctx, ac_available, ac);
				credit_count--;
			}
		}
		else {
			bus_retry_count++;
			if (bus_retry_count >= BUS_RETRIES) {
				DHD_ERROR(("dhd_wlfc_commit_packets(): bus error\n"));
				return rc;
			}
		}
	}

	return BCME_OK;
}

static uint8
dhd_wlfc_find_mac_desc_id_from_mac(dhd_pub_t *dhdp, uint8* ea)
{
	wlfc_mac_descriptor_t* table =
		((athost_wl_status_info_t*)dhdp->wlfc_state)->destination_entries.nodes;
	uint8 table_index;

	if (ea != NULL) {
		for (table_index = 0; table_index < WLFC_MAC_DESC_TABLE_SIZE; table_index++) {
			if ((memcmp(ea, &table[table_index].ea[0], ETHER_ADDR_LEN) == 0) &&
				table[table_index].occupied)
				return table_index;
		}
	}
	return WLFC_MAC_DESC_ID_INVALID;
}

void
dhd_wlfc_txcomplete(dhd_pub_t *dhd, void *txp, bool success)
{
	athost_wl_status_info_t* wlfc = (athost_wl_status_info_t*)
		dhd->wlfc_state;
	void* p;
	int fifo_id;

	dhd_os_wlfc_block(dhd);

	if (DHD_PKTTAG_SIGNALONLY(PKTTAG(txp))) {
#ifdef PROP_TXSTATUS_DEBUG
		wlfc->stats.signal_only_pkts_freed++;
#endif
		if (success)
			/* is this a signal-only packet? */
			PKTFREE(wlfc->osh, txp, TRUE);
<<<<<<< HEAD
=======
		dhd_os_wlfc_unblock(dhd);
>>>>>>> 365b83ef
		return;
	}
	if (!success) {
		WLFC_DBGMESG(("At: %s():%d, bus_complete() failure for %p, htod_tag:0x%08x\n",
			__FUNCTION__, __LINE__, txp, DHD_PKTTAG_H2DTAG(PKTTAG(txp))));
		dhd_wlfc_hanger_poppkt(wlfc->hanger, WLFC_PKTID_HSLOT_GET(DHD_PKTTAG_H2DTAG
			(PKTTAG(txp))), &p, 1);

		/* indicate failure and free the packet */
		dhd_txcomplete(dhd, txp, FALSE);

		/* return the credit, if necessary */
		if (DHD_PKTTAG_CREDITCHECK(PKTTAG(txp))) {
			int lender, credit_returned = 0; /* Note that borrower is fifo_id */

			fifo_id = DHD_PKTTAG_FIFO(PKTTAG(txp));

			/* Return credits to highest priority lender first */
			for (lender = AC_COUNT; lender >= 0; lender--) {
				if (wlfc->credits_borrowed[fifo_id][lender] > 0) {
					wlfc->FIFO_credit[lender]++;
					wlfc->credits_borrowed[fifo_id][lender]--;
					credit_returned = 1;
					break;
				}
			}

			if (!credit_returned) {
				wlfc->FIFO_credit[fifo_id]++;
			}
		}

		PKTFREE(wlfc->osh, txp, TRUE);
	}
	dhd_os_wlfc_unblock(dhd);
	return;
}

static int
dhd_wlfc_compressed_txstatus_update(dhd_pub_t *dhd, uint8* pkt_info, uint8 len)
{
	uint8 	status_flag;
	uint32	status;
	int		ret;
	int		remove_from_hanger = 1;
	void*	pktbuf;
	uint8	fifo_id;
	uint8 count = 0;
	uint32 status_g;
	uint32 hslot, hcnt;
	wlfc_mac_descriptor_t* entry = NULL;
	athost_wl_status_info_t* wlfc = (athost_wl_status_info_t*)
		dhd->wlfc_state;

	memcpy(&status, pkt_info, sizeof(uint32));
	status_flag = WL_TXSTATUS_GET_FLAGS(status);
	status_g = status & 0xff000000;
	hslot = (status & 0x00ffff00) >> 8;
	hcnt = status & 0xff;
	len =	pkt_info[4];

	wlfc->stats.txstatus_in++;

	if (status_flag == WLFC_CTL_PKTFLAG_DISCARD) {
		wlfc->stats.pkt_freed++;
	}

	else if (status_flag == WLFC_CTL_PKTFLAG_D11SUPPRESS) {
		wlfc->stats.d11_suppress++;
		remove_from_hanger = 0;
	}

	else if (status_flag == WLFC_CTL_PKTFLAG_WLSUPPRESS) {
		wlfc->stats.wl_suppress++;
		remove_from_hanger = 0;
	}

	else if (status_flag == WLFC_CTL_PKTFLAG_TOSSED_BYWLC) {
		wlfc->stats.wlc_tossed_pkts++;
	}
	while (count < len) {
		status = (status_g << 24) | (hslot << 8) | (hcnt);
		count++;
		hslot++;
		hcnt++;

		ret = dhd_wlfc_hanger_poppkt(wlfc->hanger,
			WLFC_PKTID_HSLOT_GET(status), &pktbuf, remove_from_hanger);
		if (ret != BCME_OK) {
			/* do something */
			continue;
		}

		entry = _dhd_wlfc_find_table_entry(wlfc, pktbuf);

		if (!remove_from_hanger) {
			/* this packet was suppressed */
			if (!entry->suppressed || entry->generation != WLFC_PKTID_GEN(status)) {
				entry->suppressed = TRUE;
				entry->suppress_count = pktq_mlen(&entry->psq,
					NBITVAL((WL_TXSTATUS_GET_FIFO(status) << 1) + 1));
				entry->suppr_transit_count = entry->transit_count;
			}
			entry->generation = WLFC_PKTID_GEN(status);
		}

#ifdef PROP_TXSTATUS_DEBUG
		{
			uint32 new_t = OSL_SYSUPTIME();
			uint32 old_t;
			uint32 delta;
			old_t = ((wlfc_hanger_t*)(wlfc->hanger))->items[
				WLFC_PKTID_HSLOT_GET(status)].push_time;


			wlfc->stats.latency_sample_count++;
			if (new_t > old_t)
				delta = new_t - old_t;
			else
				delta = 0xffffffff + new_t - old_t;
			wlfc->stats.total_status_latency += delta;
			wlfc->stats.latency_most_recent = delta;

			wlfc->stats.deltas[wlfc->stats.idx_delta++] = delta;
			if (wlfc->stats.idx_delta == sizeof(wlfc->stats.deltas)/sizeof(uint32))
				wlfc->stats.idx_delta = 0;
		}
#endif /* PROP_TXSTATUS_DEBUG */

		fifo_id = DHD_PKTTAG_FIFO(PKTTAG(pktbuf));

		/* pick up the implicit credit from this packet */
		if (DHD_PKTTAG_CREDITCHECK(PKTTAG(pktbuf))) {
			if (wlfc->proptxstatus_mode == WLFC_FCMODE_IMPLIED_CREDIT) {

				int lender, credit_returned = 0; /* Note that borrower is fifo_id */

				/* Return credits to highest priority lender first */
				for (lender = AC_COUNT; lender >= 0; lender--)	{
					if (wlfc->credits_borrowed[fifo_id][lender] > 0) {
						wlfc->FIFO_credit[lender]++;
						wlfc->credits_borrowed[fifo_id][lender]--;
						credit_returned = 1;
						break;
					}
				}

				if (!credit_returned) {
					wlfc->FIFO_credit[fifo_id]++;
				}
			}
		}
		else {
			/*
			if this packet did not count against FIFO credit, it must have
			taken a requested_credit from the destination entry (for pspoll etc.)
			*/
			if (!entry) {

				entry = _dhd_wlfc_find_table_entry(wlfc, pktbuf);
			}
			if (!DHD_PKTTAG_ONETIMEPKTRQST(PKTTAG(pktbuf)))
				entry->requested_credit++;
#ifdef PROP_TXSTATUS_DEBUG
			entry->dstncredit_acks++;
#endif
		}
		if ((status_flag == WLFC_CTL_PKTFLAG_D11SUPPRESS) ||
			(status_flag == WLFC_CTL_PKTFLAG_WLSUPPRESS)) {

			ret = _dhd_wlfc_enque_suppressed(wlfc, fifo_id, pktbuf);
			if (ret != BCME_OK) {
				/* delay q is full, drop this packet */
				dhd_wlfc_hanger_poppkt(wlfc->hanger, WLFC_PKTID_HSLOT_GET(status),
				&pktbuf, 1);

				/* indicate failure and free the packet */
				dhd_txcomplete(dhd, pktbuf, FALSE);
				entry->transit_count--;
				/* packet is transmitted Successfully by dongle
				 * after first suppress.
				 */
				if (entry->suppressed) {
					entry->suppr_transit_count--;
				}
				PKTFREE(wlfc->osh, pktbuf, TRUE);
			} else {
				/* Mark suppressed to avoid a double free during wlfc cleanup */

				dhd_wlfc_hanger_mark_suppressed(wlfc->hanger,
				WLFC_PKTID_HSLOT_GET(status), WLFC_PKTID_GEN(status));
				entry->suppress_count++;
			}
		}
		else {
			dhd_txcomplete(dhd, pktbuf, TRUE);
			entry->transit_count--;

			/* This packet is transmitted Successfully by dongle
			 * even after first suppress.
			 */
			if (entry->suppressed) {
				entry->suppr_transit_count--;
			}
			/* free the packet */
			PKTFREE(wlfc->osh, pktbuf, TRUE);
		}
	}
	return BCME_OK;
}

/* Handle discard or suppress indication */
static int
dhd_wlfc_txstatus_update(dhd_pub_t *dhd, uint8* pkt_info)
{
	uint8 	status_flag;
	uint32	status;
	int		ret;
	int		remove_from_hanger = 1;
	void*	pktbuf;
	uint8	fifo_id;
	wlfc_mac_descriptor_t* entry = NULL;
	athost_wl_status_info_t* wlfc = (athost_wl_status_info_t*)
		dhd->wlfc_state;

	memcpy(&status, pkt_info, sizeof(uint32));
	status_flag = WL_TXSTATUS_GET_FLAGS(status);
	wlfc->stats.txstatus_in++;

	if (status_flag == WLFC_CTL_PKTFLAG_DISCARD) {
		wlfc->stats.pkt_freed++;
	}

	else if (status_flag == WLFC_CTL_PKTFLAG_D11SUPPRESS) {
		wlfc->stats.d11_suppress++;
		remove_from_hanger = 0;
	}

	else if (status_flag == WLFC_CTL_PKTFLAG_WLSUPPRESS) {
		wlfc->stats.wl_suppress++;
		remove_from_hanger = 0;
	}

	else if (status_flag == WLFC_CTL_PKTFLAG_TOSSED_BYWLC) {
		wlfc->stats.wlc_tossed_pkts++;
	}

	ret = dhd_wlfc_hanger_poppkt(wlfc->hanger,
		WLFC_PKTID_HSLOT_GET(status), &pktbuf, remove_from_hanger);
	if (ret != BCME_OK) {
		/* do something */
		return ret;
	}

	entry = _dhd_wlfc_find_table_entry(wlfc, pktbuf);

	if (!remove_from_hanger) {
		/* this packet was suppressed */
		if (!entry->suppressed || entry->generation != WLFC_PKTID_GEN(status)) {
			entry->suppressed = TRUE;
			entry->suppress_count = pktq_mlen(&entry->psq,
			NBITVAL((WL_TXSTATUS_GET_FIFO(status) << 1) + 1));
			entry->suppr_transit_count = entry->transit_count;
		}
		entry->generation = WLFC_PKTID_GEN(status);
	}

#ifdef PROP_TXSTATUS_DEBUG
	{
		uint32 new_t = OSL_SYSUPTIME();
		uint32 old_t;
		uint32 delta;
		old_t = ((wlfc_hanger_t*)(wlfc->hanger))->items[
			WLFC_PKTID_HSLOT_GET(status)].push_time;


		wlfc->stats.latency_sample_count++;
		if (new_t > old_t)
			delta = new_t - old_t;
		else
			delta = 0xffffffff + new_t - old_t;
		wlfc->stats.total_status_latency += delta;
		wlfc->stats.latency_most_recent = delta;

		wlfc->stats.deltas[wlfc->stats.idx_delta++] = delta;
		if (wlfc->stats.idx_delta == sizeof(wlfc->stats.deltas)/sizeof(uint32))
			wlfc->stats.idx_delta = 0;
	}
#endif /* PROP_TXSTATUS_DEBUG */

	fifo_id = DHD_PKTTAG_FIFO(PKTTAG(pktbuf));

	/* pick up the implicit credit from this packet */
	if (DHD_PKTTAG_CREDITCHECK(PKTTAG(pktbuf))) {
		if (wlfc->proptxstatus_mode == WLFC_FCMODE_IMPLIED_CREDIT) {

			int lender, credit_returned = 0; /* Note that borrower is fifo_id */

			/* Return credits to highest priority lender first */
			for (lender = AC_COUNT; lender >= 0; lender--)	{
				if (wlfc->credits_borrowed[fifo_id][lender] > 0) {
					wlfc->FIFO_credit[lender]++;
					wlfc->credits_borrowed[fifo_id][lender]--;
					credit_returned = 1;
					break;
				}
			}

			if (!credit_returned) {
				wlfc->FIFO_credit[fifo_id]++;
			}
		}
	}
	else {
		/*
		if this packet did not count against FIFO credit, it must have
		taken a requested_credit from the destination entry (for pspoll etc.)
		*/
		if (!entry) {

			entry = _dhd_wlfc_find_table_entry(wlfc, pktbuf);
		}
		if (!DHD_PKTTAG_ONETIMEPKTRQST(PKTTAG(pktbuf)))
			entry->requested_credit++;
#ifdef PROP_TXSTATUS_DEBUG
		entry->dstncredit_acks++;
#endif
	}
	if ((status_flag == WLFC_CTL_PKTFLAG_D11SUPPRESS) ||
		(status_flag == WLFC_CTL_PKTFLAG_WLSUPPRESS)) {

		ret = _dhd_wlfc_enque_suppressed(wlfc, fifo_id, pktbuf);
		if (ret != BCME_OK) {
			/* delay q is full, drop this packet */
			dhd_wlfc_hanger_poppkt(wlfc->hanger, WLFC_PKTID_HSLOT_GET(status),
			&pktbuf, 1);

			/* indicate failure and free the packet */
			dhd_txcomplete(dhd, pktbuf, FALSE);
			entry->transit_count--;
			/* This packet is transmitted Successfully by
			 *  dongle even after first suppress.
			 */
			if (entry->suppressed) {
				entry->suppr_transit_count--;
			}
			PKTFREE(wlfc->osh, pktbuf, TRUE);
		} else {
			/* Mark suppressed to avoid a double free during wlfc cleanup */
			dhd_wlfc_hanger_mark_suppressed(wlfc->hanger,
			WLFC_PKTID_HSLOT_GET(status), WLFC_PKTID_GEN(status));
			entry->suppress_count++;
		}
	}
	else {
		dhd_txcomplete(dhd, pktbuf, TRUE);
		entry->transit_count--;

		/* This packet is transmitted Successfully by dongle even after first suppress. */
		if (entry->suppressed) {
			entry->suppr_transit_count--;
		}
		/* free the packet */
		PKTFREE(wlfc->osh, pktbuf, TRUE);
	}
	return BCME_OK;
}

static int
dhd_wlfc_fifocreditback_indicate(dhd_pub_t *dhd, uint8* credits)
{
	int i;
	athost_wl_status_info_t* wlfc = (athost_wl_status_info_t*)
		dhd->wlfc_state;
	for (i = 0; i < WLFC_CTL_VALUE_LEN_FIFO_CREDITBACK; i++) {
#ifdef PROP_TXSTATUS_DEBUG
		wlfc->stats.fifo_credits_back[i] += credits[i];
#endif
		/* update FIFO credits */
		if (wlfc->proptxstatus_mode == WLFC_FCMODE_EXPLICIT_CREDIT)
		{
			int lender; /* Note that borrower is i */

			/* Return credits to highest priority lender first */
			for (lender = AC_COUNT; (lender >= 0) && (credits[i] > 0); lender--) {
				if (wlfc->credits_borrowed[i][lender] > 0) {
					if (credits[i] >= wlfc->credits_borrowed[i][lender]) {
						credits[i] -= wlfc->credits_borrowed[i][lender];
						wlfc->FIFO_credit[lender] +=
						    wlfc->credits_borrowed[i][lender];
						wlfc->credits_borrowed[i][lender] = 0;
					}
					else {
						wlfc->credits_borrowed[i][lender] -= credits[i];
						wlfc->FIFO_credit[lender] += credits[i];
						credits[i] = 0;
					}
				}
			}

			/* If we have more credits left over, these must belong to the AC */
			if (credits[i] > 0) {
				wlfc->FIFO_credit[i] += credits[i];
			}
		}
	}

	return BCME_OK;
}

static int
dhd_wlfc_dbg_senum_check(dhd_pub_t *dhd, uint8 *value)
{
	uint32 timestamp;

	(void)dhd;

	bcopy(&value[2], &timestamp, sizeof(uint32));
	DHD_INFO(("RXPKT: SEQ: %d, timestamp %d\n", value[1], timestamp));
	return BCME_OK;
}


static int
dhd_wlfc_rssi_indicate(dhd_pub_t *dhd, uint8* rssi)
{
	(void)dhd;
	(void)rssi;
	return BCME_OK;
}

static int
dhd_wlfc_mac_table_update(dhd_pub_t *dhd, uint8* value, uint8 type)
{
	int rc;
	athost_wl_status_info_t* wlfc = (athost_wl_status_info_t*)
		dhd->wlfc_state;
	wlfc_mac_descriptor_t* table;
	uint8 existing_index;
	uint8 table_index;
	uint8 ifid;
	uint8* ea;

	WLFC_DBGMESG(("%s(), mac [%02x:%02x:%02x:%02x:%02x:%02x],%s,idx:%d,id:0x%02x\n",
		__FUNCTION__, value[2], value[3], value[4], value[5], value[6], value[7],
		((type == WLFC_CTL_TYPE_MACDESC_ADD) ? "ADD":"DEL"),
		WLFC_MAC_DESC_GET_LOOKUP_INDEX(value[0]), value[0]));

	table = wlfc->destination_entries.nodes;
	table_index = WLFC_MAC_DESC_GET_LOOKUP_INDEX(value[0]);
	ifid = value[1];
	ea = &value[2];

	if (type == WLFC_CTL_TYPE_MACDESC_ADD) {
		existing_index = dhd_wlfc_find_mac_desc_id_from_mac(dhd, &value[2]);
		if (existing_index == WLFC_MAC_DESC_ID_INVALID) {
			/* this MAC entry does not exist, create one */
			if (!table[table_index].occupied) {
				table[table_index].mac_handle = value[0];
				rc = _dhd_wlfc_mac_entry_update(wlfc, &table[table_index],
				eWLFC_MAC_ENTRY_ACTION_ADD, ifid,
				wlfc->destination_entries.interfaces[ifid].iftype,
				ea);
			}
			else {
				/* the space should have been empty, but it's not */
				wlfc->stats.mac_update_failed++;
			}
		}
		else {
			/*
			there is an existing entry, move it to new index
			if necessary.
			*/
			if (existing_index != table_index) {
				/* if we already have an entry, free the old one */
				table[existing_index].occupied = 0;
				table[existing_index].state = WLFC_STATE_CLOSE;
				table[existing_index].requested_credit = 0;
				table[existing_index].interface_id = 0;
				/* enable after packets are queued-deqeued properly.
				pktq_flush(dhd->osh, &table[existing_index].psq, FALSE, NULL, 0);
				*/
			}
		}
	}
	if (type == WLFC_CTL_TYPE_MACDESC_DEL) {
		if (table[table_index].occupied) {
				rc = _dhd_wlfc_mac_entry_update(wlfc, &table[table_index],
					eWLFC_MAC_ENTRY_ACTION_DEL, ifid,
					wlfc->destination_entries.interfaces[ifid].iftype,
					ea);
		}
		else {
			/* the space should have been occupied, but it's not */
			wlfc->stats.mac_update_failed++;
		}
	}
	BCM_REFERENCE(rc);
	return BCME_OK;
}

static int
dhd_wlfc_psmode_update(dhd_pub_t *dhd, uint8* value, uint8 type)
{
	/* Handle PS on/off indication */
	athost_wl_status_info_t* wlfc = (athost_wl_status_info_t*)
		dhd->wlfc_state;
	wlfc_mac_descriptor_t* table;
	wlfc_mac_descriptor_t* desc;
	uint8 mac_handle = value[0];
	int i;

	table = wlfc->destination_entries.nodes;
	desc = &table[WLFC_MAC_DESC_GET_LOOKUP_INDEX(mac_handle)];
	if (desc->occupied) {
		/* a fresh PS mode should wipe old ps credits? */
		desc->requested_credit = 0;
		if (type == WLFC_CTL_TYPE_MAC_OPEN) {
			desc->state = WLFC_STATE_OPEN;
			DHD_WLFC_CTRINC_MAC_OPEN(desc);
		}
		else {
			desc->state = WLFC_STATE_CLOSE;
			DHD_WLFC_CTRINC_MAC_CLOSE(desc);
			/*
			Indicate to firmware if there is any traffic pending.
			*/
			for (i = AC_BE; i < AC_COUNT; i++) {
				_dhd_wlfc_traffic_pending_check(wlfc, desc, i);
			}
		}
	}
	else {
		wlfc->stats.psmode_update_failed++;
	}
	return BCME_OK;
}

static int
dhd_wlfc_interface_update(dhd_pub_t *dhd, uint8* value, uint8 type)
{
	/* Handle PS on/off indication */
	athost_wl_status_info_t* wlfc = (athost_wl_status_info_t*)
		dhd->wlfc_state;
	wlfc_mac_descriptor_t* table;
	uint8 if_id = value[0];

	if (if_id < WLFC_MAX_IFNUM) {
		table = wlfc->destination_entries.interfaces;
		if (table[if_id].occupied) {
			if (type == WLFC_CTL_TYPE_INTERFACE_OPEN) {
				table[if_id].state = WLFC_STATE_OPEN;
				/* WLFC_DBGMESG(("INTERFACE[%d] OPEN\n", if_id)); */
			}
			else {
				table[if_id].state = WLFC_STATE_CLOSE;
				/* WLFC_DBGMESG(("INTERFACE[%d] CLOSE\n", if_id)); */
			}
			return BCME_OK;
		}
	}
	wlfc->stats.interface_update_failed++;

	return BCME_OK;
}

static int
dhd_wlfc_credit_request(dhd_pub_t *dhd, uint8* value)
{
	athost_wl_status_info_t* wlfc = (athost_wl_status_info_t*)
		dhd->wlfc_state;
	wlfc_mac_descriptor_t* table;
	wlfc_mac_descriptor_t* desc;
	uint8 mac_handle;
	uint8 credit;

	table = wlfc->destination_entries.nodes;
	mac_handle = value[1];
	credit = value[0];

	desc = &table[WLFC_MAC_DESC_GET_LOOKUP_INDEX(mac_handle)];
	if (desc->occupied) {
		desc->requested_credit = credit;

		desc->ac_bitmap = value[2];
	}
	else {
		wlfc->stats.credit_request_failed++;
	}
	return BCME_OK;
}

static int
dhd_wlfc_packet_request(dhd_pub_t *dhd, uint8* value)
{
	athost_wl_status_info_t* wlfc = (athost_wl_status_info_t*)
		dhd->wlfc_state;
	wlfc_mac_descriptor_t* table;
	wlfc_mac_descriptor_t* desc;
	uint8 mac_handle;
	uint8 packet_count;

	table = wlfc->destination_entries.nodes;
	mac_handle = value[1];
	packet_count = value[0];

	desc = &table[WLFC_MAC_DESC_GET_LOOKUP_INDEX(mac_handle)];
	if (desc->occupied) {
		desc->requested_packet = packet_count;

		desc->ac_bitmap = value[2];
	}
	else {
		wlfc->stats.packet_request_failed++;
	}
	return BCME_OK;
}

static void
dhd_wlfc_reorderinfo_indicate(uint8 *val, uint8 len, uchar *info_buf, uint *info_len)
{
	if (info_len) {
		if (info_buf) {
			bcopy(val, info_buf, len);
			*info_len = len;
		}
		else
			*info_len = 0;
	}
}

static int
dhd_wlfc_parse_header_info(dhd_pub_t *dhd, void* pktbuf, int tlv_hdr_len, uchar *reorder_info_buf,
	uint *reorder_info_len)
{
	uint8 type, len;
	uint8* value;
	uint8* tmpbuf;
	uint16 remainder = tlv_hdr_len;
	uint16 processed = 0;
	athost_wl_status_info_t* wlfc = (athost_wl_status_info_t*)
		dhd->wlfc_state;
	tmpbuf = (uint8*)PKTDATA(dhd->osh, pktbuf);
	if (remainder) {
		while ((processed < (WLFC_MAX_PENDING_DATALEN * 2)) && (remainder > 0)) {
			type = tmpbuf[processed];
			if (type == WLFC_CTL_TYPE_FILLER) {
				remainder -= 1;
				processed += 1;
				continue;
			}

			len  = tmpbuf[processed + 1];
			value = &tmpbuf[processed + 2];

			if (remainder < (2 + len))
				break;

			remainder -= 2 + len;
			processed += 2 + len;
			if (type == WLFC_CTL_TYPE_TXSTATUS)
				dhd_wlfc_txstatus_update(dhd, value);
			if (type == WLFC_CTL_TYPE_COMP_TXSTATUS)
				dhd_wlfc_compressed_txstatus_update(dhd, value, len);

			else if (type == WLFC_CTL_TYPE_HOST_REORDER_RXPKTS)
				dhd_wlfc_reorderinfo_indicate(value, len, reorder_info_buf,
					reorder_info_len);
			else if (type == WLFC_CTL_TYPE_FIFO_CREDITBACK)
				dhd_wlfc_fifocreditback_indicate(dhd, value);

			else if (type == WLFC_CTL_TYPE_RSSI)
				dhd_wlfc_rssi_indicate(dhd, value);

			else if (type == WLFC_CTL_TYPE_MAC_REQUEST_CREDIT)
				dhd_wlfc_credit_request(dhd, value);

			else if (type == WLFC_CTL_TYPE_MAC_REQUEST_PACKET)
				dhd_wlfc_packet_request(dhd, value);

			else if ((type == WLFC_CTL_TYPE_MAC_OPEN) ||
				(type == WLFC_CTL_TYPE_MAC_CLOSE))
				dhd_wlfc_psmode_update(dhd, value, type);

			else if ((type == WLFC_CTL_TYPE_MACDESC_ADD) ||
				(type == WLFC_CTL_TYPE_MACDESC_DEL))
				dhd_wlfc_mac_table_update(dhd, value, type);

			else if (type == WLFC_CTL_TYPE_TRANS_ID)
				dhd_wlfc_dbg_senum_check(dhd, value);

			else if ((type == WLFC_CTL_TYPE_INTERFACE_OPEN) ||
				(type == WLFC_CTL_TYPE_INTERFACE_CLOSE)) {
				dhd_wlfc_interface_update(dhd, value, type);
			}
		}
		if (remainder != 0) {
			/* trouble..., something is not right */
			wlfc->stats.tlv_parse_failed++;
		}
	}
	return BCME_OK;
}

int
dhd_wlfc_init(dhd_pub_t *dhd)
{
	char iovbuf[12]; /* Room for "tlv" + '\0' + parameter */
	/* enable all signals & indicate host proptxstatus logic is active */
	uint32 tlv = dhd->wlfc_enabled?
		WLFC_FLAGS_RSSI_SIGNALS |
		WLFC_FLAGS_XONXOFF_SIGNALS |
		WLFC_FLAGS_CREDIT_STATUS_SIGNALS |
		WLFC_FLAGS_HOST_PROPTXSTATUS_ACTIVE |
		WLFC_FLAGS_HOST_RXRERODER_ACTIVE : 0;
		/* WLFC_FLAGS_HOST_PROPTXSTATUS_ACTIVE | WLFC_FLAGS_HOST_RXRERODER_ACTIVE : 0; */


	/*
	try to enable/disable signaling by sending "tlv" iovar. if that fails,
	fallback to no flow control? Print a message for now.
	*/

	/* enable proptxtstatus signaling by default */
	bcm_mkiovar("tlv", (char *)&tlv, 4, iovbuf, sizeof(iovbuf));
	if (dhd_wl_ioctl_cmd(dhd, WLC_SET_VAR, iovbuf, sizeof(iovbuf), TRUE, 0) < 0) {
		DHD_ERROR(("dhd_wlfc_init(): failed to enable/disable bdcv2 tlv signaling\n"));
	}
	else {
		/*
		Leaving the message for now, it should be removed after a while; once
		the tlv situation is stable.
		*/
		DHD_ERROR(("dhd_wlfc_init(): successfully %s bdcv2 tlv signaling, %d\n",
			dhd->wlfc_enabled?"enabled":"disabled", tlv));
	}
	return BCME_OK;
}

int
dhd_wlfc_enable(dhd_pub_t *dhd)
{
	int i;
	athost_wl_status_info_t* wlfc;

	DHD_TRACE(("Enter %s\n", __FUNCTION__));

	if (!dhd->wlfc_enabled || dhd->wlfc_state)
		return BCME_OK;

	/* allocate space to track txstatus propagated from firmware */
	dhd->wlfc_state = MALLOC(dhd->osh, sizeof(athost_wl_status_info_t));
	if (dhd->wlfc_state == NULL)
		return BCME_NOMEM;

	/* initialize state space */
	wlfc = (athost_wl_status_info_t*)dhd->wlfc_state;
	memset(wlfc, 0, sizeof(athost_wl_status_info_t));

	/* remember osh & dhdp */
	wlfc->osh = dhd->osh;
	wlfc->dhdp = dhd;

	wlfc->hanger =
		dhd_wlfc_hanger_create(dhd->osh, WLFC_HANGER_MAXITEMS);
	if (wlfc->hanger == NULL) {
		MFREE(dhd->osh, dhd->wlfc_state, sizeof(athost_wl_status_info_t));
		dhd->wlfc_state = NULL;
		return BCME_NOMEM;
	}

	/* initialize all interfaces to accept traffic */
	for (i = 0; i < WLFC_MAX_IFNUM; i++) {
		wlfc->hostif_flow_state[i] = OFF;
	}

	/*
	create the SENDQ containing
	sub-queues for all AC precedences + 1 for bc/mc traffic
	*/
	pktq_init(&wlfc->SENDQ, (AC_COUNT + 1), WLFC_SENDQ_LEN);

	wlfc->destination_entries.other.state = WLFC_STATE_OPEN;
	/* bc/mc FIFO is always open [credit aside], i.e. b[5] */
	wlfc->destination_entries.other.ac_bitmap = 0x1f;
	wlfc->destination_entries.other.interface_id = 0;

	wlfc->proptxstatus_mode = WLFC_FCMODE_EXPLICIT_CREDIT;

	wlfc->allow_credit_borrow = TRUE;
	wlfc->borrow_defer_timestamp = 0;

	return BCME_OK;
}

/* release all packet resources */
void
dhd_wlfc_cleanup(dhd_pub_t *dhd)
{
	int i;
	int total_entries;
	athost_wl_status_info_t* wlfc = (athost_wl_status_info_t*)
		dhd->wlfc_state;
	wlfc_mac_descriptor_t* table;
	wlfc_hanger_t* h;
	int prec;
	void *pkt = NULL;
	struct pktq *txq = NULL;
<<<<<<< HEAD
=======

	DHD_TRACE(("Enter %s\n", __FUNCTION__));
>>>>>>> 365b83ef
	if (dhd->wlfc_state == NULL)
		return;
	/* flush bus->txq */
	txq = dhd_bus_txq(dhd->bus);
<<<<<<< HEAD
=======

>>>>>>> 365b83ef
	/* any in the hanger? */
	h = (wlfc_hanger_t*)wlfc->hanger;
	total_entries = sizeof(wlfc->destination_entries)/sizeof(wlfc_mac_descriptor_t);
	/* search all entries, include nodes as well as interfaces */
	table = (wlfc_mac_descriptor_t*)&wlfc->destination_entries;

	for (i = 0; i < total_entries; i++) {
		if (table[i].occupied) {
			if (table[i].psq.len) {
				WLFC_DBGMESG(("%s(): DELAYQ[%d].len = %d\n",
					__FUNCTION__, i, table[i].psq.len));
				/* release packets held in DELAYQ */
				pktq_flush(wlfc->osh, &table[i].psq, TRUE, NULL, 0);
			}
			table[i].occupied = 0;
		}
	}
	/* release packets held in SENDQ */
	if (wlfc->SENDQ.len)
		pktq_flush(wlfc->osh, &wlfc->SENDQ, TRUE, NULL, 0);
	for (prec = 0; prec < txq->num_prec; prec++) {
		pkt = pktq_pdeq(txq, prec);
		while (pkt) {
			for (i = 0; i < h->max_items; i++) {
				if (pkt == h->items[i].pkt) {
					if (h->items[i].state == WLFC_HANGER_ITEM_STATE_INUSE) {
						PKTFREE(wlfc->osh, h->items[i].pkt, TRUE);
						h->items[i].state = WLFC_HANGER_ITEM_STATE_FREE;
<<<<<<< HEAD
=======
						h->items[i].pkt = NULL;
						h->items[i].identifier = 0;
>>>>>>> 365b83ef
					} else if (h->items[i].state ==
						WLFC_HANGER_ITEM_STATE_INUSE_SUPPRESSED) {
						/* These are already freed from the psq */
						h->items[i].state = WLFC_HANGER_ITEM_STATE_FREE;
					}
					break;
				}
			}
			pkt = pktq_pdeq(txq, prec);
		}
	}
	/* flush remained pkt in hanger queue, not in bus->txq */
	for (i = 0; i < h->max_items; i++) {
		if (h->items[i].state == WLFC_HANGER_ITEM_STATE_INUSE) {
			if (!dhd->hang_was_sent) {
				PKTFREE(wlfc->osh, h->items[i].pkt, TRUE);
			} else {
				printk("%s: Skip freeing skb %p\n", __func__, h->items[i].pkt);
			}
			h->items[i].state = WLFC_HANGER_ITEM_STATE_FREE;
			h->items[i].pkt = NULL;
			h->items[i].identifier = 0;
		} else if (h->items[i].state == WLFC_HANGER_ITEM_STATE_INUSE_SUPPRESSED) {
			/* These are freed from the psq so no need to free again */
			h->items[i].state = WLFC_HANGER_ITEM_STATE_FREE;
		}
	}
	return;
}

void
dhd_wlfc_deinit(dhd_pub_t *dhd)
{
	/* cleanup all psq related resources */
	athost_wl_status_info_t* wlfc = (athost_wl_status_info_t*)
		dhd->wlfc_state;

	DHD_TRACE(("Enter %s\n", __FUNCTION__));

	dhd_os_wlfc_block(dhd);
	if (dhd->wlfc_state == NULL) {
		dhd_os_wlfc_unblock(dhd);
		return;
	}
#ifdef PROP_TXSTATUS_DEBUG
	{
		int i;
		wlfc_hanger_t* h = (wlfc_hanger_t*)wlfc->hanger;
		for (i = 0; i < h->max_items; i++) {
			if (h->items[i].state != WLFC_HANGER_ITEM_STATE_FREE) {
				WLFC_DBGMESG(("%s() pkt[%d] = 0x%p, FIFO_credit_used:%d\n",
					__FUNCTION__, i, h->items[i].pkt,
					DHD_PKTTAG_CREDITCHECK(PKTTAG(h->items[i].pkt))));
			}
		}
	}
#endif
	/* delete hanger */
	dhd_wlfc_hanger_delete(dhd->osh, wlfc->hanger);

	/* free top structure */
	MFREE(dhd->osh, dhd->wlfc_state, sizeof(athost_wl_status_info_t));
	dhd->wlfc_state = NULL;
	dhd_os_wlfc_unblock(dhd);
	return;
}
#endif /* PROP_TXSTATUS */

void
dhd_prot_dump(dhd_pub_t *dhdp, struct bcmstrbuf *strbuf)
{
	bcm_bprintf(strbuf, "Protocol CDC: reqid %d\n", dhdp->prot->reqid);
#ifdef PROP_TXSTATUS
	dhd_os_wlfc_block(dhdp);
	if (dhdp->wlfc_state)
		dhd_wlfc_dump(dhdp, strbuf);
	dhd_os_wlfc_unblock(dhdp);
#endif
}

void
dhd_prot_hdrpush(dhd_pub_t *dhd, int ifidx, void *pktbuf)
{
#ifdef BDC
	struct bdc_header *h;
#endif /* BDC */

	DHD_TRACE(("%s: Enter\n", __FUNCTION__));

#ifdef BDC
	/* Push BDC header used to convey priority for buses that don't */

	PKTPUSH(dhd->osh, pktbuf, BDC_HEADER_LEN);

	h = (struct bdc_header *)PKTDATA(dhd->osh, pktbuf);

	h->flags = (BDC_PROTO_VER << BDC_FLAG_VER_SHIFT);
	if (PKTSUMNEEDED(pktbuf))
		h->flags |= BDC_FLAG_SUM_NEEDED;


	h->priority = (PKTPRIO(pktbuf) & BDC_PRIORITY_MASK);
	h->flags2 = 0;
	h->dataOffset = 0;
#endif /* BDC */
	BDC_SET_IF_IDX(h, ifidx);
}

int
dhd_prot_hdrpull(dhd_pub_t *dhd, int *ifidx, void *pktbuf, uchar *reorder_buf_info,
	uint *reorder_info_len)
{
#ifdef BDC
	struct bdc_header *h;
#endif
	uint8 data_offset = 0;

	DHD_TRACE(("%s: Enter\n", __FUNCTION__));

#ifdef BDC
	if (reorder_info_len)
		*reorder_info_len = 0;
	/* Pop BDC header used to convey priority for buses that don't */

	if (PKTLEN(dhd->osh, pktbuf) < BDC_HEADER_LEN) {
		DHD_ERROR(("%s: rx data too short (%d < %d)\n", __FUNCTION__,
		           PKTLEN(dhd->osh, pktbuf), BDC_HEADER_LEN));
		return BCME_ERROR;
	}

	h = (struct bdc_header *)PKTDATA(dhd->osh, pktbuf);

#if defined(NDIS630)
	h->dataOffset = 0;
#endif

	if (!ifidx) {
		/* for tx packet, skip the analysis and just exit */
		data_offset = h->dataOffset;
		PKTPULL(dhd->osh, pktbuf, BDC_HEADER_LEN);
		goto exit;
	}

	if ((*ifidx = BDC_GET_IF_IDX(h)) >= DHD_MAX_IFS) {
		DHD_ERROR(("%s: rx data ifnum out of range (%d)\n",
		           __FUNCTION__, *ifidx));
		return BCME_ERROR;
	}

	if (((h->flags & BDC_FLAG_VER_MASK) >> BDC_FLAG_VER_SHIFT) != BDC_PROTO_VER) {
		DHD_ERROR(("%s: non-BDC packet received, flags = 0x%x\n",
		           dhd_ifname(dhd, *ifidx), h->flags));
		if (((h->flags & BDC_FLAG_VER_MASK) >> BDC_FLAG_VER_SHIFT) == BDC_PROTO_VER_1)
			h->dataOffset = 0;
		else
		return BCME_ERROR;
	}

	if (h->flags & BDC_FLAG_SUM_GOOD) {
		DHD_INFO(("%s: BDC packet received with good rx-csum, flags 0x%x\n",
		          dhd_ifname(dhd, *ifidx), h->flags));
		PKTSETSUMGOOD(pktbuf, TRUE);
	}

	PKTSETPRIO(pktbuf, (h->priority & BDC_PRIORITY_MASK));
	data_offset = h->dataOffset;
	PKTPULL(dhd->osh, pktbuf, BDC_HEADER_LEN);
#endif /* BDC */

#if !defined(NDIS630)
	if (PKTLEN(dhd->osh, pktbuf) < (uint32) (data_offset << 2)) {
		DHD_ERROR(("%s: rx data too short (%d < %d)\n", __FUNCTION__,
		           PKTLEN(dhd->osh, pktbuf), (data_offset * 4)));
		return BCME_ERROR;
	}
#endif
#ifdef PROP_TXSTATUS
	if (dhd->wlfc_state &&
		((athost_wl_status_info_t*)dhd->wlfc_state)->proptxstatus_mode
		!= WLFC_FCMODE_NONE &&
		(!DHD_PKTTAG_PKTDIR(PKTTAG(pktbuf)))) {
		/*
		- parse txstatus only for packets that came from the firmware
		*/
		dhd_os_wlfc_block(dhd);
		dhd_wlfc_parse_header_info(dhd, pktbuf, (data_offset << 2),
			reorder_buf_info, reorder_info_len);
		((athost_wl_status_info_t*)dhd->wlfc_state)->stats.dhd_hdrpulls++;
		dhd_os_wlfc_unblock(dhd);
	}
#endif /* PROP_TXSTATUS */
exit:
#if !defined(NDIS630)
		PKTPULL(dhd->osh, pktbuf, (data_offset << 2));
#endif
	return 0;
}

#if defined(PROP_TXSTATUS)
void
dhd_wlfc_trigger_pktcommit(dhd_pub_t *dhd)
{
	if (dhd->wlfc_state &&
		(((athost_wl_status_info_t*)dhd->wlfc_state)->proptxstatus_mode
		!= WLFC_FCMODE_NONE)) {
		dhd_os_wlfc_block(dhd);
		dhd_wlfc_commit_packets(dhd->wlfc_state, (f_commitpkt_t)dhd_bus_txdata,
			(void *)dhd->bus);
		dhd_os_wlfc_unblock(dhd);
	}
}
#endif

int
dhd_prot_attach(dhd_pub_t *dhd)
{
	dhd_prot_t *cdc;

	if (!(cdc = (dhd_prot_t *)DHD_OS_PREALLOC(dhd->osh, DHD_PREALLOC_PROT,
		sizeof(dhd_prot_t)))) {
			DHD_ERROR(("%s: kmalloc failed\n", __FUNCTION__));
			goto fail;
		}
	memset(cdc, 0, sizeof(dhd_prot_t));

	/* ensure that the msg buf directly follows the cdc msg struct */
	if ((uintptr)(&cdc->msg + 1) != (uintptr)cdc->buf) {
		DHD_ERROR(("dhd_prot_t is not correctly defined\n"));
		goto fail;
	}

	dhd->prot = cdc;
#ifdef BDC
	dhd->hdrlen += BDC_HEADER_LEN;
#endif
	dhd->maxctl = WLC_IOCTL_MAXLEN + sizeof(cdc_ioctl_t) + ROUND_UP_MARGIN;
	return 0;

fail:
#ifndef CONFIG_DHD_USE_STATIC_BUF
	if (cdc != NULL)
		MFREE(dhd->osh, cdc, sizeof(dhd_prot_t));
#endif /* CONFIG_DHD_USE_STATIC_BUF */
	return BCME_NOMEM;
}

/* ~NOTE~ What if another thread is waiting on the semaphore?  Holding it? */
void
dhd_prot_detach(dhd_pub_t *dhd)
{
#ifdef PROP_TXSTATUS
	dhd_wlfc_deinit(dhd);
#endif
#ifndef CONFIG_DHD_USE_STATIC_BUF
	MFREE(dhd->osh, dhd->prot, sizeof(dhd_prot_t));
#endif /* CONFIG_DHD_USE_STATIC_BUF */
	dhd->prot = NULL;
}

void
dhd_prot_dstats(dhd_pub_t *dhd)
{
	/* No stats from dongle added yet, copy bus stats */
	dhd->dstats.tx_packets = dhd->tx_packets;
	dhd->dstats.tx_errors = dhd->tx_errors;
	dhd->dstats.rx_packets = dhd->rx_packets;
	dhd->dstats.rx_errors = dhd->rx_errors;
	dhd->dstats.rx_dropped = dhd->rx_dropped;
	dhd->dstats.multicast = dhd->rx_multicast;
	return;
}

int
dhd_prot_init(dhd_pub_t *dhd)
{
	int ret = 0;
	wlc_rev_info_t revinfo;
	DHD_TRACE(("%s: Enter\n", __FUNCTION__));


	/* Get the device rev info */
	memset(&revinfo, 0, sizeof(revinfo));
	ret = dhd_wl_ioctl_cmd(dhd, WLC_GET_REVINFO, &revinfo, sizeof(revinfo), FALSE, 0);
	if (ret < 0)
		goto done;


#if defined(WL_CFG80211)
	if (dhd_download_fw_on_driverload)
#endif /* defined(WL_CFG80211) */
		ret = dhd_preinit_ioctls(dhd);

#ifdef PROP_TXSTATUS
	ret = dhd_wlfc_init(dhd);
#endif

	/* Always assumes wl for now */
	dhd->iswl = TRUE;

done:
	return ret;
}

void
dhd_prot_stop(dhd_pub_t *dhd)
{
	/* Nothing to do for CDC */
}


static void
dhd_get_hostreorder_pkts(void *osh, struct reorder_info *ptr, void **pkt,
	uint32 *pkt_count, void **pplast, uint8 start, uint8 end)
{
	uint i;
	void *plast = NULL, *p;
	uint32 pkt_cnt = 0;

	if (ptr->pend_pkts == 0) {
		DHD_REORDER(("%s: no packets in reorder queue \n", __FUNCTION__));
		*pplast = NULL;
		*pkt_count = 0;
		*pkt = NULL;
		return;
	}
	if (start == end)
		i = ptr->max_idx + 1;
	else {
		if (start > end)
			i = ((ptr->max_idx + 1) - start) + end;
		else
			i = end - start;
	}
	while (i) {
		p = (void *)(ptr->p[start]);
		ptr->p[start] = NULL;

		if (p != NULL) {
			if (plast == NULL)
				*pkt = p;
			else
				PKTSETNEXT(osh, plast, p);

			plast = p;
			pkt_cnt++;
		}
		i--;
		if (start++ == ptr->max_idx)
			start = 0;
	}
	*pplast = plast;
	*pkt_count = (uint32)pkt_cnt;
}

int
dhd_process_pkt_reorder_info(dhd_pub_t *dhd, uchar *reorder_info_buf, uint reorder_info_len,
	void **pkt, uint32 *pkt_count)
{
	uint8 flow_id, max_idx, cur_idx, exp_idx;
	struct reorder_info *ptr;
	uint8 flags;
	void *cur_pkt, *plast = NULL;
	uint32 cnt = 0;

	if (pkt == NULL) {
		if (pkt_count != NULL)
			*pkt_count = 0;
		return 0;
	}

	flow_id = reorder_info_buf[WLHOST_REORDERDATA_FLOWID_OFFSET];
	flags = reorder_info_buf[WLHOST_REORDERDATA_FLAGS_OFFSET];

	DHD_REORDER(("flow_id %d, flags 0x%02x, idx(%d, %d, %d)\n", flow_id, flags,
		reorder_info_buf[WLHOST_REORDERDATA_CURIDX_OFFSET],
		reorder_info_buf[WLHOST_REORDERDATA_EXPIDX_OFFSET],
		reorder_info_buf[WLHOST_REORDERDATA_MAXIDX_OFFSET]));

	/* validate flags and flow id */
	if (flags == 0xFF) {
		DHD_ERROR(("%s: invalid flags...so ignore this packet\n", __FUNCTION__));
		*pkt_count = 1;
		return 0;
	}

	cur_pkt = *pkt;
	*pkt = NULL;

	ptr = dhd->reorder_bufs[flow_id];
	if (flags & WLHOST_REORDERDATA_DEL_FLOW) {
		uint32 buf_size = sizeof(struct reorder_info);

		DHD_REORDER(("%s: Flags indicating to delete a flow id %d\n",
			__FUNCTION__, flow_id));

		if (ptr == NULL) {
			DHD_ERROR(("%s: received flags to cleanup, but no flow (%d) yet\n",
				__FUNCTION__, flow_id));
			*pkt_count = 1;
			*pkt = cur_pkt;
			return 0;
		}

		dhd_get_hostreorder_pkts(dhd->osh, ptr, pkt, &cnt, &plast,
			ptr->exp_idx, ptr->exp_idx);
		/* set it to the last packet */
		if (plast) {
			PKTSETNEXT(dhd->osh, plast, cur_pkt);
			cnt++;
		}
		else {
			if (cnt != 0) {
				DHD_ERROR(("%s: del flow: something fishy, pending packets %d\n",
					__FUNCTION__, cnt));
			}
			*pkt = cur_pkt;
			cnt = 1;
		}
		buf_size += ((ptr->max_idx + 1) * sizeof(void *));
		MFREE(dhd->osh, ptr, buf_size);
		dhd->reorder_bufs[flow_id] = NULL;
		*pkt_count = cnt;
		return 0;
	}
	/* all the other cases depend on the existance of the reorder struct for that flow id */
	if (ptr == NULL) {
		uint32 buf_size_alloc = sizeof(reorder_info_t);
		max_idx = reorder_info_buf[WLHOST_REORDERDATA_MAXIDX_OFFSET];

		buf_size_alloc += ((max_idx + 1) * sizeof(void*));
		/* allocate space to hold the buffers, index etc */

		DHD_REORDER(("%s: alloc buffer of size %d size, reorder info id %d, maxidx %d\n",
			__FUNCTION__, buf_size_alloc, flow_id, max_idx));
		ptr = (struct reorder_info *)MALLOC(dhd->osh, buf_size_alloc);
		if (ptr == NULL) {
			DHD_ERROR(("%s: Malloc failed to alloc buffer\n", __FUNCTION__));
			*pkt_count = 1;
			return 0;
		}
		bzero(ptr, buf_size_alloc);
		dhd->reorder_bufs[flow_id] = ptr;
		ptr->p = (void *)(ptr+1);
		ptr->max_idx = max_idx;
	}
	if (flags & WLHOST_REORDERDATA_NEW_HOLE)  {
		DHD_REORDER(("%s: new hole, so cleanup pending buffers\n", __FUNCTION__));
		if (ptr->pend_pkts) {
			dhd_get_hostreorder_pkts(dhd->osh, ptr, pkt, &cnt, &plast,
				ptr->exp_idx, ptr->exp_idx);
			ptr->pend_pkts = 0;
		}
		ptr->cur_idx = reorder_info_buf[WLHOST_REORDERDATA_CURIDX_OFFSET];
		ptr->exp_idx = reorder_info_buf[WLHOST_REORDERDATA_EXPIDX_OFFSET];
		ptr->max_idx = reorder_info_buf[WLHOST_REORDERDATA_MAXIDX_OFFSET];
		ptr->p[ptr->cur_idx] = cur_pkt;
		ptr->pend_pkts++;
		*pkt_count = cnt;
	}
	else if (flags & WLHOST_REORDERDATA_CURIDX_VALID) {
		cur_idx = reorder_info_buf[WLHOST_REORDERDATA_CURIDX_OFFSET];
		exp_idx = reorder_info_buf[WLHOST_REORDERDATA_EXPIDX_OFFSET];


		if ((exp_idx == ptr->exp_idx) && (cur_idx != ptr->exp_idx)) {
			/* still in the current hole */
			/* enqueue the current on the buffer chain */
			if (ptr->p[cur_idx] != NULL) {
				DHD_REORDER(("%s: HOLE: ERROR buffer pending..free it\n",
					__FUNCTION__));
				PKTFREE(dhd->osh, ptr->p[cur_idx], TRUE);
				ptr->p[cur_idx] = NULL;
			}
			ptr->p[cur_idx] = cur_pkt;
			ptr->pend_pkts++;
			ptr->cur_idx = cur_idx;
			DHD_REORDER(("%s: fill up a hole..pending packets is %d\n",
				__FUNCTION__, ptr->pend_pkts));
			*pkt_count = 0;
			*pkt = NULL;
		}
		else if (ptr->exp_idx == cur_idx) {
			/* got the right one ..flush from cur to exp and update exp */
			DHD_REORDER(("%s: got the right one now, cur_idx is %d\n",
				__FUNCTION__, cur_idx));
			if (ptr->p[cur_idx] != NULL) {
				DHD_REORDER(("%s: Error buffer pending..free it\n",
					__FUNCTION__));
				PKTFREE(dhd->osh, ptr->p[cur_idx], TRUE);
				ptr->p[cur_idx] = NULL;
			}
			ptr->p[cur_idx] = cur_pkt;
			ptr->pend_pkts++;

			ptr->cur_idx = cur_idx;
			ptr->exp_idx = exp_idx;

			dhd_get_hostreorder_pkts(dhd->osh, ptr, pkt, &cnt, &plast,
				cur_idx, exp_idx);
			ptr->pend_pkts -= (uint8)cnt;
			*pkt_count = cnt;
			DHD_REORDER(("%s: freeing up buffers %d, still pending %d\n",
				__FUNCTION__, cnt, ptr->pend_pkts));
		}
		else {
			uint8 end_idx;
			bool flush_current = FALSE;
			/* both cur and exp are moved now .. */
			DHD_REORDER(("%s:, flow %d, both moved, cur %d(%d), exp %d(%d)\n",
				__FUNCTION__, flow_id, ptr->cur_idx, cur_idx,
				ptr->exp_idx, exp_idx));
			if (flags & WLHOST_REORDERDATA_FLUSH_ALL)
				end_idx = ptr->exp_idx;
			else
				end_idx = exp_idx;

			/* flush pkts first */
			dhd_get_hostreorder_pkts(dhd->osh, ptr, pkt, &cnt, &plast,
				ptr->exp_idx, end_idx);

			if (cur_idx == ptr->max_idx) {
				if (exp_idx == 0)
					flush_current = TRUE;
			} else {
				if (exp_idx == cur_idx + 1)
					flush_current = TRUE;
			}
			if (flush_current) {
				if (plast)
					PKTSETNEXT(dhd->osh, plast, cur_pkt);
				else
					*pkt = cur_pkt;
				cnt++;
			}
			else {
				ptr->p[cur_idx] = cur_pkt;
				ptr->pend_pkts++;
			}
			ptr->exp_idx = exp_idx;
			ptr->cur_idx = cur_idx;
			*pkt_count = cnt;
		}
	}
	else {
		uint8 end_idx;
		/* no real packet but update to exp_seq...that means explicit window move */
		exp_idx = reorder_info_buf[WLHOST_REORDERDATA_EXPIDX_OFFSET];

		DHD_REORDER(("%s: move the window, cur_idx is %d, exp is %d, new exp is %d\n",
			__FUNCTION__, ptr->cur_idx, ptr->exp_idx, exp_idx));
		if (flags & WLHOST_REORDERDATA_FLUSH_ALL)
			end_idx =  ptr->exp_idx;
		else
			end_idx =  exp_idx;

		dhd_get_hostreorder_pkts(dhd->osh, ptr, pkt, &cnt, &plast, ptr->exp_idx, end_idx);
		ptr->pend_pkts -= (uint8)cnt;
		if (plast)
			PKTSETNEXT(dhd->osh, plast, cur_pkt);
		else
			*pkt = cur_pkt;
		cnt++;
		*pkt_count = cnt;
		/* set the new expected idx */
		ptr->exp_idx = exp_idx;
	}
	return 0;
}<|MERGE_RESOLUTION|>--- conflicted
+++ resolved
@@ -21,11 +21,7 @@
  * software in any way with any other Broadcom software provided under a license
  * other than the GPL, without Broadcom's express prior written consent.
  *
-<<<<<<< HEAD
- * $Id: dhd_cdc.c 355825 2012-09-10 03:22:40Z $
-=======
  * $Id: dhd_cdc.c 368762 2012-11-14 21:59:17Z $
->>>>>>> 365b83ef
  *
  * BDC is like CDC, except it includes a header for data packets to convey
  * packet priority over the bus, and flags (e.g. to indicate checksum status
@@ -1776,10 +1772,7 @@
 		if (success)
 			/* is this a signal-only packet? */
 			PKTFREE(wlfc->osh, txp, TRUE);
-<<<<<<< HEAD
-=======
 		dhd_os_wlfc_unblock(dhd);
->>>>>>> 365b83ef
 		return;
 	}
 	if (!success) {
@@ -2589,19 +2582,13 @@
 	int prec;
 	void *pkt = NULL;
 	struct pktq *txq = NULL;
-<<<<<<< HEAD
-=======
 
 	DHD_TRACE(("Enter %s\n", __FUNCTION__));
->>>>>>> 365b83ef
 	if (dhd->wlfc_state == NULL)
 		return;
 	/* flush bus->txq */
 	txq = dhd_bus_txq(dhd->bus);
-<<<<<<< HEAD
-=======
-
->>>>>>> 365b83ef
+
 	/* any in the hanger? */
 	h = (wlfc_hanger_t*)wlfc->hanger;
 	total_entries = sizeof(wlfc->destination_entries)/sizeof(wlfc_mac_descriptor_t);
@@ -2630,11 +2617,8 @@
 					if (h->items[i].state == WLFC_HANGER_ITEM_STATE_INUSE) {
 						PKTFREE(wlfc->osh, h->items[i].pkt, TRUE);
 						h->items[i].state = WLFC_HANGER_ITEM_STATE_FREE;
-<<<<<<< HEAD
-=======
 						h->items[i].pkt = NULL;
 						h->items[i].identifier = 0;
->>>>>>> 365b83ef
 					} else if (h->items[i].state ==
 						WLFC_HANGER_ITEM_STATE_INUSE_SUPPRESSED) {
 						/* These are already freed from the psq */
