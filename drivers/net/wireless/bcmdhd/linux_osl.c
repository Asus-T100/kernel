--- conflicted
+++ resolved
@@ -21,11 +21,7 @@
  * software in any way with any other Broadcom software provided under a license
  * other than the GPL, without Broadcom's express prior written consent.
  *
-<<<<<<< HEAD
- * $Id: linux_osl.c 355147 2012-09-05 15:03:49Z $
-=======
  * $Id: linux_osl.c 373382 2012-12-07 07:59:52Z $
->>>>>>> 365b83ef
  */
 
 #define LINUX_PORT
