--- conflicted
+++ resolved
@@ -550,22 +550,15 @@
 
 	if (strnicmp((char *)&powermode_val, "1", strlen("1")) == 0) {
 		WL_TRACE_HW4(("%s: DHCP session starts\n", __FUNCTION__));
-<<<<<<< HEAD
-=======
 
 #if defined(DHCP_SCAN_SUPPRESS)
 		/* Suppress scan during the DHCP */
 		wl_cfg80211_scan_suppress(dev, 1);
 #endif
->>>>>>> 365b83ef
 
 #ifdef PKT_FILTER_SUPPORT
 		dhd->dhcp_in_progress = 1;
 
-<<<<<<< HEAD
-		/* Disable packet filtering */
-=======
->>>>>>> 365b83ef
 		if (dhd->early_suspended) {
 			WL_TRACE_HW4(("DHCP in progressing , disable packet filter!!!\n"));
 			dhd_enable_packet_filter(0, dhd);
@@ -619,14 +612,11 @@
 #ifdef PKT_FILTER_SUPPORT
 		dhd->dhcp_in_progress = 0;
 		WL_TRACE_HW4(("%s: DHCP is complete \n", __FUNCTION__));
-<<<<<<< HEAD
-=======
 
 #if defined(DHCP_SCAN_SUPPRESS)
 		/* Since DHCP is complete, enable the scan back */
 		wl_cfg80211_scan_suppress(dev, 0);
 #endif
->>>>>>> 365b83ef
 
 		/* Enable packet filtering */
 		if (dhd->early_suspended) {
