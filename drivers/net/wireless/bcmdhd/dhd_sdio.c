/*
 * DHD Bus Module for SDIO
 *
 * Copyright (C) 1999-2012, Broadcom Corporation
 * 
 *      Unless you and Broadcom execute a separate written software license
 * agreement governing use of this software, this software is licensed to you
 * under the terms of the GNU General Public License version 2 (the "GPL"),
 * available at http://www.broadcom.com/licenses/GPLv2.php, with the
 * following added to such license:
 * 
 *      As a special exception, the copyright holders of this software give you
 * permission to link this software with independent modules, and to copy and
 * distribute the resulting executable under terms of your choice, provided that
 * you also meet, for each linked independent module, the terms and conditions of
 * the license of that module.  An independent module is a module which is not
 * derived from this software.  The special exception does not apply to any
 * modifications of the software.
 * 
 *      Notwithstanding the above, under no circumstances may you combine this
 * software in any way with any other Broadcom software provided under a license
 * other than the GPL, without Broadcom's express prior written consent.
 *
<<<<<<< HEAD
 * $Id: dhd_sdio.c 357859 2012-09-20 06:34:26Z $
=======
 * $Id: dhd_sdio.c 378263 2013-01-11 03:03:05Z $
>>>>>>> 365b83ef
 */

#include <typedefs.h>
#include <osl.h>
#include <bcmsdh.h>

#ifdef BCMEMBEDIMAGE
#include BCMEMBEDIMAGE
#endif /* BCMEMBEDIMAGE */

#include <bcmdefs.h>
#include <bcmutils.h>
#include <bcmendian.h>
#include <bcmdevs.h>

#include <siutils.h>
#include <hndpmu.h>
#include <hndsoc.h>
#include <bcmsdpcm.h>
#if defined(DHD_DEBUG)
#include <hndrte_armtrap.h>
#include <hndrte_cons.h>
#endif /* defined(DHD_DEBUG) */
#include <sbchipc.h>
#include <sbhnddma.h>

#include <sdio.h>
#include <sbsdio.h>
#include <sbsdpcmdev.h>
#include <bcmsdpcm.h>
#include <bcmsdbus.h>

#include <proto/ethernet.h>
#include <proto/802.1d.h>
#include <proto/802.11.h>

#include <dngl_stats.h>
#include <dhd.h>
#include <dhd_bus.h>
#include <dhd_proto.h>
#include <dhd_dbg.h>
#include <dhdioctl.h>
#include <sdiovar.h>

#ifndef DHDSDIO_MEM_DUMP_FNAME
#define DHDSDIO_MEM_DUMP_FNAME         "mem_dump"
#endif

#define QLEN		256	/* bulk rx and tx queue lengths */
#define FCHI		(QLEN - 10)
#define FCLOW		(FCHI / 2)
#define PRIOMASK	7

#define TXRETRIES	2	/* # of retries for tx frames */

#define DHD_RXBOUND	50	/* Default for max rx frames in one scheduling */

#define DHD_TXBOUND	20	/* Default for max tx frames in one scheduling */

#define DHD_TXMINMAX	1	/* Max tx frames if rx still pending */

#define MEMBLOCK	2048		/* Block size used for downloading of dongle image */
#define MAX_NVRAMBUF_SIZE	4096	/* max nvram buf size */
#define MAX_DATA_BUF	(32 * 1024)	/* Must be large enough to hold biggest possible glom */

#ifndef DHD_FIRSTREAD
#define DHD_FIRSTREAD   32
#endif
#if !ISPOWEROF2(DHD_FIRSTREAD)
#error DHD_FIRSTREAD is not a power of 2!
#endif

#ifdef BCMSDIOH_TXGLOM
/* Total length of TX frame header for dongle protocol */
#define SDPCM_HDRLEN	(SDPCM_FRAMETAG_LEN + SDPCM_HWEXT_LEN + SDPCM_SWHEADER_LEN)
/* Total length of RX frame for dongle protocol */
#else
/* Total length of TX frame header for dongle protocol */
#define SDPCM_HDRLEN	(SDPCM_FRAMETAG_LEN + SDPCM_SWHEADER_LEN)
#endif

#define SDPCM_HDRLEN_RX	(SDPCM_FRAMETAG_LEN + SDPCM_SWHEADER_LEN)

#ifdef SDTEST
#define SDPCM_RESERVE	(SDPCM_HDRLEN + SDPCM_TEST_HDRLEN + DHD_SDALIGN)
#else
#define SDPCM_RESERVE	(SDPCM_HDRLEN + DHD_SDALIGN)
#endif

/* Space for header read, limit for data packets */
#ifndef MAX_HDR_READ
#define MAX_HDR_READ	32
#endif
#if !ISPOWEROF2(MAX_HDR_READ)
#error MAX_HDR_READ is not a power of 2!
#endif

#define MAX_RX_DATASZ	2048

/* Maximum milliseconds to wait for F2 to come up */
#define DHD_WAIT_F2RDY	3000

/* Bump up limit on waiting for HT to account for first startup;
 * if the image is doing a CRC calculation before programming the PMU
 * for HT availability, it could take a couple hundred ms more, so
 * max out at a 1 second (1000000us).
 */
#if (PMU_MAX_TRANSITION_DLY <= 1000000)
#undef PMU_MAX_TRANSITION_DLY
#define PMU_MAX_TRANSITION_DLY 1000000
#endif

/* Value for ChipClockCSR during initial setup */
#define DHD_INIT_CLKCTL1	(SBSDIO_FORCE_HW_CLKREQ_OFF | SBSDIO_ALP_AVAIL_REQ)
#define DHD_INIT_CLKCTL2	(SBSDIO_FORCE_HW_CLKREQ_OFF | SBSDIO_FORCE_ALP)

/* Flags for SDH calls */
#define F2SYNC	(SDIO_REQ_4BYTE | SDIO_REQ_FIXED)

/* Packet free applicable unconditionally for sdio and sdspi.  Conditional if
 * bufpool was present for gspi bus.
 */
#define PKTFREE2()		if ((bus->bus != SPI_BUS) || bus->usebufpool) \
					PKTFREE(bus->dhd->osh, pkt, FALSE);
DHD_SPINWAIT_SLEEP_INIT(sdioh_spinwait_sleep);
#if defined(OOB_INTR_ONLY)
extern void bcmsdh_set_irq(int flag);
#endif /* defined(OOB_INTR_ONLY) */
#ifdef PROP_TXSTATUS
extern void dhd_wlfc_txcomplete(dhd_pub_t *dhd, void *txp, bool success);
extern void dhd_wlfc_trigger_pktcommit(dhd_pub_t *dhd);
#endif
#if (LINUX_VERSION_CODE >= KERNEL_VERSION(2, 6, 25))
DEFINE_MUTEX(_dhd_sdio_mutex_lock_);
#endif /* (LINUX_VERSION_CODE >= KERNEL_VERSION(2, 6, 25)) */

#ifdef DHD_DEBUG
/* Device console log buffer state */
#define CONSOLE_LINE_MAX	192
#define CONSOLE_BUFFER_MAX	2024
typedef struct dhd_console {
	uint		count;			/* Poll interval msec counter */
	uint		log_addr;		/* Log struct address (fixed) */
	hndrte_log_t	log;			/* Log struct (host copy) */
	uint		bufsize;		/* Size of log buffer */
	uint8		*buf;			/* Log buffer (host copy) */
	uint		last;			/* Last buffer read index */
} dhd_console_t;
#endif /* DHD_DEBUG */

#define	REMAP_ENAB(bus)			((bus)->remap)
#define	REMAP_ISADDR(bus, a)		(((a) >= ((bus)->orig_ramsize)) && ((a) < ((bus)->ramsize)))
#define	KSO_ENAB(bus)			((bus)->kso)
#define	SR_ENAB(bus)			((bus)->_srenab)
#define	SLPAUTO_ENAB(bus)		((SR_ENAB(bus)) && ((bus)->_slpauto))
#define	MIN_RSRC_ADDR			(SI_ENUM_BASE + 0x618)
#define	MIN_RSRC_SR			0x3
#define	CORE_CAPEXT_ADDR		(SI_ENUM_BASE + 0x64c)
#define	CORE_CAPEXT_SR_SUPPORTED_MASK	(1 << 1)
#define	RCTL_MACPHY_DISABLE_MASK		(1 << 26)
#define	RCTL_LOGIC_DISABLE_MASK			(1 << 27)

#define	OOB_WAKEUP_ENAB(bus)		((bus)->_oobwakeup)
#define	GPIO_DEV_SRSTATE		16	/* Host gpio17 mapped to device gpio0 SR state */
#define	GPIO_DEV_SRSTATE_TIMEOUT	320000	/* 320ms */
#define	GPIO_DEV_WAKEUP			17	/* Host gpio17 mapped to device gpio1 wakeup */
#define	CC_CHIPCTRL2_GPIO1_WAKEUP	(1  << 0)

#define CC_PMUCC3	(0x3)
/* Private data for SDIO bus interaction */
typedef struct dhd_bus {
	dhd_pub_t	*dhd;

	bcmsdh_info_t	*sdh;			/* Handle for BCMSDH calls */
	si_t		*sih;			/* Handle for SI calls */
	char		*vars;			/* Variables (from CIS and/or other) */
	uint		varsz;			/* Size of variables buffer */
	uint32		sbaddr;			/* Current SB window pointer (-1, invalid) */

	sdpcmd_regs_t	*regs;			/* Registers for SDIO core */
	uint		sdpcmrev;		/* SDIO core revision */
	uint		armrev;			/* CPU core revision */
	uint		ramrev;			/* SOCRAM core revision */
	uint32		ramsize;		/* Size of RAM in SOCRAM (bytes) */
	uint32		orig_ramsize;		/* Size of RAM in SOCRAM (bytes) */
	uint32		srmemsize;		/* Size of SRMEM */

	uint32		bus;			/* gSPI or SDIO bus */
	uint32		hostintmask;		/* Copy of Host Interrupt Mask */
	uint32		intstatus;		/* Intstatus bits (events) pending */
	bool		dpc_sched;		/* Indicates DPC schedule (intrpt rcvd) */
	bool		fcstate;		/* State of dongle flow-control */

	uint16		cl_devid;		/* cached devid for dhdsdio_probe_attach() */
	char		*fw_path;		/* module_param: path to firmware image */
	char		*nv_path;		/* module_param: path to nvram vars file */
	const char      *nvram_params;		/* user specified nvram params. */

	uint		blocksize;		/* Block size of SDIO transfers */
	uint		roundup;		/* Max roundup limit */

	struct pktq	txq;			/* Queue length used for flow-control */
	uint8		flowcontrol;		/* per prio flow control bitmask */
	uint8		tx_seq;			/* Transmit sequence number (next) */
	uint8		tx_max;			/* Maximum transmit sequence allowed */

	uint8		hdrbuf[MAX_HDR_READ + DHD_SDALIGN];
	uint8		*rxhdr;			/* Header of current rx frame (in hdrbuf) */
	uint16		nextlen;		/* Next Read Len from last header */
	uint8		rx_seq;			/* Receive sequence number (expected) */
	bool		rxskip;			/* Skip receive (awaiting NAK ACK) */

	void		*glomd;			/* Packet containing glomming descriptor */
	void		*glom;			/* Packet chain for glommed superframe */
	uint		glomerr;		/* Glom packet read errors */

	uint8		*rxbuf;			/* Buffer for receiving control packets */
	uint		rxblen;			/* Allocated length of rxbuf */
	uint8		*rxctl;			/* Aligned pointer into rxbuf */
	uint8		*databuf;		/* Buffer for receiving big glom packet */
	uint8		*dataptr;		/* Aligned pointer into databuf */
	uint		rxlen;			/* Length of valid data in buffer */

	uint8		sdpcm_ver;		/* Bus protocol reported by dongle */

	bool		intr;			/* Use interrupts */
	bool		poll;			/* Use polling */
	bool		ipend;			/* Device interrupt is pending */
	bool		intdis;			/* Interrupts disabled by isr */
	uint 		intrcount;		/* Count of device interrupt callbacks */
	uint		lastintrs;		/* Count as of last watchdog timer */
	uint		spurious;		/* Count of spurious interrupts */
	uint		pollrate;		/* Ticks between device polls */
	uint		polltick;		/* Tick counter */
	uint		pollcnt;		/* Count of active polls */

#ifdef DHD_DEBUG
	dhd_console_t	console;		/* Console output polling support */
	uint		console_addr;		/* Console address from shared struct */
#endif /* DHD_DEBUG */

	uint		regfails;		/* Count of R_REG/W_REG failures */

	uint		clkstate;		/* State of sd and backplane clock(s) */
	bool		activity;		/* Activity flag for clock down */
	int32		idletime;		/* Control for activity timeout */
	int32		idlecount;		/* Activity timeout counter */
	int32		idleclock;		/* How to set bus driver when idle */
	int32		sd_divisor;		/* Speed control to bus driver */
	int32		sd_mode;		/* Mode control to bus driver */
	int32		sd_rxchain;		/* If bcmsdh api accepts PKT chains */
	bool		use_rxchain;		/* If dhd should use PKT chains */
	bool		sleeping;		/* Is SDIO bus sleeping? */
	uint		rxflow_mode;		/* Rx flow control mode */
	bool		rxflow;			/* Is rx flow control on */
	uint		prev_rxlim_hit;		/* Is prev rx limit exceeded (per dpc schedule) */
	bool		alp_only;		/* Don't use HT clock (ALP only) */
	/* Field to decide if rx of control frames happen in rxbuf or lb-pool */
	bool		usebufpool;

#ifdef SDTEST
	/* external loopback */
	bool		ext_loop;
	uint8		loopid;

	/* pktgen configuration */
	uint		pktgen_freq;		/* Ticks between bursts */
	uint		pktgen_count;		/* Packets to send each burst */
	uint		pktgen_print;		/* Bursts between count displays */
	uint		pktgen_total;		/* Stop after this many */
	uint		pktgen_minlen;		/* Minimum packet data len */
	uint		pktgen_maxlen;		/* Maximum packet data len */
	uint		pktgen_mode;		/* Configured mode: tx, rx, or echo */
	uint		pktgen_stop;		/* Number of tx failures causing stop */

	/* active pktgen fields */
	uint		pktgen_tick;		/* Tick counter for bursts */
	uint		pktgen_ptick;		/* Burst counter for printing */
	uint		pktgen_sent;		/* Number of test packets generated */
	uint		pktgen_rcvd;		/* Number of test packets received */
	uint		pktgen_prev_time;	/* Time at which previous stats where printed */
	uint		pktgen_prev_sent;	/* Number of test packets generated when
						 * previous stats were printed
						 */
	uint		pktgen_prev_rcvd;	/* Number of test packets received when
						 * previous stats were printed
						 */
	uint		pktgen_fail;		/* Number of failed send attempts */
	uint16		pktgen_len;		/* Length of next packet to send */
#define PKTGEN_RCV_IDLE     (0)
#define PKTGEN_RCV_ONGOING  (1)
	uint16		pktgen_rcv_state;		/* receive state */
	uint		pktgen_rcvd_rcvsession;	/* test pkts rcvd per rcv session. */
#endif /* SDTEST */

	/* Some additional counters */
	uint		tx_sderrs;		/* Count of tx attempts with sd errors */
	uint		fcqueued;		/* Tx packets that got queued */
	uint		rxrtx;			/* Count of rtx requests (NAK to dongle) */
	uint		rx_toolong;		/* Receive frames too long to receive */
	uint		rxc_errors;		/* SDIO errors when reading control frames */
	uint		rx_hdrfail;		/* SDIO errors on header reads */
	uint		rx_badhdr;		/* Bad received headers (roosync?) */
	uint		rx_badseq;		/* Mismatched rx sequence number */
	uint		fc_rcvd;		/* Number of flow-control events received */
	uint		fc_xoff;		/* Number which turned on flow-control */
	uint		fc_xon;			/* Number which turned off flow-control */
	uint		rxglomfail;		/* Failed deglom attempts */
	uint		rxglomframes;		/* Number of glom frames (superframes) */
	uint		rxglompkts;		/* Number of packets from glom frames */
	uint		f2rxhdrs;		/* Number of header reads */
	uint		f2rxdata;		/* Number of frame data reads */
	uint		f2txdata;		/* Number of f2 frame writes */
	uint		f1regdata;		/* Number of f1 register accesses */

	uint8		*ctrl_frame_buf;
	uint32		ctrl_frame_len;
	bool		ctrl_frame_stat;
	uint32		rxint_mode;	/* rx interrupt mode */
	bool		remap;		/* Contiguous 1MB RAM: 512K socram + 512K devram
					 * Available with socram rev 16
					 * Remap region not DMA-able
					 */
	bool		kso;
	bool		_slpauto;
	bool		_oobwakeup;
	bool		_srenab;
	bool        readframes;
	bool        reqbussleep;
	uint32		resetinstr;
	uint32		dongle_ram_base;
#ifdef BCMSDIOH_TXGLOM
	void		*glom_pkt_arr[SDPCM_MAXGLOM_SIZE];	/* Array of pkts for glomming */
	uint16		glom_cnt;	/* Number of pkts in the glom array */
	uint16		glom_total_len;	/* Total length of pkts in glom array */
	bool		glom_enable;	/* Flag to indicate whether tx glom is enabled/disabled */
	uint8		glom_mode;	/* Glom mode - 0-copy mode, 1 - Multi-descriptor mode */
	uint32		glomsize;	/* Glom size limitation */
#endif
} dhd_bus_t;

/* clkstate */
#define CLK_NONE	0
#define CLK_SDONLY	1
#define CLK_PENDING	2	/* Not used yet */
#define CLK_AVAIL	3

#define DHD_NOPMU(dhd)	(FALSE)

#ifdef DHD_DEBUG
static int qcount[NUMPRIO];
static int tx_packets[NUMPRIO];
#endif /* DHD_DEBUG */

/* Deferred transmit */
const uint dhd_deferred_tx = 1;

extern uint dhd_watchdog_ms;
extern void dhd_os_wd_timer(void *bus, uint wdtick);

/* Tx/Rx bounds */
uint dhd_txbound;
uint dhd_rxbound;
uint dhd_txminmax = DHD_TXMINMAX;

/* override the RAM size if possible */
#define DONGLE_MIN_MEMSIZE (128 *1024)
int dhd_dongle_memsize;

uint dhd_doflow = TRUE;
uint dhd_dpcpoll = FALSE;
static bool dhd_alignctl;

static bool sd1idle;

static bool retrydata;
#define RETRYCHAN(chan) (((chan) == SDPCM_EVENT_CHANNEL) || retrydata)

#if defined(SDIO_CRC_ERROR_FIX)
static uint watermark = 48;
static uint mesbusyctrl = 80;
#else
static const uint watermark = 8;
static const uint mesbusyctrl = 0;
#endif
static const uint firstread = DHD_FIRSTREAD;

#define HDATLEN (firstread - (SDPCM_HDRLEN))

/* Retry count for register access failures */
static const uint retry_limit = 2;

/* Force even SD lengths (some host controllers mess up on odd bytes) */
static bool forcealign;

#define ALIGNMENT  4

#if defined(OOB_INTR_ONLY) && defined(HW_OOB)
extern void bcmsdh_enable_hw_oob_intr(void *sdh, bool enable);
#endif

#if defined(OOB_INTR_ONLY) && defined(SDIO_ISR_THREAD)
#error OOB_INTR_ONLY is NOT working with SDIO_ISR_THREAD
#endif /* defined(OOB_INTR_ONLY) && defined(SDIO_ISR_THREAD) */
#define PKTALIGN(osh, p, len, align)					\
	do {								\
		uint datalign;						\
		datalign = (uintptr)PKTDATA((osh), (p));		\
		datalign = ROUNDUP(datalign, (align)) - datalign;	\
		ASSERT(datalign < (align));				\
		ASSERT(PKTLEN((osh), (p)) >= ((len) + datalign));	\
		if (datalign)						\
			PKTPULL((osh), (p), datalign);			\
		PKTSETLEN((osh), (p), (len));				\
	} while (0)

/* Limit on rounding up frames */
static const uint max_roundup = 512;

/* Try doing readahead */
static bool dhd_readahead;


/* To check if there's window offered */
#define DATAOK(bus) \
	(((uint8)(bus->tx_max - bus->tx_seq) > 1) && \
	(((uint8)(bus->tx_max - bus->tx_seq) & 0x80) == 0))

/* To check if there's window offered for ctrl frame */
#define TXCTLOK(bus) \
	(((uint8)(bus->tx_max - bus->tx_seq) != 0) && \
	(((uint8)(bus->tx_max - bus->tx_seq) & 0x80) == 0))

/* Number of pkts available in dongle for data RX */
#define DATABUFCNT(bus) \
	((uint8)(bus->tx_max - bus->tx_seq) - 1)

/* Macros to get register read/write status */
/* NOTE: these assume a local dhdsdio_bus_t *bus! */
#define R_SDREG(regvar, regaddr, retryvar) \
do { \
	retryvar = 0; \
	do { \
		regvar = R_REG(bus->dhd->osh, regaddr); \
	} while (bcmsdh_regfail(bus->sdh) && (++retryvar <= retry_limit)); \
	if (retryvar) { \
		bus->regfails += (retryvar-1); \
		if (retryvar > retry_limit) { \
			DHD_ERROR(("%s: FAILED" #regvar "READ, LINE %d\n", \
			           __FUNCTION__, __LINE__)); \
			regvar = 0; \
		} \
	} \
} while (0)

#define W_SDREG(regval, regaddr, retryvar) \
do { \
	retryvar = 0; \
	do { \
		W_REG(bus->dhd->osh, regaddr, regval); \
	} while (bcmsdh_regfail(bus->sdh) && (++retryvar <= retry_limit)); \
	if (retryvar) { \
		bus->regfails += (retryvar-1); \
		if (retryvar > retry_limit) \
			DHD_ERROR(("%s: FAILED REGISTER WRITE, LINE %d\n", \
			           __FUNCTION__, __LINE__)); \
	} \
} while (0)

#define BUS_WAKE(bus) \
	do { \
		bus->idlecount = 0; \
		if ((bus)->sleeping) \
			dhdsdio_bussleep((bus), FALSE); \
	} while (0);

/*
 * pktavail interrupts from dongle to host can be managed in 3 different ways
 * whenever there is a packet available in dongle to transmit to host.
 *
 * Mode 0:	Dongle writes the software host mailbox and host is interrupted.
 * Mode 1:	(sdiod core rev >= 4)
 *		Device sets a new bit in the intstatus whenever there is a packet
 *		available in fifo.  Host can't clear this specific status bit until all the
 *		packets are read from the FIFO.  No need to ack dongle intstatus.
 * Mode 2:	(sdiod core rev >= 4)
 *		Device sets a bit in the intstatus, and host acks this by writing
 *		one to this bit.  Dongle won't generate anymore packet interrupts
 *		until host reads all the packets from the dongle and reads a zero to
 *		figure that there are no more packets.  No need to disable host ints.
 *		Need to ack the intstatus.
 */

#define SDIO_DEVICE_HMB_RXINT		0	/* default old way */
#define SDIO_DEVICE_RXDATAINT_MODE_0	1	/* from sdiod rev 4 */
#define SDIO_DEVICE_RXDATAINT_MODE_1	2	/* from sdiod rev 4 */


#define FRAME_AVAIL_MASK(bus) 	\
	((bus->rxint_mode == SDIO_DEVICE_HMB_RXINT) ? I_HMB_FRAME_IND : I_XMTDATA_AVAIL)

#define DHD_BUS			SDIO_BUS

#define PKT_AVAILABLE(bus, intstatus)	((intstatus) & (FRAME_AVAIL_MASK(bus)))

#define HOSTINTMASK		(I_HMB_SW_MASK | I_CHIPACTIVE)

#define GSPI_PR55150_BAILOUT

#ifdef SDTEST
static void dhdsdio_testrcv(dhd_bus_t *bus, void *pkt, uint seq);
static void dhdsdio_sdtest_set(dhd_bus_t *bus, uint count);
#endif

#ifdef DHD_DEBUG
static int dhdsdio_checkdied(dhd_bus_t *bus, char *data, uint size);
static int dhd_serialconsole(dhd_bus_t *bus, bool get, bool enable, int *bcmerror);
#endif /* DHD_DEBUG */

static int dhdsdio_devcap_set(dhd_bus_t *bus, uint8 cap);
static int dhdsdio_download_state(dhd_bus_t *bus, bool enter);

static void dhdsdio_release(dhd_bus_t *bus, osl_t *osh);
static void dhdsdio_release_malloc(dhd_bus_t *bus, osl_t *osh);
static void dhdsdio_disconnect(void *ptr);
static bool dhdsdio_chipmatch(uint16 chipid);
static bool dhdsdio_probe_attach(dhd_bus_t *bus, osl_t *osh, void *sdh,
                                 void * regsva, uint16  devid);
static bool dhdsdio_probe_malloc(dhd_bus_t *bus, osl_t *osh, void *sdh);
static bool dhdsdio_probe_init(dhd_bus_t *bus, osl_t *osh, void *sdh);
static void dhdsdio_release_dongle(dhd_bus_t *bus, osl_t *osh, bool dongle_isolation,
	bool reset_flag);

static void dhd_dongle_setmemsize(struct dhd_bus *bus, int mem_size);
static int dhd_bcmsdh_recv_buf(dhd_bus_t *bus, uint32 addr, uint fn, uint flags,
	uint8 *buf, uint nbytes,
	void *pkt, bcmsdh_cmplt_fn_t complete, void *handle);
static int dhd_bcmsdh_send_buf(dhd_bus_t *bus, uint32 addr, uint fn, uint flags,
	uint8 *buf, uint nbytes,
	void *pkt, bcmsdh_cmplt_fn_t complete, void *handle);
#ifdef BCMSDIOH_TXGLOM
static void dhd_bcmsdh_glom_post(dhd_bus_t *bus, uint8 *frame, uint len);
static void dhd_bcmsdh_glom_clear(dhd_bus_t *bus);
#endif

static bool dhdsdio_download_firmware(dhd_bus_t *bus, osl_t *osh, void *sdh);
static int _dhdsdio_download_firmware(dhd_bus_t *bus);

static int dhdsdio_download_code_file(dhd_bus_t *bus, char *image_path);
static int dhdsdio_download_nvram(dhd_bus_t *bus);
#ifdef BCMEMBEDIMAGE
static int dhdsdio_download_code_array(dhd_bus_t *bus);
#endif
static int dhdsdio_bussleep(dhd_bus_t *bus, bool sleep);
static int dhdsdio_clkctl(dhd_bus_t *bus, uint target, bool pendok);
static uint8 dhdsdio_sleepcsr_get(dhd_bus_t *bus);

#ifdef WLMEDIA_HTSF
#include <htsf.h>
extern uint32 dhd_get_htsf(void *dhd, int ifidx);
#endif /* WLMEDIA_HTSF */

static void
dhd_dongle_setmemsize(struct dhd_bus *bus, int mem_size)
{
	int32 min_size =  DONGLE_MIN_MEMSIZE;
	/* Restrict the memsize to user specified limit */
	DHD_ERROR(("user: Restrict the dongle ram size to %d, min accepted %d\n",
		dhd_dongle_memsize, min_size));
	if ((dhd_dongle_memsize > min_size) &&
		(dhd_dongle_memsize < (int32)bus->orig_ramsize))
		bus->ramsize = dhd_dongle_memsize;
}

static int
dhdsdio_set_siaddr_window(dhd_bus_t *bus, uint32 address)
{
	int err = 0;
	bcmsdh_cfg_write(bus->sdh, SDIO_FUNC_1, SBSDIO_FUNC1_SBADDRLOW,
	                 (address >> 8) & SBSDIO_SBADDRLOW_MASK, &err);
	if (!err)
		bcmsdh_cfg_write(bus->sdh, SDIO_FUNC_1, SBSDIO_FUNC1_SBADDRMID,
		                 (address >> 16) & SBSDIO_SBADDRMID_MASK, &err);
	if (!err)
		bcmsdh_cfg_write(bus->sdh, SDIO_FUNC_1, SBSDIO_FUNC1_SBADDRHIGH,
		                 (address >> 24) & SBSDIO_SBADDRHIGH_MASK, &err);
	return err;
}


#ifdef USE_OOB_GPIO1
static int
dhdsdio_oobwakeup_init(dhd_bus_t *bus)
{
	uint32 val, addr, data;

	bcmsdh_gpioouten(bus->sdh, GPIO_DEV_WAKEUP);

	addr = SI_ENUM_BASE + OFFSETOF(chipcregs_t, chipcontrol_addr);
	data = SI_ENUM_BASE + OFFSETOF(chipcregs_t, chipcontrol_data);

	/* Set device for gpio1 wakeup */
	bcmsdh_reg_write(bus->sdh, addr, 4, 2);
	val = bcmsdh_reg_read(bus->sdh, data, 4);
	val |= CC_CHIPCTRL2_GPIO1_WAKEUP;
	bcmsdh_reg_write(bus->sdh, data, 4, val);

	bus->_oobwakeup = TRUE;

	return 0;
}
#endif /* USE_OOB_GPIO1 */

/*
 * Query if FW is in SR mode
 */
static bool
dhdsdio_sr_cap(dhd_bus_t *bus)
{
	bool cap = FALSE;
	uint32 min = 0, core_capext, addr, data;
	if (bus->sih->chip == BCM4324_CHIP_ID) {
			addr = SI_ENUM_BASE + OFFSETOF(chipcregs_t, chipcontrol_addr);
			data = SI_ENUM_BASE + OFFSETOF(chipcregs_t, chipcontrol_data);
			bcmsdh_reg_write(bus->sdh, addr, 4, 3);
			core_capext = bcmsdh_reg_read(bus->sdh, data, 4);
	} else if (bus->sih->chip == BCM4330_CHIP_ID) {
			core_capext = FALSE;
	} else if (bus->sih->chip == BCM4335_CHIP_ID) {
		core_capext = TRUE;
	} else {
			core_capext = bcmsdh_reg_read(bus->sdh, CORE_CAPEXT_ADDR, 4);
			core_capext = (core_capext & CORE_CAPEXT_SR_SUPPORTED_MASK);
	}
	if (!(core_capext))
		return FALSE;

	if (bus->sih->chip == BCM4324_CHIP_ID) {
		/* FIX: Should change to query SR control register instead */
		min = bcmsdh_reg_read(bus->sdh, MIN_RSRC_ADDR, 4);
		if (min == MIN_RSRC_SR)
			cap = TRUE;
	} else if (bus->sih->chip == BCM4335_CHIP_ID) {
		uint32 enabval = 0;
		addr = SI_ENUM_BASE + OFFSETOF(chipcregs_t, chipcontrol_addr);
		data = SI_ENUM_BASE + OFFSETOF(chipcregs_t, chipcontrol_data);
		bcmsdh_reg_write(bus->sdh, addr, 4, CC_PMUCC3);
		enabval = bcmsdh_reg_read(bus->sdh, data, 4);

		if (enabval)
			cap = TRUE;
	} else {
		data = bcmsdh_reg_read(bus->sdh,
			SI_ENUM_BASE + OFFSETOF(chipcregs_t, retention_ctl), 4);
		if ((data & (RCTL_MACPHY_DISABLE_MASK | RCTL_LOGIC_DISABLE_MASK)) == 0)
			cap = TRUE;
	}

	return cap;
}

static int
dhdsdio_srwar_init(dhd_bus_t *bus)
{

	bcmsdh_gpio_init(bus->sdh);

#ifdef USE_OOB_GPIO1
	dhdsdio_oobwakeup_init(bus);
#endif


	return 0;
}

static int
dhdsdio_sr_init(dhd_bus_t *bus)
{
	uint8 val;
	int err = 0;

	if ((bus->sih->chip == BCM4334_CHIP_ID) && (bus->sih->chiprev == 2))
		dhdsdio_srwar_init(bus);

	val = bcmsdh_cfg_read(bus->sdh, SDIO_FUNC_1, SBSDIO_FUNC1_WAKEUPCTRL, NULL);
	val |= 1 << SBSDIO_FUNC1_WCTRL_HTWAIT_SHIFT;
	bcmsdh_cfg_write(bus->sdh, SDIO_FUNC_1, SBSDIO_FUNC1_WAKEUPCTRL,
		1 << SBSDIO_FUNC1_WCTRL_HTWAIT_SHIFT, &err);
	val = bcmsdh_cfg_read(bus->sdh, SDIO_FUNC_1, SBSDIO_FUNC1_WAKEUPCTRL, NULL);

	/* Add CMD14 Support */
	dhdsdio_devcap_set(bus,
		(SDIOD_CCCR_BRCM_CARDCAP_CMD14_SUPPORT | SDIOD_CCCR_BRCM_CARDCAP_CMD14_EXT));

	bcmsdh_cfg_write(bus->sdh, SDIO_FUNC_1,
		SBSDIO_FUNC1_CHIPCLKCSR, SBSDIO_FORCE_HT, &err);

	bus->_slpauto = dhd_slpauto ? TRUE : FALSE;

	bus->_srenab = TRUE;

	return 0;
}

/*
 * FIX: Be sure KSO bit is enabled
 * Currently, it's defaulting to 0 which should be 1.
 */
static int
dhdsdio_clk_kso_init(dhd_bus_t *bus)
{
	uint8 val;
	int err = 0;

	/* set flag */
	bus->kso = TRUE;

	/*
	 * Enable KeepSdioOn (KSO) bit for normal operation
	 * Default is 0 (4334A0) so set it. Fixed in B0.
	 */
	val = bcmsdh_cfg_read(bus->sdh, SDIO_FUNC_1, SBSDIO_FUNC1_SLEEPCSR, NULL);
	if (!(val & SBSDIO_FUNC1_SLEEPCSR_KSO_MASK)) {
		val |= (SBSDIO_FUNC1_SLEEPCSR_KSO_EN << SBSDIO_FUNC1_SLEEPCSR_KSO_SHIFT);
		bcmsdh_cfg_write(bus->sdh, SDIO_FUNC_1, SBSDIO_FUNC1_SLEEPCSR, val, &err);
		if (err)
			DHD_ERROR(("%s: SBSDIO_FUNC1_SLEEPCSR err: 0x%x\n", __FUNCTION__, err));
	}

	return 0;
}

#define KSO_DBG(x)
#define MAX_KSO_ATTEMPTS 64
static int
dhdsdio_clk_kso_enab(dhd_bus_t *bus, bool on)
{
	uint8 wr_val = 0, rd_val, cmp_val, bmask;
	int err = 0;
	int try_cnt = 0;

	KSO_DBG(("%s> op:%s\n", __FUNCTION__, (on ? "KSO_SET" : "KSO_CLR")));

	wr_val |= (on << SBSDIO_FUNC1_SLEEPCSR_KSO_SHIFT);

	bcmsdh_cfg_write(bus->sdh, SDIO_FUNC_1, SBSDIO_FUNC1_SLEEPCSR, wr_val, &err);

	if (on) {
		cmp_val = SBSDIO_FUNC1_SLEEPCSR_KSO_MASK |  SBSDIO_FUNC1_SLEEPCSR_DEVON_MASK;
		bmask = cmp_val;

		msleep(3);

	} else {
		/*  Put device to sleep, turn off  KSO  */
		cmp_val = 0;
		bmask = SBSDIO_FUNC1_SLEEPCSR_KSO_MASK;
	}

	do {
		rd_val = bcmsdh_cfg_read(bus->sdh, SDIO_FUNC_1, SBSDIO_FUNC1_SLEEPCSR, &err);
		if (((rd_val & bmask) == cmp_val) && !err)
			break;

		KSO_DBG(("%s> KSO wr/rd retry:%d, ERR:%x \n", __FUNCTION__, try_cnt, err));
		OSL_DELAY(50);

		bcmsdh_cfg_write(bus->sdh, SDIO_FUNC_1, SBSDIO_FUNC1_SLEEPCSR, wr_val, &err);

	} while (try_cnt++ < MAX_KSO_ATTEMPTS);


	if (try_cnt > 1) {
		KSO_DBG(("%s> op:%s, try_cnt:%d, rd_val:%x, ERR:%x \n",
			__FUNCTION__, (on ? "KSO_SET" : "KSO_CLR"), try_cnt, rd_val, err));
	}

	if (try_cnt > MAX_KSO_ATTEMPTS)  {
		DHD_ERROR(("%s> op:%s, ERROR: try_cnt:%d, rd_val:%x, ERR:%x \n",
			__FUNCTION__, (on ? "KSO_SET" : "KSO_CLR"), try_cnt, rd_val, err));
	}
	return err;
}

static int
dhdsdio_clk_kso_iovar(dhd_bus_t *bus, bool on)
{
	int err = 0;

	if (on == FALSE) {

		BUS_WAKE(bus);
		dhdsdio_clkctl(bus, CLK_AVAIL, FALSE);

		DHD_ERROR(("%s: KSO disable clk: 0x%x\n", __FUNCTION__,
			bcmsdh_cfg_read(bus->sdh, SDIO_FUNC_1,
			SBSDIO_FUNC1_CHIPCLKCSR, &err)));
		dhdsdio_clk_kso_enab(bus, FALSE);
	} else {
		DHD_ERROR(("%s: KSO enable\n", __FUNCTION__));

		/* Make sure we have SD bus access */
		if (bus->clkstate == CLK_NONE) {
			DHD_ERROR(("%s: Request SD clk\n", __FUNCTION__));
			dhdsdio_clkctl(bus, CLK_SDONLY, FALSE);
		}

		/* Double-write to be safe in case transition of AOS */
		dhdsdio_clk_kso_enab(bus, TRUE);
		dhdsdio_clk_kso_enab(bus, TRUE);
		OSL_DELAY(4000);

		/* Wait for device ready during transition to wake-up */
		SPINWAIT(((dhdsdio_sleepcsr_get(bus)) !=
			(SBSDIO_FUNC1_SLEEPCSR_KSO_MASK |
			SBSDIO_FUNC1_SLEEPCSR_DEVON_MASK)),
			(10000));

		DHD_ERROR(("%s: sleepcsr: 0x%x\n", __FUNCTION__,
			dhdsdio_sleepcsr_get(bus)));
	}

	bus->kso = on;
	BCM_REFERENCE(err);

	return 0;
}

static uint8
dhdsdio_sleepcsr_get(dhd_bus_t *bus)
{
	int err = 0;
	uint8 val = 0;

	val = bcmsdh_cfg_read(bus->sdh, SDIO_FUNC_1, SBSDIO_FUNC1_SLEEPCSR, &err);
	if (err)
		DHD_TRACE(("Failed to read SLEEPCSR: %d\n", err));

	return val;
}

uint8
dhdsdio_devcap_get(dhd_bus_t *bus)
{
	return bcmsdh_cfg_read(bus->sdh, SDIO_FUNC_0, SDIOD_CCCR_BRCM_CARDCAP, NULL);
}

static int
dhdsdio_devcap_set(dhd_bus_t *bus, uint8 cap)
{
	int err = 0;

	bcmsdh_cfg_write(bus->sdh, SDIO_FUNC_0, SDIOD_CCCR_BRCM_CARDCAP, cap, &err);
	if (err)
		DHD_ERROR(("%s: devcap set err: 0x%x\n", __FUNCTION__, err));

	return 0;
}

static int
dhdsdio_clk_devsleep_iovar(dhd_bus_t *bus, bool on)
{
	int err = 0, retry;
	uint8 val;

	retry = 0;
	if (on == TRUE) {
		/* Enter Sleep */

		/* Be sure we request clk before going to sleep
		 * so we can wake-up with clk request already set
		 * else device can go back to sleep immediately
		 */
		if (!SLPAUTO_ENAB(bus))
			dhdsdio_clkctl(bus, CLK_AVAIL, FALSE);
		else {
			val = bcmsdh_cfg_read(bus->sdh, SDIO_FUNC_1, SBSDIO_FUNC1_CHIPCLKCSR, &err);
			if ((val & SBSDIO_CSR_MASK) == 0) {
				DHD_ERROR(("%s: No clock before enter sleep:0x%x\n",
					__FUNCTION__, val));

				/* Reset clock request */
				bcmsdh_cfg_write(bus->sdh, SDIO_FUNC_1, SBSDIO_FUNC1_CHIPCLKCSR,
					SBSDIO_ALP_AVAIL_REQ, &err);
				DHD_ERROR(("%s: clock before sleep:0x%x\n", __FUNCTION__,
					bcmsdh_cfg_read(bus->sdh, SDIO_FUNC_1,
					SBSDIO_FUNC1_CHIPCLKCSR, &err)));
			}
		}

		DHD_TRACE(("%s: clk before sleep: 0x%x\n", __FUNCTION__,
			bcmsdh_cfg_read(bus->sdh, SDIO_FUNC_1,
			SBSDIO_FUNC1_CHIPCLKCSR, &err)));
#ifdef USE_CMD14
		err = bcmsdh_sleep(bus->sdh, TRUE);
#else
		err = dhdsdio_clk_kso_enab(bus, FALSE);
		if (OOB_WAKEUP_ENAB(bus))
			err = bcmsdh_gpioout(bus->sdh, GPIO_DEV_WAKEUP, FALSE);  /* GPIO_1 is off */
#endif
	} else {
		/* Exit Sleep */
		/* Make sure we have SD bus access */
		if (bus->clkstate == CLK_NONE) {
			DHD_TRACE(("%s: Request SD clk\n", __FUNCTION__));
			dhdsdio_clkctl(bus, CLK_SDONLY, FALSE);
		}

		if ((bus->sih->chip == BCM4334_CHIP_ID) && (bus->sih->chiprev == 2)) {
			SPINWAIT((bcmsdh_gpioin(bus->sdh, GPIO_DEV_SRSTATE) != TRUE),
				GPIO_DEV_SRSTATE_TIMEOUT);

			if (bcmsdh_gpioin(bus->sdh, GPIO_DEV_SRSTATE) == FALSE) {
				DHD_ERROR(("ERROR: GPIO_DEV_SRSTATE still low!\n"));
			}
		}
#ifdef USE_CMD14
		err = bcmsdh_sleep(bus->sdh, FALSE);
		if (SLPAUTO_ENAB(bus) && (err != 0)) {
			OSL_DELAY(10000);
			DHD_TRACE(("%s: Resync device sleep\n", __FUNCTION__));

			/* Toggle sleep to resync with host and device */
			err = bcmsdh_sleep(bus->sdh, TRUE);
			OSL_DELAY(10000);
			err = bcmsdh_sleep(bus->sdh, FALSE);

			if (err) {
				OSL_DELAY(10000);
				DHD_ERROR(("%s: CMD14 exit failed again!\n", __FUNCTION__));

				/* Toggle sleep to resync with host and device */
				err = bcmsdh_sleep(bus->sdh, TRUE);
				OSL_DELAY(10000);
				err = bcmsdh_sleep(bus->sdh, FALSE);
				if (err) {
					DHD_ERROR(("%s: CMD14 exit failed twice!\n", __FUNCTION__));
					DHD_ERROR(("%s: FATAL: Device non-response!\n",
						__FUNCTION__));
					err = 0;
				}
			}
		}
#else
		if (OOB_WAKEUP_ENAB(bus))
			err = bcmsdh_gpioout(bus->sdh, GPIO_DEV_WAKEUP, TRUE);  /* GPIO_1 is on */

		do {
			err = dhdsdio_clk_kso_enab(bus, TRUE);
			if (err)
				OSL_DELAY(10000);
		} while ((err != 0) && (++retry < 3));

		if (err != 0) {
			DHD_ERROR(("ERROR: kso set failed retry: %d\n", retry));
			err = 0; /* continue anyway */
		}
#endif /* !USE_CMD14 */

		if (err == 0) {
			uint8 csr;

			/* Wait for device ready during transition to wake-up */
			SPINWAIT((((csr = dhdsdio_sleepcsr_get(bus)) &
				SBSDIO_FUNC1_SLEEPCSR_DEVON_MASK) !=
				(SBSDIO_FUNC1_SLEEPCSR_DEVON_MASK)), (20000));

			DHD_TRACE(("%s: ExitSleep sleepcsr: 0x%x\n", __FUNCTION__, csr));

			if (!(csr & SBSDIO_FUNC1_SLEEPCSR_DEVON_MASK)) {
				DHD_ERROR(("%s:ERROR: ExitSleep device NOT Ready! 0x%x\n",
					__FUNCTION__, csr));
				err = BCME_NODEVICE;
			}

			SPINWAIT((((csr = bcmsdh_cfg_read(bus->sdh, SDIO_FUNC_1,
				SBSDIO_FUNC1_CHIPCLKCSR, &err)) & SBSDIO_HT_AVAIL) !=
				(SBSDIO_HT_AVAIL)), (10000));

		}
	}

	/* Update if successful */
	if (err == 0)
		bus->kso = on ? FALSE : TRUE;
	else {
		DHD_ERROR(("%s: Sleep request failed: on:%d err:%d\n", __FUNCTION__, on, err));
		if (!on && retry > 2)
			bus->kso = TRUE;
	}

	return err;
}

/* Turn backplane clock on or off */
static int
dhdsdio_htclk(dhd_bus_t *bus, bool on, bool pendok)
{
#define HT_AVAIL_ERROR_MAX 10
	static int ht_avail_error = 0;
	int err;
	uint8 clkctl, clkreq, devctl;
	bcmsdh_info_t *sdh;

	DHD_TRACE(("%s: Enter\n", __FUNCTION__));

#if defined(OOB_INTR_ONLY)
		pendok = FALSE;
#endif /* defined(OOB_INTR_ONLY) */
	clkctl = 0;
	sdh = bus->sdh;


	if (!KSO_ENAB(bus))
		return BCME_OK;

	if (SLPAUTO_ENAB(bus)) {
		bus->clkstate = (on ? CLK_AVAIL : CLK_SDONLY);
		return BCME_OK;
	}

	if (on) {
		/* Request HT Avail */
		clkreq = bus->alp_only ? SBSDIO_ALP_AVAIL_REQ : SBSDIO_HT_AVAIL_REQ;



		bcmsdh_cfg_write(sdh, SDIO_FUNC_1, SBSDIO_FUNC1_CHIPCLKCSR, clkreq, &err);
		if (err) {
			ht_avail_error++;
			if (ht_avail_error < HT_AVAIL_ERROR_MAX) {
				DHD_ERROR(("%s: HT Avail request error: %d\n", __FUNCTION__, err));
			}

#if LINUX_VERSION_CODE >= KERNEL_VERSION(2, 6, 27)
			else if (ht_avail_error == HT_AVAIL_ERROR_MAX) {
				dhd_os_send_hang_message(bus->dhd);
			}
#endif /* LINUX_VERSION_CODE >= KERNEL_VERSION(2, 6, 27) */
			return BCME_ERROR;
		} else {
			ht_avail_error = 0;
		}

		if (pendok &&
		    ((bus->sih->buscoretype == PCMCIA_CORE_ID) && (bus->sih->buscorerev == 9))) {
			uint32 dummy, retries;
			R_SDREG(dummy, &bus->regs->clockctlstatus, retries);
			BCM_REFERENCE(dummy);
		}

		/* Check current status */
		clkctl = bcmsdh_cfg_read(sdh, SDIO_FUNC_1, SBSDIO_FUNC1_CHIPCLKCSR, &err);
		if (err) {
			DHD_ERROR(("%s: HT Avail read error: %d\n", __FUNCTION__, err));
			return BCME_ERROR;
		}

		/* Go to pending and await interrupt if appropriate */
		if (!SBSDIO_CLKAV(clkctl, bus->alp_only) && pendok) {
			/* Allow only clock-available interrupt */
			devctl = bcmsdh_cfg_read(sdh, SDIO_FUNC_1, SBSDIO_DEVICE_CTL, &err);
			if (err) {
				DHD_ERROR(("%s: Devctl access error setting CA: %d\n",
				           __FUNCTION__, err));
				return BCME_ERROR;
			}

			devctl |= SBSDIO_DEVCTL_CA_INT_ONLY;
			bcmsdh_cfg_write(sdh, SDIO_FUNC_1, SBSDIO_DEVICE_CTL, devctl, &err);
			DHD_INFO(("CLKCTL: set PENDING\n"));
			bus->clkstate = CLK_PENDING;
			return BCME_OK;
		} else if (bus->clkstate == CLK_PENDING) {
			/* Cancel CA-only interrupt filter */
			devctl = bcmsdh_cfg_read(sdh, SDIO_FUNC_1, SBSDIO_DEVICE_CTL, &err);
			devctl &= ~SBSDIO_DEVCTL_CA_INT_ONLY;
			bcmsdh_cfg_write(sdh, SDIO_FUNC_1, SBSDIO_DEVICE_CTL, devctl, &err);
		}

		/* Otherwise, wait here (polling) for HT Avail */
		if (!SBSDIO_CLKAV(clkctl, bus->alp_only)) {
			SPINWAIT_SLEEP(sdioh_spinwait_sleep,
				((clkctl = bcmsdh_cfg_read(sdh, SDIO_FUNC_1,
			                                    SBSDIO_FUNC1_CHIPCLKCSR, &err)),
			          !SBSDIO_CLKAV(clkctl, bus->alp_only)), PMU_MAX_TRANSITION_DLY);
		}
		if (err) {
			DHD_ERROR(("%s: HT Avail request error: %d\n", __FUNCTION__, err));
			return BCME_ERROR;
		}
		if (!SBSDIO_CLKAV(clkctl, bus->alp_only)) {
			DHD_ERROR(("%s: HT Avail timeout (%d): clkctl 0x%02x\n",
			           __FUNCTION__, PMU_MAX_TRANSITION_DLY, clkctl));
			return BCME_ERROR;
		}

		/* Mark clock available */
		bus->clkstate = CLK_AVAIL;
		DHD_INFO(("CLKCTL: turned ON\n"));

#if defined(DHD_DEBUG)
		if (bus->alp_only == TRUE) {
#if !defined(BCMLXSDMMC)
			if (!SBSDIO_ALPONLY(clkctl)) {
				DHD_ERROR(("%s: HT Clock, when ALP Only\n", __FUNCTION__));
			}
#endif /* !defined(BCMLXSDMMC) */
		} else {
			if (SBSDIO_ALPONLY(clkctl)) {
				DHD_ERROR(("%s: HT Clock should be on.\n", __FUNCTION__));
			}
		}
#endif /* defined (DHD_DEBUG) */

		bus->activity = TRUE;
#ifdef DHD_USE_IDLECOUNT
		bus->idlecount = 0;
#endif /* DHD_USE_IDLECOUNT */
	} else {
		clkreq = 0;
		if (bus->clkstate == CLK_PENDING) {
			/* Cancel CA-only interrupt filter */
			devctl = bcmsdh_cfg_read(sdh, SDIO_FUNC_1, SBSDIO_DEVICE_CTL, &err);
			devctl &= ~SBSDIO_DEVCTL_CA_INT_ONLY;
			bcmsdh_cfg_write(sdh, SDIO_FUNC_1, SBSDIO_DEVICE_CTL, devctl, &err);
		}

		bus->clkstate = CLK_SDONLY;
		if (!SR_ENAB(bus)) {
			bcmsdh_cfg_write(sdh, SDIO_FUNC_1, SBSDIO_FUNC1_CHIPCLKCSR, clkreq, &err);
			DHD_INFO(("CLKCTL: turned OFF\n"));
			if (err) {
				DHD_ERROR(("%s: Failed access turning clock off: %d\n",
				           __FUNCTION__, err));
				return BCME_ERROR;
			}
		}
	}
	return BCME_OK;
}

/* Change idle/active SD state */
static int
dhdsdio_sdclk(dhd_bus_t *bus, bool on)
{
	int err;
	int32 iovalue;

	DHD_TRACE(("%s: Enter\n", __FUNCTION__));

	if (on) {
		if (bus->idleclock == DHD_IDLE_STOP) {
			/* Turn on clock and restore mode */
			iovalue = 1;
			err = bcmsdh_iovar_op(bus->sdh, "sd_clock", NULL, 0,
			                      &iovalue, sizeof(iovalue), TRUE);
			if (err) {
				DHD_ERROR(("%s: error enabling sd_clock: %d\n",
				           __FUNCTION__, err));
				return BCME_ERROR;
			}

			iovalue = bus->sd_mode;
			err = bcmsdh_iovar_op(bus->sdh, "sd_mode", NULL, 0,
			                      &iovalue, sizeof(iovalue), TRUE);
			if (err) {
				DHD_ERROR(("%s: error changing sd_mode: %d\n",
				           __FUNCTION__, err));
				return BCME_ERROR;
			}
		} else if (bus->idleclock != DHD_IDLE_ACTIVE) {
			/* Restore clock speed */
			iovalue = bus->sd_divisor;
			err = bcmsdh_iovar_op(bus->sdh, "sd_divisor", NULL, 0,
			                      &iovalue, sizeof(iovalue), TRUE);
			if (err) {
				DHD_ERROR(("%s: error restoring sd_divisor: %d\n",
				           __FUNCTION__, err));
				return BCME_ERROR;
			}
		}
		bus->clkstate = CLK_SDONLY;
	} else {
		/* Stop or slow the SD clock itself */
		if ((bus->sd_divisor == -1) || (bus->sd_mode == -1)) {
			DHD_TRACE(("%s: can't idle clock, divisor %d mode %d\n",
			           __FUNCTION__, bus->sd_divisor, bus->sd_mode));
			return BCME_ERROR;
		}
		if (bus->idleclock == DHD_IDLE_STOP) {
			if (sd1idle) {
				/* Change to SD1 mode and turn off clock */
				iovalue = 1;
				err = bcmsdh_iovar_op(bus->sdh, "sd_mode", NULL, 0,
				                      &iovalue, sizeof(iovalue), TRUE);
				if (err) {
					DHD_ERROR(("%s: error changing sd_clock: %d\n",
					           __FUNCTION__, err));
					return BCME_ERROR;
				}
			}

			iovalue = 0;
			err = bcmsdh_iovar_op(bus->sdh, "sd_clock", NULL, 0,
			                      &iovalue, sizeof(iovalue), TRUE);
			if (err) {
				DHD_ERROR(("%s: error disabling sd_clock: %d\n",
				           __FUNCTION__, err));
				return BCME_ERROR;
			}
		} else if (bus->idleclock != DHD_IDLE_ACTIVE) {
			/* Set divisor to idle value */
			iovalue = bus->idleclock;
			err = bcmsdh_iovar_op(bus->sdh, "sd_divisor", NULL, 0,
			                      &iovalue, sizeof(iovalue), TRUE);
			if (err) {
				DHD_ERROR(("%s: error changing sd_divisor: %d\n",
				           __FUNCTION__, err));
				return BCME_ERROR;
			}
		}
		bus->clkstate = CLK_NONE;
	}

	return BCME_OK;
}

/* Transition SD and backplane clock readiness */
static int
dhdsdio_clkctl(dhd_bus_t *bus, uint target, bool pendok)
{
	int ret = BCME_OK;
#ifdef DHD_DEBUG
	uint oldstate = bus->clkstate;
#endif /* DHD_DEBUG */

	DHD_TRACE(("%s: Enter\n", __FUNCTION__));

	/* Early exit if we're already there */
	if (bus->clkstate == target) {
		if (target == CLK_AVAIL) {
			dhd_os_wd_timer(bus->dhd, dhd_watchdog_ms);
			bus->activity = TRUE;
#ifdef DHD_USE_IDLECOUNT
			bus->idlecount = 0;
#endif /* DHD_USE_IDLECOUNT */
		}
		return ret;
	}

	switch (target) {
	case CLK_AVAIL:
		/* Make sure SD clock is available */
		if (bus->clkstate == CLK_NONE)
			dhdsdio_sdclk(bus, TRUE);
		/* Now request HT Avail on the backplane */
		ret = dhdsdio_htclk(bus, TRUE, pendok);
		if (ret == BCME_OK) {
			dhd_os_wd_timer(bus->dhd, dhd_watchdog_ms);
		bus->activity = TRUE;
#ifdef DHD_USE_IDLECOUNT
			bus->idlecount = 0;
#endif /* DHD_USE_IDLECOUNT */
		}
		break;

	case CLK_SDONLY:
		/* Remove HT request, or bring up SD clock */
		if (bus->clkstate == CLK_NONE)
			ret = dhdsdio_sdclk(bus, TRUE);
		else if (bus->clkstate == CLK_AVAIL)
			ret = dhdsdio_htclk(bus, FALSE, FALSE);
		else
			DHD_ERROR(("dhdsdio_clkctl: request for %d -> %d\n",
			           bus->clkstate, target));
		if (ret == BCME_OK) {
			dhd_os_wd_timer(bus->dhd, dhd_watchdog_ms);
		}
		break;

	case CLK_NONE:
		/* Make sure to remove HT request */
		if (bus->clkstate == CLK_AVAIL)
			ret = dhdsdio_htclk(bus, FALSE, FALSE);
		/* Now remove the SD clock */
		ret = dhdsdio_sdclk(bus, FALSE);
#ifdef DHD_DEBUG
		if (dhd_console_ms == 0)
#endif /* DHD_DEBUG */
		if (bus->poll == 0)
			dhd_os_wd_timer(bus->dhd, 0);
		break;
	}
#ifdef DHD_DEBUG
	DHD_INFO(("dhdsdio_clkctl: %d -> %d\n", oldstate, bus->clkstate));
#endif /* DHD_DEBUG */

	return ret;
}

static int
dhdsdio_bussleep(dhd_bus_t *bus, bool sleep)
{
	int err = 0;
	bcmsdh_info_t *sdh = bus->sdh;
	sdpcmd_regs_t *regs = bus->regs;
	uint retries = 0;

	DHD_INFO(("dhdsdio_bussleep: request %s (currently %s)\n",
	          (sleep ? "SLEEP" : "WAKE"),
	          (bus->sleeping ? "SLEEP" : "WAKE")));

	/* Done if we're already in the requested state */
	if (sleep == bus->sleeping)
		return BCME_OK;

	/* Going to sleep: set the alarm and turn off the lights... */
	if (sleep) {
		/* Don't sleep if something is pending */
		if (bus->dpc_sched || bus->rxskip || pktq_len(&bus->txq))
			return BCME_BUSY;


		if (!SLPAUTO_ENAB(bus)) {
			/* Disable SDIO interrupts (no longer interested) */
			bcmsdh_intr_disable(bus->sdh);

			/* Make sure the controller has the bus up */
			dhdsdio_clkctl(bus, CLK_AVAIL, FALSE);

			/* Tell device to start using OOB wakeup */
			W_SDREG(SMB_USE_OOB, &regs->tosbmailbox, retries);
			if (retries > retry_limit)
				DHD_ERROR(("CANNOT SIGNAL CHIP, WILL NOT WAKE UP!!\n"));

			/* Turn off our contribution to the HT clock request */
			dhdsdio_clkctl(bus, CLK_SDONLY, FALSE);

			bcmsdh_cfg_write(sdh, SDIO_FUNC_1, SBSDIO_FUNC1_CHIPCLKCSR,
				SBSDIO_FORCE_HW_CLKREQ_OFF, NULL);

			/* Isolate the bus */
			if (bus->sih->chip != BCM4329_CHIP_ID &&
				bus->sih->chip != BCM4319_CHIP_ID) {
				bcmsdh_cfg_write(sdh, SDIO_FUNC_1, SBSDIO_DEVICE_CTL,
					SBSDIO_DEVCTL_PADS_ISO, NULL);
			}
		} else {
			/* Leave interrupts enabled since device can exit sleep and
			 * interrupt host
			 */
			err = dhdsdio_clk_devsleep_iovar(bus, TRUE /* sleep */);
		}

		/* Change state */
		bus->sleeping = TRUE;

	} else {
		/* Waking up: bus power up is ok, set local state */

		if (!SLPAUTO_ENAB(bus)) {
			bcmsdh_cfg_write(sdh, SDIO_FUNC_1, SBSDIO_FUNC1_CHIPCLKCSR, 0, &err);

			/* Force pad isolation off if possible (in case power never toggled) */
			bcmsdh_cfg_write(sdh, SDIO_FUNC_1, SBSDIO_DEVICE_CTL, 0, NULL);


			/* Make sure the controller has the bus up */
			dhdsdio_clkctl(bus, CLK_AVAIL, FALSE);

			/* Send misc interrupt to indicate OOB not needed */
			W_SDREG(0, &regs->tosbmailboxdata, retries);
			if (retries <= retry_limit)
				W_SDREG(SMB_DEV_INT, &regs->tosbmailbox, retries);

			if (retries > retry_limit)
				DHD_ERROR(("CANNOT SIGNAL CHIP TO CLEAR OOB!!\n"));

			/* Make sure we have SD bus access */
			dhdsdio_clkctl(bus, CLK_SDONLY, FALSE);

			/* Enable interrupts again */
			if (bus->intr && (bus->dhd->busstate == DHD_BUS_DATA)) {
				bus->intdis = FALSE;
				bcmsdh_intr_enable(bus->sdh);
			}
		} else {
			err = dhdsdio_clk_devsleep_iovar(bus, FALSE /* wake */);
		}

		if (err == 0) {
			/* Change state */
			bus->sleeping = FALSE;
		}
	}

	return err;
}

#if defined(OOB_INTR_ONLY)
void
dhd_enable_oob_intr(struct dhd_bus *bus, bool enable)
{
#if defined(HW_OOB)
	bcmsdh_enable_hw_oob_intr(bus->sdh, enable);
#else
	sdpcmd_regs_t *regs = bus->regs;
	uint retries = 0;

	dhdsdio_clkctl(bus, CLK_AVAIL, FALSE);
	if (enable == TRUE) {

		/* Tell device to start using OOB wakeup */
		W_SDREG(SMB_USE_OOB, &regs->tosbmailbox, retries);
		if (retries > retry_limit)
			DHD_ERROR(("CANNOT SIGNAL CHIP, WILL NOT WAKE UP!!\n"));

	} else {
		/* Send misc interrupt to indicate OOB not needed */
		W_SDREG(0, &regs->tosbmailboxdata, retries);
		if (retries <= retry_limit)
			W_SDREG(SMB_DEV_INT, &regs->tosbmailbox, retries);
	}

	/* Turn off our contribution to the HT clock request */
	dhdsdio_clkctl(bus, CLK_SDONLY, FALSE);
#endif /* !defined(HW_OOB) */
}
#endif /* defined(OOB_INTR_ONLY) */

/* Writes a HW/SW header into the packet and sends it. */
/* Assumes: (a) header space already there, (b) caller holds lock */
static int
dhdsdio_txpkt(dhd_bus_t *bus, void *pkt, uint chan, bool free_pkt, bool queue_only)
{
	int ret;
	osl_t *osh;
	uint8 *frame;
	uint16 len, pad1 = 0;
	uint32 swheader;
	uint retries = 0;
	bcmsdh_info_t *sdh;
	void *new;
	int i;
	int pkt_cnt;
#ifdef BCMSDIOH_TXGLOM
	uint8 *frame_tmp;
#endif
#ifdef WLMEDIA_HTSF
	char *p;
	htsfts_t *htsf_ts;
#endif


	DHD_TRACE(("%s: Enter\n", __FUNCTION__));

	sdh = bus->sdh;
	osh = bus->dhd->osh;

	if (bus->dhd->dongle_reset) {
		ret = BCME_NOTREADY;
		goto done;
	}

	frame = (uint8*)PKTDATA(osh, pkt);

#ifdef WLMEDIA_HTSF
	if (PKTLEN(osh, pkt) >= 100) {
		p = PKTDATA(osh, pkt);
		htsf_ts = (htsfts_t*) (p + HTSF_HOSTOFFSET + 12);
		if (htsf_ts->magic == HTSFMAGIC) {
			htsf_ts->c20 = get_cycles();
			htsf_ts->t20 = dhd_get_htsf(bus->dhd->info, 0);
		}
	}
#endif /* WLMEDIA_HTSF */

	/* Add alignment padding, allocate new packet if needed */
	if (!((uintptr)frame & 1) && (pad1 = ((uintptr)frame % DHD_SDALIGN))) {
		if (PKTHEADROOM(osh, pkt) < pad1) {
			DHD_INFO(("%s: insufficient headroom %d for %d pad1\n",
			          __FUNCTION__, (int)PKTHEADROOM(osh, pkt), pad1));
			bus->dhd->tx_realloc++;
			new = PKTGET(osh, (PKTLEN(osh, pkt) + DHD_SDALIGN), TRUE);
			if (!new) {
				DHD_ERROR(("%s: couldn't allocate new %d-byte packet\n",
				           __FUNCTION__, PKTLEN(osh, pkt) + DHD_SDALIGN));
				ret = BCME_NOMEM;
				goto done;
			}

			PKTALIGN(osh, new, PKTLEN(osh, pkt), DHD_SDALIGN);
			bcopy(PKTDATA(osh, pkt), PKTDATA(osh, new), PKTLEN(osh, pkt));
			if (free_pkt)
				PKTFREE(osh, pkt, TRUE);
			/* free the pkt if canned one is not used */
			free_pkt = TRUE;
			pkt = new;
			frame = (uint8*)PKTDATA(osh, pkt);
			ASSERT(((uintptr)frame % DHD_SDALIGN) == 0);
			pad1 = 0;
		} else {
			PKTPUSH(osh, pkt, pad1);
			frame = (uint8*)PKTDATA(osh, pkt);

			ASSERT((pad1 + SDPCM_HDRLEN) <= (int) PKTLEN(osh, pkt));
			bzero(frame, pad1 + SDPCM_HDRLEN);
		}
	}
	ASSERT(pad1 < DHD_SDALIGN);

	/* Hardware tag: 2 byte len followed by 2 byte ~len check (all LE) */
	len = (uint16)PKTLEN(osh, pkt);
	*(uint16*)frame = htol16(len);
	*(((uint16*)frame) + 1) = htol16(~len);

#ifdef BCMSDIOH_TXGLOM
	if (bus->glom_enable) {
		uint32 hwheader1 = 0, hwheader2 = 0, act_len = len;

		/* Software tag: channel, sequence number, data offset */
		swheader = ((chan << SDPCM_CHANNEL_SHIFT) & SDPCM_CHANNEL_MASK) |
			((bus->tx_seq + bus->glom_cnt) % SDPCM_SEQUENCE_WRAP) |
		        (((pad1 + SDPCM_HDRLEN) << SDPCM_DOFFSET_SHIFT) & SDPCM_DOFFSET_MASK);
		htol32_ua_store(swheader, frame + SDPCM_FRAMETAG_LEN + SDPCM_HWEXT_LEN);
		htol32_ua_store(0, frame + SDPCM_FRAMETAG_LEN + SDPCM_HWEXT_LEN + sizeof(swheader));

		if (queue_only) {
			if (forcealign && (len & (ALIGNMENT - 1)))
				len = ROUNDUP(len, ALIGNMENT);
			/* Hardware extention tag */
			/* 2byte frame length, 1byte-, 1byte frame flag,
			 * 2byte-hdrlength, 2byte padlenght
			 */
			hwheader1 = (act_len - SDPCM_FRAMETAG_LEN) | (0 << 24);
			hwheader2 = (len - act_len) << 16;
			htol32_ua_store(hwheader1, frame + SDPCM_FRAMETAG_LEN);
			htol32_ua_store(hwheader2, frame + SDPCM_FRAMETAG_LEN + 4);
			/* Post the frame pointer to sdio glom array */
			dhd_bcmsdh_glom_post(bus, frame, len);
			/* Save the pkt pointer in bus glom array */
			bus->glom_pkt_arr[bus->glom_cnt] = pkt;
			bus->glom_total_len += len;
			bus->glom_cnt++;
			return BCME_OK;
		} else {
				/* Raise len to next SDIO block to eliminate tail command */
				if (bus->roundup && bus->blocksize &&
					((bus->glom_total_len + len) > bus->blocksize)) {
					uint16 pad2 = bus->blocksize -
						((bus->glom_total_len + len) % bus->blocksize);
					if ((pad2 <= bus->roundup) && (pad2 < bus->blocksize)) {
							len += pad2;
					} else {
					}
				} else if ((bus->glom_total_len + len) % DHD_SDALIGN) {
					len += DHD_SDALIGN
					    - ((bus->glom_total_len + len) % DHD_SDALIGN);
				}
				if (forcealign && (len & (ALIGNMENT - 1))) {
					len = ROUNDUP(len, ALIGNMENT);
				}

				/* Hardware extention tag */
				/* 2byte frame length, 1byte-, 1byte frame flag,
				 * 2byte-hdrlength, 2byte padlenght
				 */
				hwheader1 = (act_len - SDPCM_FRAMETAG_LEN) | (1 << 24);
				hwheader2 = (len - act_len) << 16;
				htol32_ua_store(hwheader1, frame + SDPCM_FRAMETAG_LEN);
				htol32_ua_store(hwheader2, frame + SDPCM_FRAMETAG_LEN + 4);

				/* Post the frame pointer to sdio glom array */
				dhd_bcmsdh_glom_post(bus, frame, len);
				/* Save the pkt pointer in bus glom array */
				bus->glom_pkt_arr[bus->glom_cnt] = pkt;
				bus->glom_cnt++;
				bus->glom_total_len += len;

				/* Update the total length on the first pkt */
				frame_tmp = (uint8*)PKTDATA(osh, bus->glom_pkt_arr[0]);
				*(uint16*)frame_tmp = htol16(bus->glom_total_len);
				*(((uint16*)frame_tmp) + 1) = htol16(~bus->glom_total_len);
		}
	} else
#endif /* BCMSDIOH_TXGLOM */
	{
	/* Software tag: channel, sequence number, data offset */
	swheader = ((chan << SDPCM_CHANNEL_SHIFT) & SDPCM_CHANNEL_MASK) | bus->tx_seq |
	        (((pad1 + SDPCM_HDRLEN) << SDPCM_DOFFSET_SHIFT) & SDPCM_DOFFSET_MASK);
	htol32_ua_store(swheader, frame + SDPCM_FRAMETAG_LEN);
	htol32_ua_store(0, frame + SDPCM_FRAMETAG_LEN + sizeof(swheader));

#ifdef DHD_DEBUG
	if (PKTPRIO(pkt) < ARRAYSIZE(tx_packets)) {
		tx_packets[PKTPRIO(pkt)]++;
	}
	if (DHD_BYTES_ON() &&
	    (((DHD_CTL_ON() && (chan == SDPCM_CONTROL_CHANNEL)) ||
	      (DHD_DATA_ON() && (chan != SDPCM_CONTROL_CHANNEL))))) {
		prhex("Tx Frame", frame, len);
	} else if (DHD_HDRS_ON()) {
		prhex("TxHdr", frame, MIN(len, 16));
	}
#endif

	/* Raise len to next SDIO block to eliminate tail command */
	if (bus->roundup && bus->blocksize && (len > bus->blocksize)) {
		uint16 pad2 = bus->blocksize - (len % bus->blocksize);
		if ((pad2 <= bus->roundup) && (pad2 < bus->blocksize))
#ifdef NOTUSED
			if (pad2 <= PKTTAILROOM(osh, pkt))
#endif /* NOTUSED */
				len += pad2;
	} else if (len % DHD_SDALIGN) {
		len += DHD_SDALIGN - (len % DHD_SDALIGN);
	}

	/* Some controllers have trouble with odd bytes -- round to even */
	if (forcealign && (len & (ALIGNMENT - 1))) {
#ifdef NOTUSED
		if (PKTTAILROOM(osh, pkt))
#endif
			len = ROUNDUP(len, ALIGNMENT);
#ifdef NOTUSED
		else
			DHD_ERROR(("%s: sending unrounded %d-byte packet\n", __FUNCTION__, len));
#endif
	}
	}

	do {
		ret = dhd_bcmsdh_send_buf(bus, bcmsdh_cur_sbwad(sdh), SDIO_FUNC_2, F2SYNC,
		                          frame, len, pkt, NULL, NULL);
		bus->f2txdata++;
		ASSERT(ret != BCME_PENDING);

		if (ret == BCME_NODEVICE) {
			DHD_ERROR(("%s: Device asleep already\n", __FUNCTION__));
		} else if (ret < 0) {
			/* On failure, abort the command and terminate the frame */
			DHD_ERROR(("%s: sdio error %d, abort command and terminate frame.\n",
			          __FUNCTION__, ret));
			bus->tx_sderrs++;

			bcmsdh_abort(sdh, SDIO_FUNC_2);
			bcmsdh_cfg_write(sdh, SDIO_FUNC_1, SBSDIO_FUNC1_FRAMECTRL,
			                 SFC_WF_TERM, NULL);
			bus->f1regdata++;

			for (i = 0; i < 3; i++) {
				uint8 hi, lo;
				hi = bcmsdh_cfg_read(sdh, SDIO_FUNC_1,
				                     SBSDIO_FUNC1_WFRAMEBCHI, NULL);
				lo = bcmsdh_cfg_read(sdh, SDIO_FUNC_1,
				                     SBSDIO_FUNC1_WFRAMEBCLO, NULL);
				bus->f1regdata += 2;
				if ((hi == 0) && (lo == 0))
					break;
			}
		}
		if (ret == 0) {
#ifdef BCMSDIOH_TXGLOM
			if (bus->glom_enable) {
				bus->tx_seq = (bus->tx_seq + bus->glom_cnt) % SDPCM_SEQUENCE_WRAP;
			} else
#endif
			{
			bus->tx_seq = (bus->tx_seq + 1) % SDPCM_SEQUENCE_WRAP;
		}
		}
	} while ((ret < 0) && retrydata && retries++ < TXRETRIES);

done:

#ifdef BCMSDIOH_TXGLOM
	if (bus->glom_enable) {
		dhd_bcmsdh_glom_clear(bus);
		pkt_cnt = bus->glom_cnt;
	} else
#endif
	{
		pkt_cnt = 1;
	}
		/* restore pkt buffer pointer before calling tx complete routine */
	while (pkt_cnt) {
#ifdef BCMSDIOH_TXGLOM
		uint32 doff;
		if (bus->glom_enable) {
			pkt = bus->glom_pkt_arr[bus->glom_cnt - pkt_cnt];
			frame = (uint8*)PKTDATA(osh, pkt);
			doff = ltoh32_ua(frame + SDPCM_FRAMETAG_LEN + SDPCM_HWEXT_LEN);
			doff = (doff & SDPCM_DOFFSET_MASK) >> SDPCM_DOFFSET_SHIFT;
			PKTPULL(osh, pkt, doff);
		} else
#endif
		{
	PKTPULL(osh, pkt, SDPCM_HDRLEN + pad1);
		}
#ifdef PROP_TXSTATUS
	if (bus->dhd->wlfc_state) {
		dhd_os_sdunlock(bus->dhd);
		dhd_wlfc_txcomplete(bus->dhd, pkt, ret == 0);
		dhd_os_sdlock(bus->dhd);
	} else {
#endif /* PROP_TXSTATUS */
#ifdef SDTEST
	if (chan != SDPCM_TEST_CHANNEL) {
		dhd_txcomplete(bus->dhd, pkt, ret != 0);
	}
#else /* SDTEST */
	dhd_txcomplete(bus->dhd, pkt, ret != 0);
#endif /* SDTEST */
	if (free_pkt)
		PKTFREE(osh, pkt, TRUE);

#ifdef PROP_TXSTATUS
	}
#endif
		pkt_cnt--;
	}

#ifdef BCMSDIOH_TXGLOM
	/* Reset the glom array */
	if (bus->glom_enable) {
		bus->glom_cnt = 0;
		bus->glom_total_len = 0;
	}
#endif
	return ret;
}

int
dhd_bus_txdata(struct dhd_bus *bus, void *pkt)
{
	int ret = BCME_ERROR;
	osl_t *osh;
	uint datalen, prec;
#ifdef DHD_TX_DUMP
	uint8 *dump_data;
	uint16 protocol;
#ifdef DHD_TX_FULL_DUMP
	int i;
#endif /* DHD_TX_FULL_DUMP */
#endif /* DHD_TX_DUMP */
	DHD_TRACE(("%s: Enter\n", __FUNCTION__));

	osh = bus->dhd->osh;
	datalen = PKTLEN(osh, pkt);

#ifdef SDTEST
	/* Push the test header if doing loopback */
	if (bus->ext_loop) {
		uint8* data;
		PKTPUSH(osh, pkt, SDPCM_TEST_HDRLEN);
		data = PKTDATA(osh, pkt);
		*data++ = SDPCM_TEST_ECHOREQ;
		*data++ = (uint8)bus->loopid++;
		*data++ = (datalen >> 0);
		*data++ = (datalen >> 8);
		datalen += SDPCM_TEST_HDRLEN;
	}
#endif /* SDTEST */

#ifdef DHD_TX_DUMP
	dump_data = PKTDATA(osh, pkt);
	dump_data += 4; /* skip 4 bytes header */
	protocol = (dump_data[12] << 8) | dump_data[13];
#ifdef DHD_TX_FULL_DUMP
	DHD_ERROR(("TX DUMP\n"));

	for (i = 0; i < (datalen - 4); i++) {
		DHD_ERROR(("%02X ", dump_data[i]));
		if ((i & 15) == 15)
			printk("\n");
	}
	DHD_ERROR(("\n"));

#endif /* DHD_TX_FULL_DUMP */
	if (protocol == ETHER_TYPE_802_1X) {
		DHD_ERROR(("ETHER_TYPE_802_1X: ver %d, type %d, replay %d\n",
			dump_data[14], dump_data[15], dump_data[30]));
	}
#endif /* DHD_TX_DUMP */

	/* Add space for the header */
	PKTPUSH(osh, pkt, SDPCM_HDRLEN);
	ASSERT(ISALIGNED((uintptr)PKTDATA(osh, pkt), 2));

	prec = PRIO2PREC((PKTPRIO(pkt) & PRIOMASK));
#ifndef DHDTHREAD
	/* Lock: we're about to use shared data/code (and SDIO) */
	dhd_os_sdlock(bus->dhd);
#endif /* DHDTHREAD */

	/* Check for existing queue, current flow-control, pending event, or pending clock */
	if (dhd_deferred_tx || bus->fcstate || pktq_len(&bus->txq) || bus->dpc_sched ||
	    (!DATAOK(bus)) || (bus->flowcontrol & NBITVAL(prec)) ||
	    (bus->clkstate != CLK_AVAIL)) {
		DHD_TRACE(("%s: deferring pktq len %d\n", __FUNCTION__,
			pktq_len(&bus->txq)));
		bus->fcqueued++;

		/* Priority based enq */
		dhd_os_sdlock_txq(bus->dhd);
		if (dhd_prec_enq(bus->dhd, &bus->txq, pkt, prec) == FALSE) {
			PKTPULL(osh, pkt, SDPCM_HDRLEN);
#ifndef DHDTHREAD
			/* Need to also release txqlock before releasing sdlock.
			 * This thread still has txqlock and releases sdlock.
			 * Deadlock happens when dpc() grabs sdlock first then
			 * attempts to grab txqlock.
			 */
			dhd_os_sdunlock_txq(bus->dhd);
			dhd_os_sdunlock(bus->dhd);
#endif
#ifdef PROP_TXSTATUS
			if (bus->dhd->wlfc_state)
				dhd_wlfc_txcomplete(bus->dhd, pkt, FALSE);
			else
#endif
			dhd_txcomplete(bus->dhd, pkt, FALSE);
#ifndef DHDTHREAD
			dhd_os_sdlock(bus->dhd);
			dhd_os_sdlock_txq(bus->dhd);
#endif
#ifdef PROP_TXSTATUS
			/* let the caller decide whether to free the packet */
			if (!bus->dhd->wlfc_state)
#endif
			PKTFREE(osh, pkt, TRUE);
			ret = BCME_NORESOURCE;
		}
		else
			ret = BCME_OK;
		dhd_os_sdunlock_txq(bus->dhd);

		if ((pktq_len(&bus->txq) >= FCHI) && dhd_doflow)
			dhd_txflowcontrol(bus->dhd, ALL_INTERFACES, ON);

#ifdef DHD_DEBUG
		if (pktq_plen(&bus->txq, prec) > qcount[prec])
			qcount[prec] = pktq_plen(&bus->txq, prec);
#endif
		/* Schedule DPC if needed to send queued packet(s) */
		if (dhd_deferred_tx && !bus->dpc_sched) {
			bus->dpc_sched = TRUE;
			dhd_sched_dpc(bus->dhd);
		}
	} else {
#ifdef DHDTHREAD
		/* Lock: we're about to use shared data/code (and SDIO) */
		dhd_os_sdlock(bus->dhd);
#endif /* DHDTHREAD */

		/* Otherwise, send it now */
		BUS_WAKE(bus);
		/* Make sure back plane ht clk is on, no pending allowed */
		dhdsdio_clkctl(bus, CLK_AVAIL, TRUE);
#ifndef SDTEST
		ret = dhdsdio_txpkt(bus, pkt, SDPCM_DATA_CHANNEL, TRUE, FALSE);
#else
		ret = dhdsdio_txpkt(bus, pkt,
		        (bus->ext_loop ? SDPCM_TEST_CHANNEL : SDPCM_DATA_CHANNEL), TRUE, FALSE);
#endif
		if (ret)
			bus->dhd->tx_errors++;
		else
			bus->dhd->dstats.tx_bytes += datalen;

		if ((bus->idletime == DHD_IDLE_IMMEDIATE) && !bus->dpc_sched) {
			bus->activity = FALSE;
			dhdsdio_clkctl(bus, CLK_NONE, TRUE);
		}

#ifdef DHDTHREAD
		dhd_os_sdunlock(bus->dhd);
#endif /* DHDTHREAD */
	}

#ifndef DHDTHREAD
	dhd_os_sdunlock(bus->dhd);
#endif /* DHDTHREAD */

	return ret;
}

static uint
dhdsdio_sendfromq(dhd_bus_t *bus, uint maxframes)
{
	void *pkt;
	uint32 intstatus = 0;
	uint retries = 0;
	int ret = 0, prec_out;
	uint cnt = 0;
	uint datalen;
	uint8 tx_prec_map;
#ifdef BCMSDIOH_TXGLOM
	uint i;
	uint8 glom_cnt;
#endif

	dhd_pub_t *dhd = bus->dhd;
	sdpcmd_regs_t *regs = bus->regs;

	DHD_TRACE(("%s: Enter\n", __FUNCTION__));

	if (!KSO_ENAB(bus)) {
		DHD_ERROR(("%s: Device asleep\n", __FUNCTION__));
		return BCME_NODEVICE;
	}

	tx_prec_map = ~bus->flowcontrol;

	/* Send frames until the limit or some other event */
	for (cnt = 0; (cnt < maxframes) && DATAOK(bus); cnt++) {
#ifdef BCMSDIOH_TXGLOM
		if (bus->glom_enable) {
			glom_cnt = MIN(DATABUFCNT(bus), bus->glomsize);
			glom_cnt = MIN(glom_cnt, pktq_mlen(&bus->txq, tx_prec_map));
			glom_cnt = MIN(glom_cnt, maxframes-cnt);

			/* Limiting the size to 2pkts in case of copy */
			if (bus->glom_mode == SDPCM_TXGLOM_CPY)
			    glom_cnt = MIN(glom_cnt, 5);

			if (glom_cnt == 0)
				break;
			datalen = 0;
			for (i = 0; i < glom_cnt; i++) {
				dhd_os_sdlock_txq(bus->dhd);
				if ((pkt = pktq_mdeq(&bus->txq, tx_prec_map, &prec_out)) == NULL) {
					/* This case should not happen */
					DHD_ERROR(("No pkts in the queue for glomming\n"));
					dhd_os_sdunlock_txq(bus->dhd);
					break;
				}
				dhd_os_sdunlock_txq(bus->dhd);

				datalen += (PKTLEN(bus->dhd->osh, pkt) - SDPCM_HDRLEN);
#ifndef SDTEST
				ret = dhdsdio_txpkt(bus,
					pkt,
					SDPCM_DATA_CHANNEL,
					TRUE,
					(i == (glom_cnt-1))? FALSE: TRUE);
#else
				ret = dhdsdio_txpkt(bus,
					pkt,
					(bus->ext_loop ? SDPCM_TEST_CHANNEL : SDPCM_DATA_CHANNEL),
					TRUE,
					(i == (glom_cnt-1))? FALSE: TRUE);
#endif
			}
			cnt += i-1;
		} else
#endif /* BCMSDIOH_TXGLOM */
		{
		dhd_os_sdlock_txq(bus->dhd);
		if ((pkt = pktq_mdeq(&bus->txq, tx_prec_map, &prec_out)) == NULL) {
			dhd_os_sdunlock_txq(bus->dhd);
			break;
		}
		dhd_os_sdunlock_txq(bus->dhd);
		datalen = PKTLEN(bus->dhd->osh, pkt) - SDPCM_HDRLEN;

#ifndef SDTEST
		ret = dhdsdio_txpkt(bus, pkt, SDPCM_DATA_CHANNEL, TRUE, FALSE);
#else
		ret = dhdsdio_txpkt(bus,
			pkt,
			(bus->ext_loop ? SDPCM_TEST_CHANNEL : SDPCM_DATA_CHANNEL),
			TRUE,
			FALSE);
#endif
		}

		if (ret)
			bus->dhd->tx_errors++;
		else
			bus->dhd->dstats.tx_bytes += datalen;

		/* In poll mode, need to check for other events */
		if (!bus->intr && cnt)
		{
			/* Check device status, signal pending interrupt */
			R_SDREG(intstatus, &regs->intstatus, retries);
			bus->f2txdata++;
			if (bcmsdh_regfail(bus->sdh))
				break;
			if (intstatus & bus->hostintmask)
				bus->ipend = TRUE;
		}
	}

	/* Deflow-control stack if needed */
	if (dhd_doflow && dhd->up && (dhd->busstate == DHD_BUS_DATA) &&
	    dhd->txoff && (pktq_len(&bus->txq) < FCLOW))
		dhd_txflowcontrol(dhd, ALL_INTERFACES, OFF);

	return cnt;
}

int
dhd_bus_txctl(struct dhd_bus *bus, uchar *msg, uint msglen)
{
	uint8 *frame;
	uint16 len;
	uint32 swheader;
	uint retries = 0;
	bcmsdh_info_t *sdh = bus->sdh;
	uint8 doff = 0;
	int ret = -1;
	int i;

	DHD_TRACE(("%s: Enter\n", __FUNCTION__));

	if (bus->dhd->dongle_reset)
		return -EIO;

	/* Back the pointer to make a room for bus header */
	frame = msg - SDPCM_HDRLEN;
	len = (msglen += SDPCM_HDRLEN);

	/* Add alignment padding (optional for ctl frames) */
	if (dhd_alignctl) {
		if ((doff = ((uintptr)frame % DHD_SDALIGN))) {
			frame -= doff;
			len += doff;
			msglen += doff;
			bzero(frame, doff + SDPCM_HDRLEN);
		}
		ASSERT(doff < DHD_SDALIGN);
	}
	doff += SDPCM_HDRLEN;

	/* Round send length to next SDIO block */
	if (bus->roundup && bus->blocksize && (len > bus->blocksize)) {
		uint16 pad = bus->blocksize - (len % bus->blocksize);
		if ((pad <= bus->roundup) && (pad < bus->blocksize))
			len += pad;
	} else if (len % DHD_SDALIGN) {
		len += DHD_SDALIGN - (len % DHD_SDALIGN);
	}

	/* Satisfy length-alignment requirements */
	if (forcealign && (len & (ALIGNMENT - 1)))
		len = ROUNDUP(len, ALIGNMENT);

	ASSERT(ISALIGNED((uintptr)frame, 2));


	/* Need to lock here to protect txseq and SDIO tx calls */
	dhd_os_sdlock(bus->dhd);

	BUS_WAKE(bus);

	/* Make sure backplane clock is on */
	dhdsdio_clkctl(bus, CLK_AVAIL, FALSE);

	/* Hardware tag: 2 byte len followed by 2 byte ~len check (all LE) */
	*(uint16*)frame = htol16((uint16)msglen);
	*(((uint16*)frame) + 1) = htol16(~msglen);

#ifdef BCMSDIOH_TXGLOM
	if (bus->glom_enable) {
		uint32 hwheader1, hwheader2;
		/* Software tag: channel, sequence number, data offset */
		swheader = ((SDPCM_CONTROL_CHANNEL << SDPCM_CHANNEL_SHIFT) & SDPCM_CHANNEL_MASK)
				| bus->tx_seq
				| ((doff << SDPCM_DOFFSET_SHIFT) & SDPCM_DOFFSET_MASK);
		htol32_ua_store(swheader, frame + SDPCM_FRAMETAG_LEN + SDPCM_HWEXT_LEN);
		htol32_ua_store(0, frame + SDPCM_FRAMETAG_LEN
			+ SDPCM_HWEXT_LEN + sizeof(swheader));

		hwheader1 = (msglen - SDPCM_FRAMETAG_LEN) | (1 << 24);
		hwheader2 = (len - (msglen)) << 16;
		htol32_ua_store(hwheader1, frame + SDPCM_FRAMETAG_LEN);
		htol32_ua_store(hwheader2, frame + SDPCM_FRAMETAG_LEN + 4);

		*(uint16*)frame = htol16(len);
		*(((uint16*)frame) + 1) = htol16(~(len));
	} else
#endif /* BCMSDIOH_TXGLOM */
	{
	/* Software tag: channel, sequence number, data offset */
	swheader = ((SDPCM_CONTROL_CHANNEL << SDPCM_CHANNEL_SHIFT) & SDPCM_CHANNEL_MASK)
	        | bus->tx_seq | ((doff << SDPCM_DOFFSET_SHIFT) & SDPCM_DOFFSET_MASK);
	htol32_ua_store(swheader, frame + SDPCM_FRAMETAG_LEN);
	htol32_ua_store(0, frame + SDPCM_FRAMETAG_LEN + sizeof(swheader));
	}
	if (!TXCTLOK(bus)) {
		DHD_INFO(("%s: No bus credit bus->tx_max %d, bus->tx_seq %d\n",
			__FUNCTION__, bus->tx_max, bus->tx_seq));
		bus->ctrl_frame_stat = TRUE;
		/* Send from dpc */
		bus->ctrl_frame_buf = frame;
		bus->ctrl_frame_len = len;

		if (!bus->dpc_sched) {
			bus->dpc_sched = TRUE;
			dhd_sched_dpc(bus->dhd);
		}
		if (bus->ctrl_frame_stat) {
			dhd_wait_for_event(bus->dhd, &bus->ctrl_frame_stat);
		}

		if (bus->ctrl_frame_stat == FALSE) {
			DHD_INFO(("%s: ctrl_frame_stat == FALSE\n", __FUNCTION__));
			ret = 0;
		} else {
			bus->dhd->txcnt_timeout++;
			if (!bus->dhd->hang_was_sent) {
				DHD_ERROR(("%s: ctrl_frame_stat == TRUE txcnt_timeout=%d\n",
					__FUNCTION__, bus->dhd->txcnt_timeout));
			}
			ret = -1;
			bus->ctrl_frame_stat = FALSE;
			goto done;
		}
	}

	bus->dhd->txcnt_timeout = 0;

	if (ret == -1) {
#ifdef DHD_DEBUG
		if (DHD_BYTES_ON() && DHD_CTL_ON()) {
			prhex("Tx Frame", frame, len);
		} else if (DHD_HDRS_ON()) {
			prhex("TxHdr", frame, MIN(len, 16));
		}
#endif

		do {
			ret = dhd_bcmsdh_send_buf(bus, bcmsdh_cur_sbwad(sdh), SDIO_FUNC_2, F2SYNC,
			                          frame, len, NULL, NULL, NULL);
			ASSERT(ret != BCME_PENDING);

			if (ret == BCME_NODEVICE) {
				DHD_ERROR(("%s: Device asleep already\n", __FUNCTION__));
			} else if (ret < 0) {
			/* On failure, abort the command and terminate the frame */
				DHD_INFO(("%s: sdio error %d, abort command and terminate frame.\n",
				          __FUNCTION__, ret));
				bus->tx_sderrs++;

				bcmsdh_abort(sdh, SDIO_FUNC_2);

				bcmsdh_cfg_write(sdh, SDIO_FUNC_1, SBSDIO_FUNC1_FRAMECTRL,
				                 SFC_WF_TERM, NULL);
				bus->f1regdata++;

				for (i = 0; i < 3; i++) {
					uint8 hi, lo;
					hi = bcmsdh_cfg_read(sdh, SDIO_FUNC_1,
					                     SBSDIO_FUNC1_WFRAMEBCHI, NULL);
					lo = bcmsdh_cfg_read(sdh, SDIO_FUNC_1,
					                     SBSDIO_FUNC1_WFRAMEBCLO, NULL);
					bus->f1regdata += 2;
					if ((hi == 0) && (lo == 0))
						break;
				}
			}
			if (ret == 0) {
				bus->tx_seq = (bus->tx_seq + 1) % SDPCM_SEQUENCE_WRAP;
			}
		} while ((ret < 0) && retries++ < TXRETRIES);
	}

done:
	if ((bus->idletime == DHD_IDLE_IMMEDIATE) && !bus->dpc_sched) {
		bus->activity = FALSE;
		dhdsdio_clkctl(bus, CLK_NONE, TRUE);
	}

	dhd_os_sdunlock(bus->dhd);

	if (ret)
		bus->dhd->tx_ctlerrs++;
	else
		bus->dhd->tx_ctlpkts++;

	if (bus->dhd->txcnt_timeout >= MAX_CNTL_TIMEOUT)
		return -ETIMEDOUT;

	return ret ? -EIO : 0;
}

int
dhd_bus_rxctl(struct dhd_bus *bus, uchar *msg, uint msglen)
{
	int timeleft;
	uint rxlen = 0;
	bool pending;

	DHD_TRACE(("%s: Enter\n", __FUNCTION__));

	if (bus->dhd->dongle_reset)
		return -EIO;

	/* Wait until control frame is available */
	timeleft = dhd_os_ioctl_resp_wait(bus->dhd, &bus->rxlen, &pending);

	dhd_os_sdlock(bus->dhd);
	rxlen = bus->rxlen;
	bcopy(bus->rxctl, msg, MIN(msglen, rxlen));
	bus->rxlen = 0;
	dhd_os_sdunlock(bus->dhd);

	if (rxlen) {
		DHD_CTL(("%s: resumed on rxctl frame, got %d expected %d\n",
		         __FUNCTION__, rxlen, msglen));
	} else if (timeleft == 0) {
#ifdef DHD_DEBUG
		uint32 status, retry = 0;
		R_SDREG(status, &bus->regs->intstatus, retry);
		DHD_ERROR(("%s: resumed on timeout, INT status=0x%08X\n",
			__FUNCTION__, status));
#else
		DHD_ERROR(("%s: resumed on timeout\n", __FUNCTION__));
#endif /* DHD_DEBUG */
#ifdef DHD_DEBUG
		dhd_os_sdlock(bus->dhd);
		dhdsdio_checkdied(bus, NULL, 0);
		dhd_os_sdunlock(bus->dhd);
#endif /* DHD_DEBUG */
	} else if (pending == TRUE) {
		/* signal pending */
		DHD_ERROR(("%s: signal pending\n", __FUNCTION__));
		return -EINTR;
	} else {
		DHD_CTL(("%s: resumed for unknown reason?\n", __FUNCTION__));
#ifdef DHD_DEBUG
		dhd_os_sdlock(bus->dhd);
		dhdsdio_checkdied(bus, NULL, 0);
		dhd_os_sdunlock(bus->dhd);
#endif /* DHD_DEBUG */
	}
	if (timeleft == 0) {
		bus->dhd->rxcnt_timeout++;
		DHD_ERROR(("%s: rxcnt_timeout=%d\n", __FUNCTION__, bus->dhd->rxcnt_timeout));
	}
	else
		bus->dhd->rxcnt_timeout = 0;

	if (rxlen)
		bus->dhd->rx_ctlpkts++;
	else
		bus->dhd->rx_ctlerrs++;

	if (bus->dhd->rxcnt_timeout >= MAX_CNTL_TIMEOUT)
		return -ETIMEDOUT;

	if (bus->dhd->dongle_trap_occured)
		return -EREMOTEIO;

	return rxlen ? (int)rxlen : -EIO;
}

/* IOVar table */
enum {
	IOV_INTR = 1,
	IOV_POLLRATE,
	IOV_SDREG,
	IOV_SBREG,
	IOV_SDCIS,
	IOV_MEMBYTES,
	IOV_MEMSIZE,
#ifdef DHD_DEBUG
	IOV_CHECKDIED,
	IOV_SERIALCONS,
#endif /* DHD_DEBUG */
	IOV_SET_DOWNLOAD_STATE,
	IOV_SOCRAM_STATE,
	IOV_FORCEEVEN,
	IOV_SDIOD_DRIVE,
	IOV_READAHEAD,
	IOV_SDRXCHAIN,
	IOV_ALIGNCTL,
	IOV_SDALIGN,
	IOV_DEVRESET,
	IOV_CPU,
#if defined(SDIO_CRC_ERROR_FIX)
	IOV_WATERMARK,
	IOV_MESBUSYCTRL,
#endif /* SDIO_CRC_ERROR_FIX */
#ifdef SDTEST
	IOV_PKTGEN,
	IOV_EXTLOOP,
#endif /* SDTEST */
	IOV_SPROM,
	IOV_TXBOUND,
	IOV_RXBOUND,
	IOV_TXMINMAX,
	IOV_IDLETIME,
	IOV_IDLECLOCK,
	IOV_SD1IDLE,
	IOV_SLEEP,
	IOV_DONGLEISOLATION,
	IOV_KSO,
	IOV_DEVSLEEP,
	IOV_DEVCAP,
	IOV_VARS,
#ifdef SOFTAP
	IOV_FWPATH,
#endif
	IOV_TXGLOMSIZE,
	IOV_TXGLOMMODE
};

const bcm_iovar_t dhdsdio_iovars[] = {
	{"intr",	IOV_INTR,	0,	IOVT_BOOL,	0 },
	{"sleep",	IOV_SLEEP,	0,	IOVT_BOOL,	0 },
	{"pollrate",	IOV_POLLRATE,	0,	IOVT_UINT32,	0 },
	{"idletime",	IOV_IDLETIME,	0,	IOVT_INT32,	0 },
	{"idleclock",	IOV_IDLECLOCK,	0,	IOVT_INT32,	0 },
	{"sd1idle",	IOV_SD1IDLE,	0,	IOVT_BOOL,	0 },
	{"membytes",	IOV_MEMBYTES,	0,	IOVT_BUFFER,	2 * sizeof(int) },
	{"memsize",	IOV_MEMSIZE,	0,	IOVT_UINT32,	0 },
	{"dwnldstate",	IOV_SET_DOWNLOAD_STATE,	0,	IOVT_BOOL,	0 },
	{"socram_state",	IOV_SOCRAM_STATE,	0,	IOVT_BOOL,	0 },
	{"vars",	IOV_VARS,	0,	IOVT_BUFFER,	0 },
	{"sdiod_drive",	IOV_SDIOD_DRIVE, 0,	IOVT_UINT32,	0 },
	{"readahead",	IOV_READAHEAD,	0,	IOVT_BOOL,	0 },
	{"sdrxchain",	IOV_SDRXCHAIN,	0,	IOVT_BOOL,	0 },
	{"alignctl",	IOV_ALIGNCTL,	0,	IOVT_BOOL,	0 },
	{"sdalign",	IOV_SDALIGN,	0,	IOVT_BOOL,	0 },
	{"devreset",	IOV_DEVRESET,	0,	IOVT_BOOL,	0 },
#ifdef DHD_DEBUG
	{"sdreg",	IOV_SDREG,	0,	IOVT_BUFFER,	sizeof(sdreg_t) },
	{"sbreg",	IOV_SBREG,	0,	IOVT_BUFFER,	sizeof(sdreg_t) },
	{"sd_cis",	IOV_SDCIS,	0,	IOVT_BUFFER,	DHD_IOCTL_MAXLEN },
	{"forcealign",	IOV_FORCEEVEN,	0,	IOVT_BOOL,	0 },
	{"txbound",	IOV_TXBOUND,	0,	IOVT_UINT32,	0 },
	{"rxbound",	IOV_RXBOUND,	0,	IOVT_UINT32,	0 },
	{"txminmax",	IOV_TXMINMAX,	0,	IOVT_UINT32,	0 },
	{"cpu",		IOV_CPU,	0,	IOVT_BOOL,	0 },
#ifdef DHD_DEBUG
	{"checkdied",	IOV_CHECKDIED,	0,	IOVT_BUFFER,	0 },
	{"serial",	IOV_SERIALCONS,	0,	IOVT_UINT32,	0 },
#endif /* DHD_DEBUG  */
#endif /* DHD_DEBUG */
#ifdef SDTEST
	{"extloop",	IOV_EXTLOOP,	0,	IOVT_BOOL,	0 },
	{"pktgen",	IOV_PKTGEN,	0,	IOVT_BUFFER,	sizeof(dhd_pktgen_t) },
#endif /* SDTEST */
#if defined(SDIO_CRC_ERROR_FIX)
	{"watermark",	IOV_WATERMARK,	0,	IOVT_UINT32,	0 },
	{"mesbusyctrl",	IOV_MESBUSYCTRL,	0,	IOVT_UINT32,	0 },
#endif /* SDIO_CRC_ERROR_FIX */
	{"devcap", IOV_DEVCAP,	0,	IOVT_UINT32,	0 },
	{"dngl_isolation", IOV_DONGLEISOLATION,	0,	IOVT_UINT32,	0 },
	{"kso",	IOV_KSO,	0,	IOVT_UINT32,	0 },
	{"devsleep", IOV_DEVSLEEP,	0,	IOVT_UINT32,	0 },
#ifdef SOFTAP
	{"fwpath", IOV_FWPATH, 0, IOVT_BUFFER, 0 },
#endif
	{"txglomsize", IOV_TXGLOMSIZE, 0, IOVT_UINT32, 0 },
	{"txglommode", IOV_TXGLOMMODE, 0, IOVT_UINT32, 0 },
	{NULL, 0, 0, 0, 0 }
};

static void
dhd_dump_pct(struct bcmstrbuf *strbuf, char *desc, uint num, uint div)
{
	uint q1, q2;

	if (!div) {
		bcm_bprintf(strbuf, "%s N/A", desc);
	} else {
		q1 = num / div;
		q2 = (100 * (num - (q1 * div))) / div;
		bcm_bprintf(strbuf, "%s %d.%02d", desc, q1, q2);
	}
}

void
dhd_bus_dump(dhd_pub_t *dhdp, struct bcmstrbuf *strbuf)
{
	dhd_bus_t *bus = dhdp->bus;

	bcm_bprintf(strbuf, "Bus SDIO structure:\n");
	bcm_bprintf(strbuf, "hostintmask 0x%08x intstatus 0x%08x sdpcm_ver %d\n",
	            bus->hostintmask, bus->intstatus, bus->sdpcm_ver);
	bcm_bprintf(strbuf, "fcstate %d qlen %d tx_seq %d, max %d, rxskip %d rxlen %d rx_seq %d\n",
	            bus->fcstate, pktq_len(&bus->txq), bus->tx_seq, bus->tx_max, bus->rxskip,
	            bus->rxlen, bus->rx_seq);
	bcm_bprintf(strbuf, "intr %d intrcount %d lastintrs %d spurious %d\n",
	            bus->intr, bus->intrcount, bus->lastintrs, bus->spurious);
	bcm_bprintf(strbuf, "pollrate %d pollcnt %d regfails %d\n",
	            bus->pollrate, bus->pollcnt, bus->regfails);

	bcm_bprintf(strbuf, "\nAdditional counters:\n");
	bcm_bprintf(strbuf, "tx_sderrs %d fcqueued %d rxrtx %d rx_toolong %d rxc_errors %d\n",
	            bus->tx_sderrs, bus->fcqueued, bus->rxrtx, bus->rx_toolong,
	            bus->rxc_errors);
	bcm_bprintf(strbuf, "rx_hdrfail %d badhdr %d badseq %d\n",
	            bus->rx_hdrfail, bus->rx_badhdr, bus->rx_badseq);
	bcm_bprintf(strbuf, "fc_rcvd %d, fc_xoff %d, fc_xon %d\n",
	            bus->fc_rcvd, bus->fc_xoff, bus->fc_xon);
	bcm_bprintf(strbuf, "rxglomfail %d, rxglomframes %d, rxglompkts %d\n",
	            bus->rxglomfail, bus->rxglomframes, bus->rxglompkts);
	bcm_bprintf(strbuf, "f2rx (hdrs/data) %d (%d/%d), f2tx %d f1regs %d\n",
	            (bus->f2rxhdrs + bus->f2rxdata), bus->f2rxhdrs, bus->f2rxdata,
	            bus->f2txdata, bus->f1regdata);
	{
		dhd_dump_pct(strbuf, "\nRx: pkts/f2rd", bus->dhd->rx_packets,
		             (bus->f2rxhdrs + bus->f2rxdata));
		dhd_dump_pct(strbuf, ", pkts/f1sd", bus->dhd->rx_packets, bus->f1regdata);
		dhd_dump_pct(strbuf, ", pkts/sd", bus->dhd->rx_packets,
		             (bus->f2rxhdrs + bus->f2rxdata + bus->f1regdata));
		dhd_dump_pct(strbuf, ", pkts/int", bus->dhd->rx_packets, bus->intrcount);
		bcm_bprintf(strbuf, "\n");

		dhd_dump_pct(strbuf, "Rx: glom pct", (100 * bus->rxglompkts),
		             bus->dhd->rx_packets);
		dhd_dump_pct(strbuf, ", pkts/glom", bus->rxglompkts, bus->rxglomframes);
		bcm_bprintf(strbuf, "\n");

		dhd_dump_pct(strbuf, "Tx: pkts/f2wr", bus->dhd->tx_packets, bus->f2txdata);
		dhd_dump_pct(strbuf, ", pkts/f1sd", bus->dhd->tx_packets, bus->f1regdata);
		dhd_dump_pct(strbuf, ", pkts/sd", bus->dhd->tx_packets,
		             (bus->f2txdata + bus->f1regdata));
		dhd_dump_pct(strbuf, ", pkts/int", bus->dhd->tx_packets, bus->intrcount);
		bcm_bprintf(strbuf, "\n");

		dhd_dump_pct(strbuf, "Total: pkts/f2rw",
		             (bus->dhd->tx_packets + bus->dhd->rx_packets),
		             (bus->f2txdata + bus->f2rxhdrs + bus->f2rxdata));
		dhd_dump_pct(strbuf, ", pkts/f1sd",
		             (bus->dhd->tx_packets + bus->dhd->rx_packets), bus->f1regdata);
		dhd_dump_pct(strbuf, ", pkts/sd",
		             (bus->dhd->tx_packets + bus->dhd->rx_packets),
		             (bus->f2txdata + bus->f2rxhdrs + bus->f2rxdata + bus->f1regdata));
		dhd_dump_pct(strbuf, ", pkts/int",
		             (bus->dhd->tx_packets + bus->dhd->rx_packets), bus->intrcount);
		bcm_bprintf(strbuf, "\n\n");
	}

#ifdef SDTEST
	if (bus->pktgen_count) {
		bcm_bprintf(strbuf, "pktgen config and count:\n");
		bcm_bprintf(strbuf, "freq %d count %d print %d total %d min %d len %d\n",
		            bus->pktgen_freq, bus->pktgen_count, bus->pktgen_print,
		            bus->pktgen_total, bus->pktgen_minlen, bus->pktgen_maxlen);
		bcm_bprintf(strbuf, "send attempts %d rcvd %d fail %d\n",
		            bus->pktgen_sent, bus->pktgen_rcvd, bus->pktgen_fail);
	}
#endif /* SDTEST */
#ifdef DHD_DEBUG
	bcm_bprintf(strbuf, "dpc_sched %d host interrupt%spending\n",
	            bus->dpc_sched, (bcmsdh_intr_pending(bus->sdh) ? " " : " not "));
	bcm_bprintf(strbuf, "blocksize %d roundup %d\n", bus->blocksize, bus->roundup);
#endif /* DHD_DEBUG */
	bcm_bprintf(strbuf, "clkstate %d activity %d idletime %d idlecount %d sleeping %d\n",
	            bus->clkstate, bus->activity, bus->idletime, bus->idlecount, bus->sleeping);
}

void
dhd_bus_clearcounts(dhd_pub_t *dhdp)
{
	dhd_bus_t *bus = (dhd_bus_t *)dhdp->bus;

	bus->intrcount = bus->lastintrs = bus->spurious = bus->regfails = 0;
	bus->rxrtx = bus->rx_toolong = bus->rxc_errors = 0;
	bus->rx_hdrfail = bus->rx_badhdr = bus->rx_badseq = 0;
	bus->tx_sderrs = bus->fc_rcvd = bus->fc_xoff = bus->fc_xon = 0;
	bus->rxglomfail = bus->rxglomframes = bus->rxglompkts = 0;
	bus->f2rxhdrs = bus->f2rxdata = bus->f2txdata = bus->f1regdata = 0;
}

#ifdef SDTEST
static int
dhdsdio_pktgen_get(dhd_bus_t *bus, uint8 *arg)
{
	dhd_pktgen_t pktgen;

	pktgen.version = DHD_PKTGEN_VERSION;
	pktgen.freq = bus->pktgen_freq;
	pktgen.count = bus->pktgen_count;
	pktgen.print = bus->pktgen_print;
	pktgen.total = bus->pktgen_total;
	pktgen.minlen = bus->pktgen_minlen;
	pktgen.maxlen = bus->pktgen_maxlen;
	pktgen.numsent = bus->pktgen_sent;
	pktgen.numrcvd = bus->pktgen_rcvd;
	pktgen.numfail = bus->pktgen_fail;
	pktgen.mode = bus->pktgen_mode;
	pktgen.stop = bus->pktgen_stop;

	bcopy(&pktgen, arg, sizeof(pktgen));

	return 0;
}

static int
dhdsdio_pktgen_set(dhd_bus_t *bus, uint8 *arg)
{
	dhd_pktgen_t pktgen;
	uint oldcnt, oldmode;

	bcopy(arg, &pktgen, sizeof(pktgen));
	if (pktgen.version != DHD_PKTGEN_VERSION)
		return BCME_BADARG;

	oldcnt = bus->pktgen_count;
	oldmode = bus->pktgen_mode;

	bus->pktgen_freq = pktgen.freq;
	bus->pktgen_count = pktgen.count;
	bus->pktgen_print = pktgen.print;
	bus->pktgen_total = pktgen.total;
	bus->pktgen_minlen = pktgen.minlen;
	bus->pktgen_maxlen = pktgen.maxlen;
	bus->pktgen_mode = pktgen.mode;
	bus->pktgen_stop = pktgen.stop;

	bus->pktgen_tick = bus->pktgen_ptick = 0;
	bus->pktgen_prev_time = jiffies;
	bus->pktgen_len = MAX(bus->pktgen_len, bus->pktgen_minlen);
	bus->pktgen_len = MIN(bus->pktgen_len, bus->pktgen_maxlen);

	/* Clear counts for a new pktgen (mode change, or was stopped) */
	if (bus->pktgen_count && (!oldcnt || oldmode != bus->pktgen_mode)) {
		bus->pktgen_sent = bus->pktgen_prev_sent = bus->pktgen_rcvd = 0;
		bus->pktgen_prev_rcvd = bus->pktgen_fail = 0;
	}

	return 0;
}
#endif /* SDTEST */

static void
dhdsdio_devram_remap(dhd_bus_t *bus, bool val)
{
	uint8 enable, protect, remap;

	si_socdevram(bus->sih, FALSE, &enable, &protect, &remap);
	remap = val ? TRUE : FALSE;
	si_socdevram(bus->sih, TRUE, &enable, &protect, &remap);
}

static int
dhdsdio_membytes(dhd_bus_t *bus, bool write, uint32 address, uint8 *data, uint size)
{
	int bcmerror = 0;
	uint32 sdaddr;
	uint dsize;

	/* In remap mode, adjust address beyond socram and redirect
	 * to devram at SOCDEVRAM_BP_ADDR since remap address > orig_ramsize
	 * is not backplane accessible
	 */
	if (REMAP_ENAB(bus) && REMAP_ISADDR(bus, address)) {
		address -= bus->orig_ramsize;
		address += SOCDEVRAM_BP_ADDR;
	}

	/* Determine initial transfer parameters */
	sdaddr = address & SBSDIO_SB_OFT_ADDR_MASK;
	if ((sdaddr + size) & SBSDIO_SBWINDOW_MASK)
		dsize = (SBSDIO_SB_OFT_ADDR_LIMIT - sdaddr);
	else
		dsize = size;

	/* Set the backplane window to include the start address */
	if ((bcmerror = dhdsdio_set_siaddr_window(bus, address))) {
		DHD_ERROR(("%s: window change failed\n", __FUNCTION__));
		goto xfer_done;
	}

	/* Do the transfer(s) */
	while (size) {
		DHD_INFO(("%s: %s %d bytes at offset 0x%08x in window 0x%08x\n",
		          __FUNCTION__, (write ? "write" : "read"), dsize, sdaddr,
		          (address & SBSDIO_SBWINDOW_MASK)));
		if ((bcmerror = bcmsdh_rwdata(bus->sdh, write, sdaddr, data, dsize))) {
			DHD_ERROR(("%s: membytes transfer failed\n", __FUNCTION__));
			break;
		}

		/* Adjust for next transfer (if any) */
		if ((size -= dsize)) {
			data += dsize;
			address += dsize;
			if ((bcmerror = dhdsdio_set_siaddr_window(bus, address))) {
				DHD_ERROR(("%s: window change failed\n", __FUNCTION__));
				break;
			}
			sdaddr = 0;
			dsize = MIN(SBSDIO_SB_OFT_ADDR_LIMIT, size);
		}

	}

xfer_done:
	/* Return the window to backplane enumeration space for core access */
	if (dhdsdio_set_siaddr_window(bus, bcmsdh_cur_sbwad(bus->sdh))) {
		DHD_ERROR(("%s: FAILED to set window back to 0x%x\n", __FUNCTION__,
			bcmsdh_cur_sbwad(bus->sdh)));
	}

	return bcmerror;
}

#ifdef DHD_DEBUG
static int
dhdsdio_readshared(dhd_bus_t *bus, sdpcm_shared_t *sh)
{
	uint32 addr;
	int rv, i;
	uint32 shaddr = 0;

	shaddr = bus->dongle_ram_base + bus->ramsize - 4;
	i = 0;
	do {
		/* Read last word in memory to determine address of sdpcm_shared structure */
		if ((rv = dhdsdio_membytes(bus, FALSE, shaddr, (uint8 *)&addr, 4)) < 0)
			return rv;

		addr = ltoh32(addr);

		DHD_INFO(("sdpcm_shared address 0x%08X\n", addr));

		/*
		 * Check if addr is valid.
		 * NVRAM length at the end of memory should have been overwritten.
		 */
		if (addr == 0 || ((~addr >> 16) & 0xffff) == (addr & 0xffff)) {
			if ((bus->srmemsize > 0) && (i++ == 0)) {
				shaddr -= bus->srmemsize;
			} else {
				DHD_ERROR(("%s: address (0x%08x) of sdpcm_shared invalid\n",
					__FUNCTION__, addr));
				return BCME_ERROR;
			}
		} else
			break;
	} while (i < 2);

	/* Read hndrte_shared structure */
	if ((rv = dhdsdio_membytes(bus, FALSE, addr, (uint8 *)sh, sizeof(sdpcm_shared_t))) < 0)
		return rv;

	/* Endianness */
	sh->flags = ltoh32(sh->flags);
	sh->trap_addr = ltoh32(sh->trap_addr);
	sh->assert_exp_addr = ltoh32(sh->assert_exp_addr);
	sh->assert_file_addr = ltoh32(sh->assert_file_addr);
	sh->assert_line = ltoh32(sh->assert_line);
	sh->console_addr = ltoh32(sh->console_addr);
	sh->msgtrace_addr = ltoh32(sh->msgtrace_addr);

	if ((sh->flags & SDPCM_SHARED_VERSION_MASK) == 3 && SDPCM_SHARED_VERSION == 1)
		return BCME_OK;

	if ((sh->flags & SDPCM_SHARED_VERSION_MASK) != SDPCM_SHARED_VERSION) {
		DHD_ERROR(("%s: sdpcm_shared version %d in dhd "
		           "is different than sdpcm_shared version %d in dongle\n",
		           __FUNCTION__, SDPCM_SHARED_VERSION,
		           sh->flags & SDPCM_SHARED_VERSION_MASK));
		return BCME_ERROR;
	}

	return BCME_OK;
}

#define CONSOLE_LINE_MAX	192

static int
dhdsdio_readconsole(dhd_bus_t *bus)
{
	dhd_console_t *c = &bus->console;
	uint8 line[CONSOLE_LINE_MAX], ch;
	uint32 n, idx, addr;
	int rv;

	/* Don't do anything until FWREADY updates console address */
	if (bus->console_addr == 0)
		return 0;

	if (!KSO_ENAB(bus))
		return 0;

	/* Read console log struct */
	addr = bus->console_addr + OFFSETOF(hndrte_cons_t, log);
	if ((rv = dhdsdio_membytes(bus, FALSE, addr, (uint8 *)&c->log, sizeof(c->log))) < 0)
		return rv;

	/* Allocate console buffer (one time only) */
	if (c->buf == NULL) {
		c->bufsize = ltoh32(c->log.buf_size);
		if ((c->buf = MALLOC(bus->dhd->osh, c->bufsize)) == NULL)
			return BCME_NOMEM;
	}

	idx = ltoh32(c->log.idx);

	/* Protect against corrupt value */
	if (idx > c->bufsize)
		return BCME_ERROR;

	/* Skip reading the console buffer if the index pointer has not moved */
	if (idx == c->last)
		return BCME_OK;

	/* Read the console buffer */
	addr = ltoh32(c->log.buf);
	if ((rv = dhdsdio_membytes(bus, FALSE, addr, c->buf, c->bufsize)) < 0)
		return rv;

	while (c->last != idx) {
		for (n = 0; n < CONSOLE_LINE_MAX - 2; n++) {
			if (c->last == idx) {
				/* This would output a partial line.  Instead, back up
				 * the buffer pointer and output this line next time around.
				 */
				if (c->last >= n)
					c->last -= n;
				else
					c->last = c->bufsize - n;
				goto break2;
			}
			ch = c->buf[c->last];
			c->last = (c->last + 1) % c->bufsize;
			if (ch == '\n')
				break;
			line[n] = ch;
		}

		if (n > 0) {
			if (line[n - 1] == '\r')
				n--;
			line[n] = 0;
			printf("CONSOLE: %s\n", line);
		}
	}
break2:

	return BCME_OK;
}

static int
dhdsdio_checkdied(dhd_bus_t *bus, char *data, uint size)
{
	int bcmerror = 0;
	uint msize = 512;
	char *mbuffer = NULL;
	char *console_buffer = NULL;
	uint maxstrlen = 256;
	char *str = NULL;
	trap_t tr;
	sdpcm_shared_t sdpcm_shared;
	struct bcmstrbuf strbuf;
	uint32 console_ptr, console_size, console_index;
	uint8 line[CONSOLE_LINE_MAX], ch;
	uint32 n, i, addr;
	int rv;

	DHD_TRACE(("%s: Enter\n", __FUNCTION__));

	if (data == NULL) {
		/*
		 * Called after a rx ctrl timeout. "data" is NULL.
		 * allocate memory to trace the trap or assert.
		 */
		size = msize;
		mbuffer = data = MALLOC(bus->dhd->osh, msize);
		if (mbuffer == NULL) {
			DHD_ERROR(("%s: MALLOC(%d) failed \n", __FUNCTION__, msize));
			bcmerror = BCME_NOMEM;
			goto done;
		}
	}

	if ((str = MALLOC(bus->dhd->osh, maxstrlen)) == NULL) {
		DHD_ERROR(("%s: MALLOC(%d) failed \n", __FUNCTION__, maxstrlen));
		bcmerror = BCME_NOMEM;
		goto done;
	}

	if ((bcmerror = dhdsdio_readshared(bus, &sdpcm_shared)) < 0)
		goto done;

	bcm_binit(&strbuf, data, size);

	bcm_bprintf(&strbuf, "msgtrace address : 0x%08X\nconsole address  : 0x%08X\n",
	            sdpcm_shared.msgtrace_addr, sdpcm_shared.console_addr);

	if ((sdpcm_shared.flags & SDPCM_SHARED_ASSERT_BUILT) == 0) {
		/* NOTE: Misspelled assert is intentional - DO NOT FIX.
		 * (Avoids conflict with real asserts for programmatic parsing of output.)
		 */
		bcm_bprintf(&strbuf, "Assrt not built in dongle\n");
	}

	if ((sdpcm_shared.flags & (SDPCM_SHARED_ASSERT|SDPCM_SHARED_TRAP)) == 0) {
		/* NOTE: Misspelled assert is intentional - DO NOT FIX.
		 * (Avoids conflict with real asserts for programmatic parsing of output.)
		 */
		bcm_bprintf(&strbuf, "No trap%s in dongle",
		          (sdpcm_shared.flags & SDPCM_SHARED_ASSERT_BUILT)
		          ?"/assrt" :"");
	} else {
		if (sdpcm_shared.flags & SDPCM_SHARED_ASSERT) {
			/* Download assert */
			bcm_bprintf(&strbuf, "Dongle assert");
			if (sdpcm_shared.assert_exp_addr != 0) {
				str[0] = '\0';
				if ((bcmerror = dhdsdio_membytes(bus, FALSE,
				                                 sdpcm_shared.assert_exp_addr,
				                                 (uint8 *)str, maxstrlen)) < 0)
					goto done;

				str[maxstrlen - 1] = '\0';
				bcm_bprintf(&strbuf, " expr \"%s\"", str);
			}

			if (sdpcm_shared.assert_file_addr != 0) {
				str[0] = '\0';
				if ((bcmerror = dhdsdio_membytes(bus, FALSE,
				                                 sdpcm_shared.assert_file_addr,
				                                 (uint8 *)str, maxstrlen)) < 0)
					goto done;

				str[maxstrlen - 1] = '\0';
				bcm_bprintf(&strbuf, " file \"%s\"", str);
			}

			bcm_bprintf(&strbuf, " line %d ", sdpcm_shared.assert_line);
		}

		if (sdpcm_shared.flags & SDPCM_SHARED_TRAP) {
			bus->dhd->dongle_trap_occured = TRUE;
			if ((bcmerror = dhdsdio_membytes(bus, FALSE,
			                                 sdpcm_shared.trap_addr,
			                                 (uint8*)&tr, sizeof(trap_t))) < 0)
				goto done;

			bcm_bprintf(&strbuf,
			"Dongle trap type 0x%x @ epc 0x%x, cpsr 0x%x, spsr 0x%x, sp 0x%x,"
			            "lp 0x%x, rpc 0x%x Trap offset 0x%x, "
			"r0 0x%x, r1 0x%x, r2 0x%x, r3 0x%x, "
			"r4 0x%x, r5 0x%x, r6 0x%x, r7 0x%x\n\n",
			ltoh32(tr.type), ltoh32(tr.epc), ltoh32(tr.cpsr), ltoh32(tr.spsr),
			ltoh32(tr.r13), ltoh32(tr.r14), ltoh32(tr.pc),
			ltoh32(sdpcm_shared.trap_addr),
			ltoh32(tr.r0), ltoh32(tr.r1), ltoh32(tr.r2), ltoh32(tr.r3),
			ltoh32(tr.r4), ltoh32(tr.r5), ltoh32(tr.r6), ltoh32(tr.r7));

			addr = sdpcm_shared.console_addr + OFFSETOF(hndrte_cons_t, log);
			if ((rv = dhdsdio_membytes(bus, FALSE, addr,
				(uint8 *)&console_ptr, sizeof(console_ptr))) < 0)
				goto printbuf;

			addr = sdpcm_shared.console_addr + OFFSETOF(hndrte_cons_t, log.buf_size);
			if ((rv = dhdsdio_membytes(bus, FALSE, addr,
				(uint8 *)&console_size, sizeof(console_size))) < 0)
				goto printbuf;

			addr = sdpcm_shared.console_addr + OFFSETOF(hndrte_cons_t, log.idx);
			if ((rv = dhdsdio_membytes(bus, FALSE, addr,
				(uint8 *)&console_index, sizeof(console_index))) < 0)
				goto printbuf;

			console_ptr = ltoh32(console_ptr);
			console_size = ltoh32(console_size);
			console_index = ltoh32(console_index);

			if (console_size > CONSOLE_BUFFER_MAX ||
				!(console_buffer = MALLOC(bus->dhd->osh, console_size)))
				goto printbuf;

			if ((rv = dhdsdio_membytes(bus, FALSE, console_ptr,
				(uint8 *)console_buffer, console_size)) < 0)
				goto printbuf;

			for (i = 0, n = 0; i < console_size; i += n + 1) {
				for (n = 0; n < CONSOLE_LINE_MAX - 2; n++) {
					ch = console_buffer[(console_index + i + n) % console_size];
					if (ch == '\n')
						break;
					line[n] = ch;
				}


				if (n > 0) {
					if (line[n - 1] == '\r')
						n--;
					line[n] = 0;
					/* Don't use DHD_ERROR macro since we print
					 * a lot of information quickly. The macro
					 * will truncate a lot of the printfs
					 */

					if (dhd_msg_level & DHD_ERROR_VAL)
						printf("CONSOLE: %s\n", line);
				}
			}
		}
	}

printbuf:
	if (sdpcm_shared.flags & (SDPCM_SHARED_ASSERT | SDPCM_SHARED_TRAP)) {
		DHD_ERROR(("%s: %s\n", __FUNCTION__, strbuf.origbuf));
	}


done:
	if (mbuffer)
		MFREE(bus->dhd->osh, mbuffer, msize);
	if (str)
		MFREE(bus->dhd->osh, str, maxstrlen);
	if (console_buffer)
		MFREE(bus->dhd->osh, console_buffer, console_size);

	return bcmerror;
}
#endif /* #ifdef DHD_DEBUG */


int
dhdsdio_downloadvars(dhd_bus_t *bus, void *arg, int len)
{
	int bcmerror = BCME_OK;

	DHD_TRACE(("%s: Enter\n", __FUNCTION__));

	/* Basic sanity checks */
	if (bus->dhd->up) {
		bcmerror = BCME_NOTDOWN;
		goto err;
	}
	if (!len) {
		bcmerror = BCME_BUFTOOSHORT;
		goto err;
	}

	/* Free the old ones and replace with passed variables */
	if (bus->vars)
		MFREE(bus->dhd->osh, bus->vars, bus->varsz);

	bus->vars = MALLOC(bus->dhd->osh, len);
	bus->varsz = bus->vars ? len : 0;
	if (bus->vars == NULL) {
		bcmerror = BCME_NOMEM;
		goto err;
	}

	/* Copy the passed variables, which should include the terminating double-null */
	bcopy(arg, bus->vars, bus->varsz);
err:
	return bcmerror;
}

#ifdef DHD_DEBUG

#define CC_PLL_CHIPCTRL_SERIAL_ENAB		(1  << 24)
#define CC_CHIPCTRL_JTAG_SEL			(1  << 3)
#define CC_CHIPCTRL_GPIO_SEL				(0x3)
#define CC_PLL_CHIPCTRL_SERIAL_ENAB_4334	(1  << 28)

static int
dhd_serialconsole(dhd_bus_t *bus, bool set, bool enable, int *bcmerror)
{
	int int_val;
	uint32 addr, data, uart_enab = 0;
	uint32 jtag_sel = CC_CHIPCTRL_JTAG_SEL;
	uint32 gpio_sel = CC_CHIPCTRL_GPIO_SEL;

	addr = SI_ENUM_BASE + OFFSETOF(chipcregs_t, chipcontrol_addr);
	data = SI_ENUM_BASE + OFFSETOF(chipcregs_t, chipcontrol_data);
	*bcmerror = 0;

	bcmsdh_reg_write(bus->sdh, addr, 4, 1);
	if (bcmsdh_regfail(bus->sdh)) {
		*bcmerror = BCME_SDIO_ERROR;
		return -1;
	}
	int_val = bcmsdh_reg_read(bus->sdh, data, 4);
	if (bcmsdh_regfail(bus->sdh)) {
		*bcmerror = BCME_SDIO_ERROR;
		return -1;
	}
	if (bus->sih->chip == BCM4330_CHIP_ID) {
		uart_enab = CC_PLL_CHIPCTRL_SERIAL_ENAB;
	}
	else if (bus->sih->chip == BCM4334_CHIP_ID ||
		bus->sih->chip == BCM43341_CHIP_ID) {
		if (enable) {
			/* Moved to PMU chipcontrol 1 from 4330 */
			int_val &= ~gpio_sel;
			int_val |= jtag_sel;
		} else {
			int_val |= gpio_sel;
			int_val &= ~jtag_sel;
		}
		uart_enab = CC_PLL_CHIPCTRL_SERIAL_ENAB_4334;
	}

	if (!set)
		return (int_val & uart_enab);
	if (enable)
		int_val |= uart_enab;
	else
		int_val &= ~uart_enab;
	bcmsdh_reg_write(bus->sdh, data, 4, int_val);
	if (bcmsdh_regfail(bus->sdh)) {
		*bcmerror = BCME_SDIO_ERROR;
		return -1;
	}
	if (bus->sih->chip == BCM4330_CHIP_ID) {
		uint32 chipcontrol;
		addr = SI_ENUM_BASE + OFFSETOF(chipcregs_t, chipcontrol);
		chipcontrol = bcmsdh_reg_read(bus->sdh, addr, 4);
		chipcontrol &= ~jtag_sel;
		if (enable) {
			chipcontrol |=  jtag_sel;
			chipcontrol &= ~gpio_sel;
		}
		bcmsdh_reg_write(bus->sdh, addr, 4, chipcontrol);
	}

	return (int_val & uart_enab);
}
#endif 

static int
dhdsdio_doiovar(dhd_bus_t *bus, const bcm_iovar_t *vi, uint32 actionid, const char *name,
                void *params, int plen, void *arg, int len, int val_size)
{
	int bcmerror = 0;
	int32 int_val = 0;
	bool bool_val = 0;

	DHD_TRACE(("%s: Enter, action %d name %s params %p plen %d arg %p len %d val_size %d\n",
	           __FUNCTION__, actionid, name, params, plen, arg, len, val_size));

	if ((bcmerror = bcm_iovar_lencheck(vi, arg, len, IOV_ISSET(actionid))) != 0)
		goto exit;

	if (plen >= (int)sizeof(int_val))
		bcopy(params, &int_val, sizeof(int_val));

	bool_val = (int_val != 0) ? TRUE : FALSE;


	/* Some ioctls use the bus */
	dhd_os_sdlock(bus->dhd);

	/* Check if dongle is in reset. If so, only allow DEVRESET iovars */
	if (bus->dhd->dongle_reset && !(actionid == IOV_SVAL(IOV_DEVRESET) ||
	                                actionid == IOV_GVAL(IOV_DEVRESET))) {
		bcmerror = BCME_NOTREADY;
		goto exit;
	}

	/*
	 * Special handling for keepSdioOn: New SDIO Wake-up Mechanism
	 */
	if ((vi->varid == IOV_KSO) && (IOV_ISSET(actionid))) {
		dhdsdio_clk_kso_iovar(bus, bool_val);
		goto exit;
	} else if ((vi->varid == IOV_DEVSLEEP) && (IOV_ISSET(actionid))) {
		{
			dhdsdio_clk_devsleep_iovar(bus, bool_val);
			if (!SLPAUTO_ENAB(bus) && (bool_val == FALSE) && (bus->ipend)) {
				DHD_ERROR(("INT pending in devsleep 1, dpc_sched: %d\n",
					bus->dpc_sched));
				if (!bus->dpc_sched) {
					bus->dpc_sched = TRUE;
					dhd_sched_dpc(bus->dhd);
				}
			}
		}
		goto exit;
	}

	/* Handle sleep stuff before any clock mucking */
	if (vi->varid == IOV_SLEEP) {
		if (IOV_ISSET(actionid)) {
			bcmerror = dhdsdio_bussleep(bus, bool_val);
		} else {
			int_val = (int32)bus->sleeping;
			bcopy(&int_val, arg, val_size);
		}
		goto exit;
	}

	/* Request clock to allow SDIO accesses */
	if (!bus->dhd->dongle_reset) {
		BUS_WAKE(bus);
		dhdsdio_clkctl(bus, CLK_AVAIL, FALSE);
	}

	switch (actionid) {
	case IOV_GVAL(IOV_INTR):
		int_val = (int32)bus->intr;
		bcopy(&int_val, arg, val_size);
		break;

	case IOV_SVAL(IOV_INTR):
		bus->intr = bool_val;
		bus->intdis = FALSE;
		if (bus->dhd->up) {
			if (bus->intr) {
				DHD_INTR(("%s: enable SDIO device interrupts\n", __FUNCTION__));
				bcmsdh_intr_enable(bus->sdh);
			} else {
				DHD_INTR(("%s: disable SDIO interrupts\n", __FUNCTION__));
				bcmsdh_intr_disable(bus->sdh);
			}
		}
		break;

	case IOV_GVAL(IOV_POLLRATE):
		int_val = (int32)bus->pollrate;
		bcopy(&int_val, arg, val_size);
		break;

	case IOV_SVAL(IOV_POLLRATE):
		bus->pollrate = (uint)int_val;
		bus->poll = (bus->pollrate != 0);
		break;

	case IOV_GVAL(IOV_IDLETIME):
		int_val = bus->idletime;
		bcopy(&int_val, arg, val_size);
		break;

	case IOV_SVAL(IOV_IDLETIME):
		if ((int_val < 0) && (int_val != DHD_IDLE_IMMEDIATE)) {
			bcmerror = BCME_BADARG;
		} else {
			bus->idletime = int_val;
		}
		break;

	case IOV_GVAL(IOV_IDLECLOCK):
		int_val = (int32)bus->idleclock;
		bcopy(&int_val, arg, val_size);
		break;

	case IOV_SVAL(IOV_IDLECLOCK):
		bus->idleclock = int_val;
		break;

	case IOV_GVAL(IOV_SD1IDLE):
		int_val = (int32)sd1idle;
		bcopy(&int_val, arg, val_size);
		break;

	case IOV_SVAL(IOV_SD1IDLE):
		sd1idle = bool_val;
		break;


	case IOV_SVAL(IOV_MEMBYTES):
	case IOV_GVAL(IOV_MEMBYTES):
	{
		uint32 address;
		uint size, dsize;
		uint8 *data;

		bool set = (actionid == IOV_SVAL(IOV_MEMBYTES));

		ASSERT(plen >= 2*sizeof(int));

		address = (uint32)int_val;
		bcopy((char *)params + sizeof(int_val), &int_val, sizeof(int_val));
		size = (uint)int_val;

		/* Do some validation */
		dsize = set ? plen - (2 * sizeof(int)) : len;
		if (dsize < size) {
			DHD_ERROR(("%s: error on %s membytes, addr 0x%08x size %d dsize %d\n",
			           __FUNCTION__, (set ? "set" : "get"), address, size, dsize));
			bcmerror = BCME_BADARG;
			break;
		}

		DHD_INFO(("%s: Request to %s %d bytes at address 0x%08x\n", __FUNCTION__,
		          (set ? "write" : "read"), size, address));

		/* If we know about SOCRAM, check for a fit */
		if ((bus->orig_ramsize) &&
		    ((address > bus->orig_ramsize) || (address + size > bus->orig_ramsize)))
		{
			uint8 enable, protect, remap;
			si_socdevram(bus->sih, FALSE, &enable, &protect, &remap);
			if (!enable || protect) {
				DHD_ERROR(("%s: ramsize 0x%08x doesn't have %d bytes at 0x%08x\n",
					__FUNCTION__, bus->orig_ramsize, size, address));
				DHD_ERROR(("%s: socram enable %d, protect %d\n",
					__FUNCTION__, enable, protect));
				bcmerror = BCME_BADARG;
				break;
			}

			if (!REMAP_ENAB(bus) && (address >= SOCDEVRAM_ARM_ADDR)) {
				uint32 devramsize = si_socdevram_size(bus->sih);
				if ((address < SOCDEVRAM_ARM_ADDR) ||
					(address + size > (SOCDEVRAM_ARM_ADDR + devramsize))) {
					DHD_ERROR(("%s: bad address 0x%08x, size 0x%08x\n",
						__FUNCTION__, address, size));
					DHD_ERROR(("%s: socram range 0x%08x,size 0x%08x\n",
						__FUNCTION__, SOCDEVRAM_ARM_ADDR, devramsize));
					bcmerror = BCME_BADARG;
					break;
				}
				/* move it such that address is real now */
				address -= SOCDEVRAM_ARM_ADDR;
				address += SOCDEVRAM_BP_ADDR;
				DHD_INFO(("%s: Request to %s %d bytes @ Mapped address 0x%08x\n",
					__FUNCTION__, (set ? "write" : "read"), size, address));
			} else if (REMAP_ENAB(bus) && REMAP_ISADDR(bus, address) && remap) {
				/* Can not access remap region while devram remap bit is set
				 * ROM content would be returned in this case
				 */
				DHD_ERROR(("%s: Need to disable remap for address 0x%08x\n",
					__FUNCTION__, address));
				bcmerror = BCME_ERROR;
				break;
			}
		}

		/* Generate the actual data pointer */
		data = set ? (uint8*)params + 2 * sizeof(int): (uint8*)arg;

		/* Call to do the transfer */
		bcmerror = dhdsdio_membytes(bus, set, address, data, size);

		break;
	}

	case IOV_GVAL(IOV_MEMSIZE):
		int_val = (int32)bus->ramsize;
		bcopy(&int_val, arg, val_size);
		break;

	case IOV_GVAL(IOV_SDIOD_DRIVE):
		int_val = (int32)dhd_sdiod_drive_strength;
		bcopy(&int_val, arg, val_size);
		break;

	case IOV_SVAL(IOV_SDIOD_DRIVE):
		dhd_sdiod_drive_strength = int_val;
		si_sdiod_drive_strength_init(bus->sih, bus->dhd->osh, dhd_sdiod_drive_strength);
		break;

	case IOV_SVAL(IOV_SET_DOWNLOAD_STATE):
		bcmerror = dhdsdio_download_state(bus, bool_val);
		break;

	case IOV_SVAL(IOV_SOCRAM_STATE):
		bcmerror = dhdsdio_download_state(bus, bool_val);
		break;

	case IOV_SVAL(IOV_VARS):
		bcmerror = dhdsdio_downloadvars(bus, arg, len);
		break;

	case IOV_GVAL(IOV_READAHEAD):
		int_val = (int32)dhd_readahead;
		bcopy(&int_val, arg, val_size);
		break;

	case IOV_SVAL(IOV_READAHEAD):
		if (bool_val && !dhd_readahead)
			bus->nextlen = 0;
		dhd_readahead = bool_val;
		break;

	case IOV_GVAL(IOV_SDRXCHAIN):
		int_val = (int32)bus->use_rxchain;
		bcopy(&int_val, arg, val_size);
		break;

	case IOV_SVAL(IOV_SDRXCHAIN):
		if (bool_val && !bus->sd_rxchain)
			bcmerror = BCME_UNSUPPORTED;
		else
			bus->use_rxchain = bool_val;
		break;
	case IOV_GVAL(IOV_ALIGNCTL):
		int_val = (int32)dhd_alignctl;
		bcopy(&int_val, arg, val_size);
		break;

	case IOV_SVAL(IOV_ALIGNCTL):
		dhd_alignctl = bool_val;
		break;

	case IOV_GVAL(IOV_SDALIGN):
		int_val = DHD_SDALIGN;
		bcopy(&int_val, arg, val_size);
		break;

#ifdef DHD_DEBUG
	case IOV_GVAL(IOV_VARS):
		if (bus->varsz < (uint)len)
			bcopy(bus->vars, arg, bus->varsz);
		else
			bcmerror = BCME_BUFTOOSHORT;
		break;
#endif /* DHD_DEBUG */

#ifdef DHD_DEBUG
	case IOV_GVAL(IOV_SDREG):
	{
		sdreg_t *sd_ptr;
		uint32 addr, size;

		sd_ptr = (sdreg_t *)params;

		addr = (uintptr)bus->regs + sd_ptr->offset;
		size = sd_ptr->func;
		int_val = (int32)bcmsdh_reg_read(bus->sdh, addr, size);
		if (bcmsdh_regfail(bus->sdh))
			bcmerror = BCME_SDIO_ERROR;
		bcopy(&int_val, arg, sizeof(int32));
		break;
	}

	case IOV_SVAL(IOV_SDREG):
	{
		sdreg_t *sd_ptr;
		uint32 addr, size;

		sd_ptr = (sdreg_t *)params;

		addr = (uintptr)bus->regs + sd_ptr->offset;
		size = sd_ptr->func;
		bcmsdh_reg_write(bus->sdh, addr, size, sd_ptr->value);
		if (bcmsdh_regfail(bus->sdh))
			bcmerror = BCME_SDIO_ERROR;
		break;
	}

	/* Same as above, but offset is not backplane (not SDIO core) */
	case IOV_GVAL(IOV_SBREG):
	{
		sdreg_t sdreg;
		uint32 addr, size;

		bcopy(params, &sdreg, sizeof(sdreg));

		addr = SI_ENUM_BASE + sdreg.offset;
		size = sdreg.func;
		int_val = (int32)bcmsdh_reg_read(bus->sdh, addr, size);
		if (bcmsdh_regfail(bus->sdh))
			bcmerror = BCME_SDIO_ERROR;
		bcopy(&int_val, arg, sizeof(int32));
		break;
	}

	case IOV_SVAL(IOV_SBREG):
	{
		sdreg_t sdreg;
		uint32 addr, size;

		bcopy(params, &sdreg, sizeof(sdreg));

		addr = SI_ENUM_BASE + sdreg.offset;
		size = sdreg.func;
		bcmsdh_reg_write(bus->sdh, addr, size, sdreg.value);
		if (bcmsdh_regfail(bus->sdh))
			bcmerror = BCME_SDIO_ERROR;
		break;
	}

	case IOV_GVAL(IOV_SDCIS):
	{
		*(char *)arg = 0;

		bcmstrcat(arg, "\nFunc 0\n");
		bcmsdh_cis_read(bus->sdh, 0x10, (uint8 *)arg + strlen(arg), SBSDIO_CIS_SIZE_LIMIT);
		bcmstrcat(arg, "\nFunc 1\n");
		bcmsdh_cis_read(bus->sdh, 0x11, (uint8 *)arg + strlen(arg), SBSDIO_CIS_SIZE_LIMIT);
		bcmstrcat(arg, "\nFunc 2\n");
		bcmsdh_cis_read(bus->sdh, 0x12, (uint8 *)arg + strlen(arg), SBSDIO_CIS_SIZE_LIMIT);
		break;
	}

	case IOV_GVAL(IOV_FORCEEVEN):
		int_val = (int32)forcealign;
		bcopy(&int_val, arg, val_size);
		break;

	case IOV_SVAL(IOV_FORCEEVEN):
		forcealign = bool_val;
		break;

	case IOV_GVAL(IOV_TXBOUND):
		int_val = (int32)dhd_txbound;
		bcopy(&int_val, arg, val_size);
		break;

	case IOV_SVAL(IOV_TXBOUND):
		dhd_txbound = (uint)int_val;
		break;

	case IOV_GVAL(IOV_RXBOUND):
		int_val = (int32)dhd_rxbound;
		bcopy(&int_val, arg, val_size);
		break;

	case IOV_SVAL(IOV_RXBOUND):
		dhd_rxbound = (uint)int_val;
		break;

	case IOV_GVAL(IOV_TXMINMAX):
		int_val = (int32)dhd_txminmax;
		bcopy(&int_val, arg, val_size);
		break;

	case IOV_SVAL(IOV_TXMINMAX):
		dhd_txminmax = (uint)int_val;
		break;

	case IOV_GVAL(IOV_SERIALCONS):
		int_val = dhd_serialconsole(bus, FALSE, 0, &bcmerror);
		if (bcmerror != 0)
			break;

		bcopy(&int_val, arg, val_size);
		break;

	case IOV_SVAL(IOV_SERIALCONS):
		dhd_serialconsole(bus, TRUE, bool_val, &bcmerror);
		break;



#endif /* DHD_DEBUG */


#ifdef SDTEST
	case IOV_GVAL(IOV_EXTLOOP):
		int_val = (int32)bus->ext_loop;
		bcopy(&int_val, arg, val_size);
		break;

	case IOV_SVAL(IOV_EXTLOOP):
		bus->ext_loop = bool_val;
		break;

	case IOV_GVAL(IOV_PKTGEN):
		bcmerror = dhdsdio_pktgen_get(bus, arg);
		break;

	case IOV_SVAL(IOV_PKTGEN):
		bcmerror = dhdsdio_pktgen_set(bus, arg);
		break;
#endif /* SDTEST */

#if defined(SDIO_CRC_ERROR_FIX)
	case IOV_GVAL(IOV_WATERMARK):
		int_val = (int32)watermark;
		bcopy(&int_val, arg, val_size);
		break;

	case IOV_SVAL(IOV_WATERMARK):
		watermark = (uint)int_val;
		watermark = (watermark > SBSDIO_WATERMARK_MASK) ? SBSDIO_WATERMARK_MASK : watermark;
		DHD_ERROR(("Setting watermark as 0x%x.\n", watermark));
		bcmsdh_cfg_write(bus->sdh, SDIO_FUNC_1, SBSDIO_WATERMARK, (uint8)watermark, NULL);
		break;

	case IOV_GVAL(IOV_MESBUSYCTRL):
		int_val = (int32)mesbusyctrl;
		bcopy(&int_val, arg, val_size);
		break;

	case IOV_SVAL(IOV_MESBUSYCTRL):
		mesbusyctrl = (uint)int_val;
		mesbusyctrl = (mesbusyctrl > SBSDIO_MESBUSYCTRL_MASK)
						? SBSDIO_MESBUSYCTRL_MASK : mesbusyctrl;
		DHD_ERROR(("Setting mesbusyctrl as 0x%x.\n", mesbusyctrl));
		bcmsdh_cfg_write(bus->sdh, SDIO_FUNC_1, SBSDIO_FUNC1_MESBUSYCTRL,
			((uint8)mesbusyctrl | 0x80), NULL);
		break;
#endif /* SDIO_CRC_ERROR_FIX */

	case IOV_GVAL(IOV_DONGLEISOLATION):
		int_val = bus->dhd->dongle_isolation;
		bcopy(&int_val, arg, val_size);
		break;

	case IOV_SVAL(IOV_DONGLEISOLATION):
		bus->dhd->dongle_isolation = bool_val;
		break;

	case IOV_SVAL(IOV_DEVRESET):
		DHD_TRACE(("%s: Called set IOV_DEVRESET=%d dongle_reset=%d busstate=%d\n",
		           __FUNCTION__, bool_val, bus->dhd->dongle_reset,
		           bus->dhd->busstate));

		ASSERT(bus->dhd->osh);
		/* ASSERT(bus->cl_devid); */

		dhd_bus_devreset(bus->dhd, (uint8)bool_val);

		break;
#ifdef SOFTAP
	case IOV_GVAL(IOV_FWPATH):
	{
		uint32  fw_path_len;

		fw_path_len = strlen(bus->fw_path);
		DHD_INFO(("[softap] get fwpath, l=%d\n", len));

		if (fw_path_len > len-1) {
			bcmerror = BCME_BUFTOOSHORT;
			break;
		}

		if (fw_path_len) {
			bcopy(bus->fw_path, arg, fw_path_len);
			((uchar*)arg)[fw_path_len] = 0;
		}
		break;
	}

	case IOV_SVAL(IOV_FWPATH):
		DHD_INFO(("[softap] set fwpath, idx=%d\n", int_val));

		switch (int_val) {
		case 1:
			bus->fw_path = fw_path; /* ordinary one */
			break;
		case 2:
			bus->fw_path = fw_path2;
			break;
		default:
			bcmerror = BCME_BADARG;
			break;
		}

		DHD_INFO(("[softap] new fw path: %s\n", (bus->fw_path[0] ? bus->fw_path : "NULL")));
		break;

#endif /* SOFTAP */
	case IOV_GVAL(IOV_DEVRESET):
		DHD_TRACE(("%s: Called get IOV_DEVRESET\n", __FUNCTION__));

		/* Get its status */
		int_val = (bool) bus->dhd->dongle_reset;
		bcopy(&int_val, arg, val_size);

		break;

	case IOV_GVAL(IOV_KSO):
		int_val = dhdsdio_sleepcsr_get(bus);
		bcopy(&int_val, arg, val_size);
		break;

	case IOV_GVAL(IOV_DEVCAP):
		int_val = dhdsdio_devcap_get(bus);
		bcopy(&int_val, arg, val_size);
		break;

	case IOV_SVAL(IOV_DEVCAP):
		dhdsdio_devcap_set(bus, (uint8) int_val);
		break;

#ifdef BCMSDIOH_TXGLOM
	case IOV_GVAL(IOV_TXGLOMSIZE):
		int_val = (int32)bus->glomsize;
		bcopy(&int_val, arg, val_size);
		break;

	case IOV_SVAL(IOV_TXGLOMSIZE):
		if (int_val > SDPCM_MAXGLOM_SIZE) {
			bcmerror = BCME_ERROR;
		} else {
			bus->glomsize = (uint)int_val;
		}
		break;
	case IOV_GVAL(IOV_TXGLOMMODE):
		int_val = (int32)bus->glom_mode;
		bcopy(&int_val, arg, val_size);
		break;

	case IOV_SVAL(IOV_TXGLOMMODE):
		if ((int_val != SDPCM_TXGLOM_CPY) && (int_val != SDPCM_TXGLOM_MDESC)) {
			bcmerror = BCME_RANGE;
		} else {
			if ((bus->glom_mode = bcmsdh_set_mode(bus->sdh, (uint)int_val)) != int_val)
				bcmerror = BCME_ERROR;
		}
		break;
#endif /* BCMSDIOH_TXGLOM */
	default:
		bcmerror = BCME_UNSUPPORTED;
		break;
	}

exit:
	if ((bus->idletime == DHD_IDLE_IMMEDIATE) && !bus->dpc_sched) {
		bus->activity = FALSE;
		dhdsdio_clkctl(bus, CLK_NONE, TRUE);
	}

	dhd_os_sdunlock(bus->dhd);

	return bcmerror;
}

static int
dhdsdio_write_vars(dhd_bus_t *bus)
{
	int bcmerror = 0;
	uint32 varsize, phys_size;
	uint32 varaddr;
	uint8 *vbuffer;
	uint32 varsizew;
#ifdef DHD_DEBUG
	uint8 *nvram_ularray;
#endif /* DHD_DEBUG */

	/* Even if there are no vars are to be written, we still need to set the ramsize. */
	varsize = bus->varsz ? ROUNDUP(bus->varsz, 4) : 0;
	varaddr = (bus->ramsize - 4) - varsize;

	varaddr += bus->dongle_ram_base;

	if (bus->vars) {
		if ((bus->sih->buscoretype == SDIOD_CORE_ID) && (bus->sdpcmrev == 7)) {
			if (((varaddr & 0x3C) == 0x3C) && (varsize > 4)) {
				DHD_ERROR(("PR85623WAR in place\n"));
				varsize += 4;
				varaddr -= 4;
			}
		}

		vbuffer = (uint8 *)MALLOC(bus->dhd->osh, varsize);
		if (!vbuffer)
			return BCME_NOMEM;

		bzero(vbuffer, varsize);
		bcopy(bus->vars, vbuffer, bus->varsz);

		/* Write the vars list */
		bcmerror = dhdsdio_membytes(bus, TRUE, varaddr, vbuffer, varsize);
#ifdef DHD_DEBUG
		/* Verify NVRAM bytes */
		DHD_INFO(("Compare NVRAM dl & ul; varsize=%d\n", varsize));
		nvram_ularray = (uint8*)MALLOC(bus->dhd->osh, varsize);
		if (!nvram_ularray)
			return BCME_NOMEM;

		/* Upload image to verify downloaded contents. */
		memset(nvram_ularray, 0xaa, varsize);

		/* Read the vars list to temp buffer for comparison */
		bcmerror = dhdsdio_membytes(bus, FALSE, varaddr, nvram_ularray, varsize);
		if (bcmerror) {
				DHD_ERROR(("%s: error %d on reading %d nvram bytes at 0x%08x\n",
					__FUNCTION__, bcmerror, varsize, varaddr));
		}
		/* Compare the org NVRAM with the one read from RAM */
		if (memcmp(vbuffer, nvram_ularray, varsize)) {
			DHD_ERROR(("%s: Downloaded NVRAM image is corrupted.\n", __FUNCTION__));
		} else
			DHD_ERROR(("%s: Download, Upload and compare of NVRAM succeeded.\n",
			__FUNCTION__));

		MFREE(bus->dhd->osh, nvram_ularray, varsize);
#endif /* DHD_DEBUG */

		MFREE(bus->dhd->osh, vbuffer, varsize);
	}

	phys_size = REMAP_ENAB(bus) ? bus->ramsize : bus->orig_ramsize;

	phys_size += bus->dongle_ram_base;

	/* adjust to the user specified RAM */
	DHD_INFO(("Physical memory size: %d, usable memory size: %d\n",
		phys_size, bus->ramsize));
	DHD_INFO(("Vars are at %d, orig varsize is %d\n",
		varaddr, varsize));
	varsize = ((phys_size - 4) - varaddr);

	/*
	 * Determine the length token:
	 * Varsize, converted to words, in lower 16-bits, checksum in upper 16-bits.
	 */
	if (bcmerror) {
		varsizew = 0;
	} else {
		varsizew = varsize / 4;
		varsizew = (~varsizew << 16) | (varsizew & 0x0000FFFF);
		varsizew = htol32(varsizew);
	}

	DHD_INFO(("New varsize is %d, length token=0x%08x\n", varsize, varsizew));

	/* Write the length token to the last word */
	bcmerror = dhdsdio_membytes(bus, TRUE, (phys_size - 4),
		(uint8*)&varsizew, 4);

	return bcmerror;
}

static int
dhdsdio_download_state(dhd_bus_t *bus, bool enter)
{
	uint retries;
	int bcmerror = 0;
	int foundcr4 = 0;

	/* To enter download state, disable ARM and reset SOCRAM.
	 * To exit download state, simply reset ARM (default is RAM boot).
	 */
	if (enter) {
		bus->alp_only = TRUE;

		if (!(si_setcore(bus->sih, ARM7S_CORE_ID, 0)) &&
		    !(si_setcore(bus->sih, ARMCM3_CORE_ID, 0))) {
			if (si_setcore(bus->sih, ARMCR4_CORE_ID, 0)) {
				foundcr4 = 1;
			} else {
			DHD_ERROR(("%s: Failed to find ARM core!\n", __FUNCTION__));
			bcmerror = BCME_ERROR;
			goto fail;
		}
		}

		if (!foundcr4) {
		si_core_disable(bus->sih, 0);
		if (bcmsdh_regfail(bus->sdh)) {
			bcmerror = BCME_SDIO_ERROR;
			goto fail;
		}

		if (!(si_setcore(bus->sih, SOCRAM_CORE_ID, 0))) {
			DHD_ERROR(("%s: Failed to find SOCRAM core!\n", __FUNCTION__));
			bcmerror = BCME_ERROR;
			goto fail;
		}

		si_core_reset(bus->sih, 0, 0);
		if (bcmsdh_regfail(bus->sdh)) {
			DHD_ERROR(("%s: Failure trying reset SOCRAM core?\n", __FUNCTION__));
			bcmerror = BCME_SDIO_ERROR;
			goto fail;
		}

		/* Disable remap for download */
		if (REMAP_ENAB(bus) && si_socdevram_remap_isenb(bus->sih))
			dhdsdio_devram_remap(bus, FALSE);

		/* Clear the top bit of memory */
		if (bus->ramsize) {
			uint32 zeros = 0;
			if (dhdsdio_membytes(bus, TRUE, bus->ramsize - 4, (uint8*)&zeros, 4) < 0) {
				bcmerror = BCME_SDIO_ERROR;
				goto fail;
			}
		}
	} else {
			/* For CR4,
			 * Halt ARM
			 * Remove ARM reset
			 * Read RAM base address [0x18_0000]
			 * [next] Download firmware
			 * [done at else] Populate the reset vector
			 * [done at else] Remove ARM halt
			*/
			/* Halt ARM & remove reset */
			si_core_reset(bus->sih, SICF_CPUHALT, SICF_CPUHALT);
		}
	} else {
		if (!si_setcore(bus->sih, ARMCR4_CORE_ID, 0)) {
		if (!(si_setcore(bus->sih, SOCRAM_CORE_ID, 0))) {
			DHD_ERROR(("%s: Failed to find SOCRAM core!\n", __FUNCTION__));
			bcmerror = BCME_ERROR;
			goto fail;
		}

		if (!si_iscoreup(bus->sih)) {
			DHD_ERROR(("%s: SOCRAM core is down after reset?\n", __FUNCTION__));
			bcmerror = BCME_ERROR;
			goto fail;
		}

		if ((bcmerror = dhdsdio_write_vars(bus))) {
			DHD_ERROR(("%s: could not write vars to RAM\n", __FUNCTION__));
			goto fail;
		}

		/* Enable remap before ARM reset but after vars.
		 * No backplane access in remap mode
		 */
		if (REMAP_ENAB(bus) && !si_socdevram_remap_isenb(bus->sih))
			dhdsdio_devram_remap(bus, TRUE);

		if (!si_setcore(bus->sih, PCMCIA_CORE_ID, 0) &&
		    !si_setcore(bus->sih, SDIOD_CORE_ID, 0)) {
			DHD_ERROR(("%s: Can't change back to SDIO core?\n", __FUNCTION__));
			bcmerror = BCME_ERROR;
			goto fail;
		}
		W_SDREG(0xFFFFFFFF, &bus->regs->intstatus, retries);


		if (!(si_setcore(bus->sih, ARM7S_CORE_ID, 0)) &&
		    !(si_setcore(bus->sih, ARMCM3_CORE_ID, 0))) {
			DHD_ERROR(("%s: Failed to find ARM core!\n", __FUNCTION__));
			bcmerror = BCME_ERROR;
			goto fail;
		}
		} else {
			/* cr4 has no socram, but tcm's */
			/* write vars */
			if ((bcmerror = dhdsdio_write_vars(bus))) {
				DHD_ERROR(("%s: could not write vars to RAM\n", __FUNCTION__));
				goto fail;
			}

			if (!si_setcore(bus->sih, PCMCIA_CORE_ID, 0) &&
			    !si_setcore(bus->sih, SDIOD_CORE_ID, 0)) {
				DHD_ERROR(("%s: Can't change back to SDIO core?\n", __FUNCTION__));
				bcmerror = BCME_ERROR;
				goto fail;
			}
			W_SDREG(0xFFFFFFFF, &bus->regs->intstatus, retries);

			/* switch back to arm core again */
			if (!(si_setcore(bus->sih, ARMCR4_CORE_ID, 0))) {
				DHD_ERROR(("%s: Failed to find ARM CR4 core!\n", __FUNCTION__));
				bcmerror = BCME_ERROR;
				goto fail;
			}
			/* write address 0 with reset instruction */
			bcmerror = dhdsdio_membytes(bus, TRUE, 0,
				(uint8 *)&bus->resetinstr, sizeof(bus->resetinstr));

			/* now remove reset and halt and continue to run CR4 */
		}

		si_core_reset(bus->sih, 0, 0);
		if (bcmsdh_regfail(bus->sdh)) {
			DHD_ERROR(("%s: Failure trying to reset ARM core?\n", __FUNCTION__));
			bcmerror = BCME_SDIO_ERROR;
			goto fail;
		}

		/* Allow HT Clock now that the ARM is running. */
		bus->alp_only = FALSE;

		bus->dhd->busstate = DHD_BUS_LOAD;
	}

fail:
	/* Always return to SDIOD core */
	if (!si_setcore(bus->sih, PCMCIA_CORE_ID, 0))
		si_setcore(bus->sih, SDIOD_CORE_ID, 0);

	return bcmerror;
}

int
dhd_bus_iovar_op(dhd_pub_t *dhdp, const char *name,
                 void *params, int plen, void *arg, int len, bool set)
{
	dhd_bus_t *bus = dhdp->bus;
	const bcm_iovar_t *vi = NULL;
	int bcmerror = 0;
	int val_size;
	uint32 actionid;

	DHD_TRACE(("%s: Enter\n", __FUNCTION__));

	ASSERT(name);
	ASSERT(len >= 0);

	/* Get MUST have return space */
	ASSERT(set || (arg && len));

	/* Set does NOT take qualifiers */
	ASSERT(!set || (!params && !plen));

	/* Look up var locally; if not found pass to host driver */
	if ((vi = bcm_iovar_lookup(dhdsdio_iovars, name)) == NULL) {
		dhd_os_sdlock(bus->dhd);

		BUS_WAKE(bus);

		/* Turn on clock in case SD command needs backplane */
		dhdsdio_clkctl(bus, CLK_AVAIL, FALSE);

		bcmerror = bcmsdh_iovar_op(bus->sdh, name, params, plen, arg, len, set);

		/* Check for bus configuration changes of interest */

		/* If it was divisor change, read the new one */
		if (set && strcmp(name, "sd_divisor") == 0) {
			if (bcmsdh_iovar_op(bus->sdh, "sd_divisor", NULL, 0,
			                    &bus->sd_divisor, sizeof(int32), FALSE) != BCME_OK) {
				bus->sd_divisor = -1;
				DHD_ERROR(("%s: fail on %s get\n", __FUNCTION__, name));
			} else {
				DHD_INFO(("%s: noted %s update, value now %d\n",
				          __FUNCTION__, name, bus->sd_divisor));
			}
		}
		/* If it was a mode change, read the new one */
		if (set && strcmp(name, "sd_mode") == 0) {
			if (bcmsdh_iovar_op(bus->sdh, "sd_mode", NULL, 0,
			                    &bus->sd_mode, sizeof(int32), FALSE) != BCME_OK) {
				bus->sd_mode = -1;
				DHD_ERROR(("%s: fail on %s get\n", __FUNCTION__, name));
			} else {
				DHD_INFO(("%s: noted %s update, value now %d\n",
				          __FUNCTION__, name, bus->sd_mode));
			}
		}
		/* Similar check for blocksize change */
		if (set && strcmp(name, "sd_blocksize") == 0) {
			int32 fnum = 2;
			if (bcmsdh_iovar_op(bus->sdh, "sd_blocksize", &fnum, sizeof(int32),
			                    &bus->blocksize, sizeof(int32), FALSE) != BCME_OK) {
				bus->blocksize = 0;
				DHD_ERROR(("%s: fail on %s get\n", __FUNCTION__, "sd_blocksize"));
			} else {
				DHD_INFO(("%s: noted %s update, value now %d\n",
				          __FUNCTION__, "sd_blocksize", bus->blocksize));
			}
		}
		bus->roundup = MIN(max_roundup, bus->blocksize);

		if ((bus->idletime == DHD_IDLE_IMMEDIATE) && !bus->dpc_sched) {
			bus->activity = FALSE;
			dhdsdio_clkctl(bus, CLK_NONE, TRUE);
		}

		dhd_os_sdunlock(bus->dhd);
		goto exit;
	}

	DHD_CTL(("%s: %s %s, len %d plen %d\n", __FUNCTION__,
	         name, (set ? "set" : "get"), len, plen));

	/* set up 'params' pointer in case this is a set command so that
	 * the convenience int and bool code can be common to set and get
	 */
	if (params == NULL) {
		params = arg;
		plen = len;
	}

	if (vi->type == IOVT_VOID)
		val_size = 0;
	else if (vi->type == IOVT_BUFFER)
		val_size = len;
	else
		/* all other types are integer sized */
		val_size = sizeof(int);

	actionid = set ? IOV_SVAL(vi->varid) : IOV_GVAL(vi->varid);
	bcmerror = dhdsdio_doiovar(bus, vi, actionid, name, params, plen, arg, len, val_size);

exit:
	return bcmerror;
}

void
dhd_bus_stop(struct dhd_bus *bus, bool enforce_mutex)
{
	osl_t *osh;
	uint32 local_hostintmask;
	uint8 saveclk, dat;
	uint retries;
	int err;
	if (!bus->dhd)
		return;

	osh = bus->dhd->osh;
	DHD_TRACE(("%s: Enter\n", __FUNCTION__));

	bcmsdh_waitlockfree(NULL);

	if (enforce_mutex)
		dhd_os_sdlock(bus->dhd);

	if ((bus->dhd->busstate == DHD_BUS_DOWN) || bus->dhd->hang_was_sent) {
		bus->dhd->busstate = DHD_BUS_DOWN;
		bus->hostintmask = 0;
		bcmsdh_intr_disable(bus->sdh);
	} else {
		BUS_WAKE(bus);

		if (KSO_ENAB(bus)) {
			/* Mask the interrupt */
			dat = bcmsdh_cfg_read(bus->sdh, SDIO_FUNC_0, SDIOD_CCCR_INTEN, NULL);
			dat &= ~(INTR_CTL_FUNC1_EN | INTR_CTL_FUNC2_EN);
			bcmsdh_cfg_write(bus->sdh, SDIO_FUNC_0, SDIOD_CCCR_INTEN, dat, NULL);
		}

		/* Change our idea of bus state */
		bus->dhd->busstate = DHD_BUS_DOWN;

		if (KSO_ENAB(bus)) {

			/* Enable clock for device interrupts */
			dhdsdio_clkctl(bus, CLK_AVAIL, FALSE);

			/* Disable and clear interrupts at the chip level also */
			W_SDREG(0, &bus->regs->hostintmask, retries);
			local_hostintmask = bus->hostintmask;
			bus->hostintmask = 0;

			/* Force clocks on backplane to be sure F2 interrupt propagates */
			saveclk = bcmsdh_cfg_read(bus->sdh, SDIO_FUNC_1, SBSDIO_FUNC1_CHIPCLKCSR, &err);
			if (!err) {
				bcmsdh_cfg_write(bus->sdh, SDIO_FUNC_1, SBSDIO_FUNC1_CHIPCLKCSR,
						 (saveclk | SBSDIO_FORCE_HT), &err);
			}
			if (err) {
				DHD_ERROR(("%s: Failed to force clock for F2: err %d\n", __FUNCTION__, err));
			}

			/* Turn off the bus (F2), free any pending packets */
			DHD_INTR(("%s: disable SDIO interrupts\n", __FUNCTION__));
			bcmsdh_intr_disable(bus->sdh);
			bcmsdh_cfg_write(bus->sdh, SDIO_FUNC_0, SDIOD_CCCR_IOEN, SDIO_FUNC_ENABLE_1, NULL);

			/* Clear any pending interrupts now that F2 is disabled */
			W_SDREG(local_hostintmask, &bus->regs->intstatus, retries);
		}

		/* Turn off the backplane clock (only) */
		dhdsdio_clkctl(bus, CLK_SDONLY, FALSE);
	}

	/* Clear the data packet queues */
	pktq_flush(osh, &bus->txq, TRUE, NULL, 0);

	/* Clear any held glomming stuff */
	if (bus->glomd)
		PKTFREE(osh, bus->glomd, FALSE);

	if (bus->glom)
		PKTFREE(osh, bus->glom, FALSE);

	bus->glom = bus->glomd = NULL;

	/* Clear rx control and wake any waiters */
	bus->rxlen = 0;
	dhd_os_ioctl_resp_wake(bus->dhd);

	/* Reset some F2 state stuff */
	bus->rxskip = FALSE;
	bus->tx_seq = bus->rx_seq = 0;

	if (enforce_mutex)
		dhd_os_sdunlock(bus->dhd);
}

#ifdef BCMSDIOH_TXGLOM
void
dhd_txglom_enable(dhd_pub_t *dhdp, bool enable)
{
	dhd_bus_t *bus = dhdp->bus;

	char buf[256];
	uint32 rxglom;
	int32 ret;

	if (enable) {
		rxglom = 1;
		memset(buf, 0, sizeof(buf));
		bcm_mkiovar("bus:rxglom",
			(void *)&rxglom,
			4, buf, sizeof(buf));
		ret = dhd_wl_ioctl_cmd(dhdp,
			WLC_SET_VAR, buf,
			sizeof(buf), TRUE, 0);
		if (!(ret < 0)) {
			bus->glom_enable = TRUE;
		}
	} else {
		bus->glom_enable = FALSE;
	}
}
#endif /* BCMSDIOH_TXGLOM */

int
dhd_bus_init(dhd_pub_t *dhdp, bool enforce_mutex)
{
	dhd_bus_t *bus = dhdp->bus;
	dhd_timeout_t tmo;
	uint retries = 0;
	uint8 ready, enable;
	int err, ret = 0;
	uint8 saveclk;

	DHD_TRACE(("%s: Enter\n", __FUNCTION__));

	ASSERT(bus->dhd);
	if (!bus->dhd)
		return 0;

	if (enforce_mutex)
		dhd_os_sdlock(bus->dhd);

	/* Make sure backplane clock is on, needed to generate F2 interrupt */
	dhdsdio_clkctl(bus, CLK_AVAIL, FALSE);
	if (bus->clkstate != CLK_AVAIL) {
		DHD_ERROR(("%s: clock state is wrong. state = %d\n", __FUNCTION__, bus->clkstate));
		ret = -1;
		goto exit;
	}


	/* Force clocks on backplane to be sure F2 interrupt propagates */
	saveclk = bcmsdh_cfg_read(bus->sdh, SDIO_FUNC_1, SBSDIO_FUNC1_CHIPCLKCSR, &err);
	if (!err) {
		bcmsdh_cfg_write(bus->sdh, SDIO_FUNC_1, SBSDIO_FUNC1_CHIPCLKCSR,
		                 (saveclk | SBSDIO_FORCE_HT), &err);
	}
	if (err) {
		DHD_ERROR(("%s: Failed to force clock for F2: err %d\n", __FUNCTION__, err));
		ret = -1;
		goto exit;
	}

	/* Enable function 2 (frame transfers) */
	W_SDREG((SDPCM_PROT_VERSION << SMB_DATA_VERSION_SHIFT),
	        &bus->regs->tosbmailboxdata, retries);
	enable = (SDIO_FUNC_ENABLE_1 | SDIO_FUNC_ENABLE_2);

	bcmsdh_cfg_write(bus->sdh, SDIO_FUNC_0, SDIOD_CCCR_IOEN, enable, NULL);

	/* Give the dongle some time to do its thing and set IOR2 */
	dhd_timeout_start(&tmo, DHD_WAIT_F2RDY * 1000);

	ready = 0;
	while (ready != enable && !dhd_timeout_expired(&tmo))
	        ready = bcmsdh_cfg_read(bus->sdh, SDIO_FUNC_0, SDIOD_CCCR_IORDY, NULL);

	DHD_ERROR(("%s: enable 0x%02x, ready 0x%02x (waited %uus)\n",
	          __FUNCTION__, enable, ready, tmo.elapsed));


	/* If F2 successfully enabled, set core and enable interrupts */
	if (ready == enable) {
		/* Make sure we're talking to the core. */
		if (!(bus->regs = si_setcore(bus->sih, PCMCIA_CORE_ID, 0)))
			bus->regs = si_setcore(bus->sih, SDIOD_CORE_ID, 0);
		ASSERT(bus->regs != NULL);

		/* Set up the interrupt mask and enable interrupts */
		bus->hostintmask = HOSTINTMASK;
		/* corerev 4 could use the newer interrupt logic to detect the frames */
		if ((bus->sih->buscoretype == SDIOD_CORE_ID) && (bus->sdpcmrev == 4) &&
			(bus->rxint_mode != SDIO_DEVICE_HMB_RXINT)) {
			bus->hostintmask &= ~I_HMB_FRAME_IND;
			bus->hostintmask |= I_XMTDATA_AVAIL;
		}
		W_SDREG(bus->hostintmask, &bus->regs->hostintmask, retries);
#ifdef SDIO_CRC_ERROR_FIX
		if (bus->blocksize < 512) {
			mesbusyctrl = watermark = bus->blocksize / 4;
		}
#endif /* SDIO_CRC_ERROR_FIX */

		bcmsdh_cfg_write(bus->sdh, SDIO_FUNC_1, SBSDIO_WATERMARK, (uint8)watermark, &err);
#ifdef SDIO_CRC_ERROR_FIX
		bcmsdh_cfg_write(bus->sdh, SDIO_FUNC_1, SBSDIO_FUNC1_MESBUSYCTRL,
			(uint8)mesbusyctrl|0x80, &err);
		bcmsdh_cfg_write(bus->sdh, SDIO_FUNC_1, SBSDIO_DEVICE_CTL,
			SBSDIO_DEVCTL_EN_F2_BLK_WATERMARK, NULL);
#endif /* SDIO_CRC_ERROR_FIX */

		/* Set bus state according to enable result */
		dhdp->busstate = DHD_BUS_DATA;

		/* bcmsdh_intr_unmask(bus->sdh); */

		bus->intdis = FALSE;
		if (bus->intr) {
			DHD_INTR(("%s: enable SDIO device interrupts\n", __FUNCTION__));
			bcmsdh_intr_enable(bus->sdh);
		} else {
			DHD_INTR(("%s: disable SDIO interrupts\n", __FUNCTION__));
			bcmsdh_intr_disable(bus->sdh);
		}

	}


	else {
		/* Disable F2 again */
		enable = SDIO_FUNC_ENABLE_1;
		bcmsdh_cfg_write(bus->sdh, SDIO_FUNC_0, SDIOD_CCCR_IOEN, enable, NULL);
	}

	if (dhdsdio_sr_cap(bus))
		dhdsdio_sr_init(bus);
	else
		bcmsdh_cfg_write(bus->sdh, SDIO_FUNC_1,
			SBSDIO_FUNC1_CHIPCLKCSR, saveclk, &err);

	/* If we didn't come up, turn off backplane clock */
	if (dhdp->busstate != DHD_BUS_DATA)
		dhdsdio_clkctl(bus, CLK_NONE, FALSE);

exit:
	if (enforce_mutex)
		dhd_os_sdunlock(bus->dhd);

	return ret;
}

static void
dhdsdio_rxfail(dhd_bus_t *bus, bool abort, bool rtx)
{
	bcmsdh_info_t *sdh = bus->sdh;
	sdpcmd_regs_t *regs = bus->regs;
	uint retries = 0;
	uint16 lastrbc;
	uint8 hi, lo;
	int err;

	DHD_ERROR(("%s: %sterminate frame%s\n", __FUNCTION__,
	           (abort ? "abort command, " : ""), (rtx ? ", send NAK" : "")));

	if (!KSO_ENAB(bus)) {
		DHD_ERROR(("%s: Device asleep\n", __FUNCTION__));
		return;
	}

	if (abort) {
		bcmsdh_abort(sdh, SDIO_FUNC_2);
	}

	bcmsdh_cfg_write(sdh, SDIO_FUNC_1, SBSDIO_FUNC1_FRAMECTRL, SFC_RF_TERM, &err);
	bus->f1regdata++;

	/* Wait until the packet has been flushed (device/FIFO stable) */
	for (lastrbc = retries = 0xffff; retries > 0; retries--) {
		hi = bcmsdh_cfg_read(sdh, SDIO_FUNC_1, SBSDIO_FUNC1_RFRAMEBCHI, NULL);
		lo = bcmsdh_cfg_read(sdh, SDIO_FUNC_1, SBSDIO_FUNC1_RFRAMEBCLO, NULL);
		bus->f1regdata += 2;

		if ((hi == 0) && (lo == 0))
			break;

		if ((hi > (lastrbc >> 8)) && (lo > (lastrbc & 0x00ff))) {
			DHD_ERROR(("%s: count growing: last 0x%04x now 0x%04x\n",
			           __FUNCTION__, lastrbc, ((hi << 8) + lo)));
		}
		lastrbc = (hi << 8) + lo;
	}

	if (!retries) {
		DHD_ERROR(("%s: count never zeroed: last 0x%04x\n", __FUNCTION__, lastrbc));
	} else {
		DHD_INFO(("%s: flush took %d iterations\n", __FUNCTION__, (0xffff - retries)));
	}

	if (rtx) {
		bus->rxrtx++;
		W_SDREG(SMB_NAK, &regs->tosbmailbox, retries);
		bus->f1regdata++;
		if (retries <= retry_limit) {
			bus->rxskip = TRUE;
		}
	}

	/* Clear partial in any case */
	bus->nextlen = 0;

	/* If we can't reach the device, signal failure */
	if (err || bcmsdh_regfail(sdh))
		bus->dhd->busstate = DHD_BUS_DOWN;
}

static void
dhdsdio_read_control(dhd_bus_t *bus, uint8 *hdr, uint len, uint doff)
{
	bcmsdh_info_t *sdh = bus->sdh;
	uint rdlen, pad;

	int sdret;

	DHD_TRACE(("%s: Enter\n", __FUNCTION__));

	/* Control data already received in aligned rxctl */
	if ((bus->bus == SPI_BUS) && (!bus->usebufpool))
		goto gotpkt;

	ASSERT(bus->rxbuf);
	/* Set rxctl for frame (w/optional alignment) */
	bus->rxctl = bus->rxbuf;
	if (dhd_alignctl) {
		bus->rxctl += firstread;
		if ((pad = ((uintptr)bus->rxctl % DHD_SDALIGN)))
			bus->rxctl += (DHD_SDALIGN - pad);
		bus->rxctl -= firstread;
	}
	ASSERT(bus->rxctl >= bus->rxbuf);

	/* Copy the already-read portion over */
	bcopy(hdr, bus->rxctl, firstread);
	if (len <= firstread)
		goto gotpkt;

	/* Copy the full data pkt in gSPI case and process ioctl. */
	if (bus->bus == SPI_BUS) {
		bcopy(hdr, bus->rxctl, len);
		goto gotpkt;
	}

	/* Raise rdlen to next SDIO block to avoid tail command */
	rdlen = len - firstread;
	if (bus->roundup && bus->blocksize && (rdlen > bus->blocksize)) {
		pad = bus->blocksize - (rdlen % bus->blocksize);
		if ((pad <= bus->roundup) && (pad < bus->blocksize) &&
		    ((len + pad) < bus->dhd->maxctl))
			rdlen += pad;
	} else if (rdlen % DHD_SDALIGN) {
		rdlen += DHD_SDALIGN - (rdlen % DHD_SDALIGN);
	}

	/* Satisfy length-alignment requirements */
	if (forcealign && (rdlen & (ALIGNMENT - 1)))
		rdlen = ROUNDUP(rdlen, ALIGNMENT);

	/* Drop if the read is too big or it exceeds our maximum */
	if ((rdlen + firstread) > bus->dhd->maxctl) {
		DHD_ERROR(("%s: %d-byte control read exceeds %d-byte buffer\n",
		           __FUNCTION__, rdlen, bus->dhd->maxctl));
		bus->dhd->rx_errors++;
		dhdsdio_rxfail(bus, FALSE, FALSE);
		goto done;
	}

	if ((len - doff) > bus->dhd->maxctl) {
		DHD_ERROR(("%s: %d-byte ctl frame (%d-byte ctl data) exceeds %d-byte limit\n",
		           __FUNCTION__, len, (len - doff), bus->dhd->maxctl));
		bus->dhd->rx_errors++; bus->rx_toolong++;
		dhdsdio_rxfail(bus, FALSE, FALSE);
		goto done;
	}


	/* Read remainder of frame body into the rxctl buffer */
	sdret = dhd_bcmsdh_recv_buf(bus, bcmsdh_cur_sbwad(sdh), SDIO_FUNC_2, F2SYNC,
	                            (bus->rxctl + firstread), rdlen, NULL, NULL, NULL);
	bus->f2rxdata++;
	ASSERT(sdret != BCME_PENDING);

	/* Control frame failures need retransmission */
	if (sdret < 0) {
		DHD_ERROR(("%s: read %d control bytes failed: %d\n", __FUNCTION__, rdlen, sdret));
		bus->rxc_errors++; /* dhd.rx_ctlerrs is higher level */
		dhdsdio_rxfail(bus, TRUE, TRUE);
		goto done;
	}

gotpkt:

#ifdef DHD_DEBUG
	if (DHD_BYTES_ON() && DHD_CTL_ON()) {
		prhex("RxCtrl", bus->rxctl, len);
	}
#endif

	/* Point to valid data and indicate its length */
	bus->rxctl += doff;
	bus->rxlen = len - doff;

done:
	/* Awake any waiters */
	dhd_os_ioctl_resp_wake(bus->dhd);
}

static uint8
dhdsdio_rxglom(dhd_bus_t *bus, uint8 rxseq)
{
	uint16 dlen, totlen;
	uint8 *dptr, num = 0;

	uint16 sublen, check;
	void *pfirst, *plast, *pnext;
	void * list_tail[DHD_MAX_IFS] = { NULL };
	void * list_head[DHD_MAX_IFS] = { NULL };
	uint8 idx;
	osl_t *osh = bus->dhd->osh;

	int errcode;
	uint8 chan, seq, doff, sfdoff;
	uint8 txmax;
	uchar reorder_info_buf[WLHOST_REORDERDATA_TOTLEN];
	uint reorder_info_len;

	int ifidx = 0;
	bool usechain = bus->use_rxchain;

	/* If packets, issue read(s) and send up packet chain */
	/* Return sequence numbers consumed? */

	DHD_TRACE(("dhdsdio_rxglom: start: glomd %p glom %p\n", bus->glomd, bus->glom));

	/* If there's a descriptor, generate the packet chain */
	if (bus->glomd) {
		dhd_os_sdlock_rxq(bus->dhd);

		pfirst = plast = pnext = NULL;
		dlen = (uint16)PKTLEN(osh, bus->glomd);
		dptr = PKTDATA(osh, bus->glomd);
		if (!dlen || (dlen & 1)) {
			DHD_ERROR(("%s: bad glomd len (%d), ignore descriptor\n",
			           __FUNCTION__, dlen));
			dlen = 0;
		}

		for (totlen = num = 0; dlen; num++) {
			/* Get (and move past) next length */
			sublen = ltoh16_ua(dptr);
			dlen -= sizeof(uint16);
			dptr += sizeof(uint16);
			if ((sublen < SDPCM_HDRLEN_RX) ||
			    ((num == 0) && (sublen < (2 * SDPCM_HDRLEN_RX)))) {
				DHD_ERROR(("%s: descriptor len %d bad: %d\n",
				           __FUNCTION__, num, sublen));
				pnext = NULL;
				break;
			}
			if (sublen % DHD_SDALIGN) {
				DHD_ERROR(("%s: sublen %d not a multiple of %d\n",
				           __FUNCTION__, sublen, DHD_SDALIGN));
				usechain = FALSE;
			}
			totlen += sublen;

			/* For last frame, adjust read len so total is a block multiple */
			if (!dlen) {
				sublen += (ROUNDUP(totlen, bus->blocksize) - totlen);
				totlen = ROUNDUP(totlen, bus->blocksize);
			}

			/* Allocate/chain packet for next subframe */
			if ((pnext = PKTGET(osh, sublen + DHD_SDALIGN, FALSE)) == NULL) {
				DHD_ERROR(("%s: PKTGET failed, num %d len %d\n",
				           __FUNCTION__, num, sublen));
				break;
			}
			ASSERT(!PKTLINK(pnext));
			if (!pfirst) {
				ASSERT(!plast);
				pfirst = plast = pnext;
			} else {
				ASSERT(plast);
				PKTSETNEXT(osh, plast, pnext);
				plast = pnext;
			}

			/* Adhere to start alignment requirements */
			PKTALIGN(osh, pnext, sublen, DHD_SDALIGN);
		}

		/* If all allocations succeeded, save packet chain in bus structure */
		if (pnext) {
			DHD_GLOM(("%s: allocated %d-byte packet chain for %d subframes\n",
			          __FUNCTION__, totlen, num));
			if (DHD_GLOM_ON() && bus->nextlen) {
				if (totlen != bus->nextlen) {
					DHD_GLOM(("%s: glomdesc mismatch: nextlen %d glomdesc %d "
					          "rxseq %d\n", __FUNCTION__, bus->nextlen,
					          totlen, rxseq));
				}
			}
			bus->glom = pfirst;
			pfirst = pnext = NULL;
		} else {
			if (pfirst)
				PKTFREE(osh, pfirst, FALSE);
			bus->glom = NULL;
			num = 0;
		}

		/* Done with descriptor packet */
		PKTFREE(osh, bus->glomd, FALSE);
		bus->glomd = NULL;
		bus->nextlen = 0;

		dhd_os_sdunlock_rxq(bus->dhd);
	}

	/* Ok -- either we just generated a packet chain, or had one from before */
	if (bus->glom) {
		if (DHD_GLOM_ON()) {
			DHD_GLOM(("%s: attempt superframe read, packet chain:\n", __FUNCTION__));
			for (pnext = bus->glom; pnext; pnext = PKTNEXT(osh, pnext)) {
				DHD_GLOM(("    %p: %p len 0x%04x (%d)\n",
				          pnext, (uint8*)PKTDATA(osh, pnext),
				          PKTLEN(osh, pnext), PKTLEN(osh, pnext)));
			}
		}

		pfirst = bus->glom;
		dlen = (uint16)pkttotlen(osh, pfirst);

		/* Do an SDIO read for the superframe.  Configurable iovar to
		 * read directly into the chained packet, or allocate a large
		 * packet and and copy into the chain.
		 */
		if (usechain) {
			errcode = dhd_bcmsdh_recv_buf(bus,
			                              bcmsdh_cur_sbwad(bus->sdh), SDIO_FUNC_2,
			                              F2SYNC, (uint8*)PKTDATA(osh, pfirst),
			                              dlen, pfirst, NULL, NULL);
		} else if (bus->dataptr) {
			errcode = dhd_bcmsdh_recv_buf(bus,
			                              bcmsdh_cur_sbwad(bus->sdh), SDIO_FUNC_2,
			                              F2SYNC, bus->dataptr,
			                              dlen, NULL, NULL, NULL);
			sublen = (uint16)pktfrombuf(osh, pfirst, 0, dlen, bus->dataptr);
			if (sublen != dlen) {
				DHD_ERROR(("%s: FAILED TO COPY, dlen %d sublen %d\n",
				           __FUNCTION__, dlen, sublen));
				errcode = -1;
			}
			pnext = NULL;
		} else {
			DHD_ERROR(("COULDN'T ALLOC %d-BYTE GLOM, FORCE FAILURE\n", dlen));
			errcode = -1;
		}
		bus->f2rxdata++;
		ASSERT(errcode != BCME_PENDING);

		/* On failure, kill the superframe, allow a couple retries */
		if (errcode < 0) {
			DHD_ERROR(("%s: glom read of %d bytes failed: %d\n",
			           __FUNCTION__, dlen, errcode));
			bus->dhd->rx_errors++;

			if (bus->glomerr++ < 3) {
				dhdsdio_rxfail(bus, TRUE, TRUE);
			} else {
				bus->glomerr = 0;
				dhdsdio_rxfail(bus, TRUE, FALSE);
				dhd_os_sdlock_rxq(bus->dhd);
				PKTFREE(osh, bus->glom, FALSE);
				dhd_os_sdunlock_rxq(bus->dhd);
				bus->rxglomfail++;
				bus->glom = NULL;
			}
			return 0;
		}

#ifdef DHD_DEBUG
		if (DHD_GLOM_ON()) {
			prhex("SUPERFRAME", PKTDATA(osh, pfirst),
			      MIN(PKTLEN(osh, pfirst), 48));
		}
#endif


		/* Validate the superframe header */
		dptr = (uint8 *)PKTDATA(osh, pfirst);
		sublen = ltoh16_ua(dptr);
		check = ltoh16_ua(dptr + sizeof(uint16));

		chan = SDPCM_PACKET_CHANNEL(&dptr[SDPCM_FRAMETAG_LEN]);
		seq = SDPCM_PACKET_SEQUENCE(&dptr[SDPCM_FRAMETAG_LEN]);
		bus->nextlen = dptr[SDPCM_FRAMETAG_LEN + SDPCM_NEXTLEN_OFFSET];
		if ((bus->nextlen << 4) > MAX_RX_DATASZ) {
			DHD_INFO(("%s: got frame w/nextlen too large (%d) seq %d\n",
			          __FUNCTION__, bus->nextlen, seq));
			bus->nextlen = 0;
		}
		doff = SDPCM_DOFFSET_VALUE(&dptr[SDPCM_FRAMETAG_LEN]);
		txmax = SDPCM_WINDOW_VALUE(&dptr[SDPCM_FRAMETAG_LEN]);

		errcode = 0;
		if ((uint16)~(sublen^check)) {
			DHD_ERROR(("%s (superframe): HW hdr error: len/check 0x%04x/0x%04x\n",
			           __FUNCTION__, sublen, check));
			errcode = -1;
		} else if (ROUNDUP(sublen, bus->blocksize) != dlen) {
			DHD_ERROR(("%s (superframe): len 0x%04x, rounded 0x%04x, expect 0x%04x\n",
			           __FUNCTION__, sublen, ROUNDUP(sublen, bus->blocksize), dlen));
			errcode = -1;
		} else if (SDPCM_PACKET_CHANNEL(&dptr[SDPCM_FRAMETAG_LEN]) != SDPCM_GLOM_CHANNEL) {
			DHD_ERROR(("%s (superframe): bad channel %d\n", __FUNCTION__,
			           SDPCM_PACKET_CHANNEL(&dptr[SDPCM_FRAMETAG_LEN])));
			errcode = -1;
		} else if (SDPCM_GLOMDESC(&dptr[SDPCM_FRAMETAG_LEN])) {
			DHD_ERROR(("%s (superframe): got second descriptor?\n", __FUNCTION__));
			errcode = -1;
		} else if ((doff < SDPCM_HDRLEN_RX) ||
		           (doff > (PKTLEN(osh, pfirst) - SDPCM_HDRLEN_RX))) {
			DHD_ERROR(("%s (superframe): Bad data offset %d: HW %d pkt %d min %d\n",
				__FUNCTION__, doff, sublen, PKTLEN(osh, pfirst),
				SDPCM_HDRLEN_RX));
			errcode = -1;
		}

		/* Check sequence number of superframe SW header */
		if (rxseq != seq) {
			DHD_INFO(("%s: (superframe) rx_seq %d, expected %d\n",
			          __FUNCTION__, seq, rxseq));
			bus->rx_badseq++;
			rxseq = seq;
		}

		/* Check window for sanity */
		if ((uint8)(txmax - bus->tx_seq) > 0x40) {
			DHD_ERROR(("%s: got unlikely tx max %d with tx_seq %d\n",
			           __FUNCTION__, txmax, bus->tx_seq));
			txmax = bus->tx_max;
		}
		bus->tx_max = txmax;

		/* Remove superframe header, remember offset */
		PKTPULL(osh, pfirst, doff);
		sfdoff = doff;

		/* Validate all the subframe headers */
		for (num = 0, pnext = pfirst; pnext && !errcode;
		     num++, pnext = PKTNEXT(osh, pnext)) {
			dptr = (uint8 *)PKTDATA(osh, pnext);
			dlen = (uint16)PKTLEN(osh, pnext);
			sublen = ltoh16_ua(dptr);
			check = ltoh16_ua(dptr + sizeof(uint16));
			chan = SDPCM_PACKET_CHANNEL(&dptr[SDPCM_FRAMETAG_LEN]);
			doff = SDPCM_DOFFSET_VALUE(&dptr[SDPCM_FRAMETAG_LEN]);
#ifdef DHD_DEBUG
			if (DHD_GLOM_ON()) {
				prhex("subframe", dptr, 32);
			}
#endif

			if ((uint16)~(sublen^check)) {
				DHD_ERROR(("%s (subframe %d): HW hdr error: "
				           "len/check 0x%04x/0x%04x\n",
				           __FUNCTION__, num, sublen, check));
				errcode = -1;
			} else if ((sublen > dlen) || (sublen < SDPCM_HDRLEN_RX)) {
				DHD_ERROR(("%s (subframe %d): length mismatch: "
				           "len 0x%04x, expect 0x%04x\n",
				           __FUNCTION__, num, sublen, dlen));
				errcode = -1;
			} else if ((chan != SDPCM_DATA_CHANNEL) &&
			           (chan != SDPCM_EVENT_CHANNEL)) {
				DHD_ERROR(("%s (subframe %d): bad channel %d\n",
				           __FUNCTION__, num, chan));
				errcode = -1;
			} else if ((doff < SDPCM_HDRLEN_RX) || (doff > sublen)) {
				DHD_ERROR(("%s (subframe %d): Bad data offset %d: HW %d min %d\n",
				           __FUNCTION__, num, doff, sublen, SDPCM_HDRLEN_RX));
				errcode = -1;
			}
		}

		if (errcode) {
			/* Terminate frame on error, request a couple retries */
			if (bus->glomerr++ < 3) {
				/* Restore superframe header space */
				PKTPUSH(osh, pfirst, sfdoff);
				dhdsdio_rxfail(bus, TRUE, TRUE);
			} else {
				bus->glomerr = 0;
				dhdsdio_rxfail(bus, TRUE, FALSE);
				dhd_os_sdlock_rxq(bus->dhd);
				PKTFREE(osh, bus->glom, FALSE);
				dhd_os_sdunlock_rxq(bus->dhd);
				bus->rxglomfail++;
				bus->glom = NULL;
			}
			bus->nextlen = 0;
			return 0;
		}

		/* Basic SD framing looks ok - process each packet (header) */
		bus->glom = NULL;
		plast = NULL;

		dhd_os_sdlock_rxq(bus->dhd);
		for (num = 0; pfirst; rxseq++, pfirst = pnext) {
			pnext = PKTNEXT(osh, pfirst);
			PKTSETNEXT(osh, pfirst, NULL);

			dptr = (uint8 *)PKTDATA(osh, pfirst);
			sublen = ltoh16_ua(dptr);
			chan = SDPCM_PACKET_CHANNEL(&dptr[SDPCM_FRAMETAG_LEN]);
			seq = SDPCM_PACKET_SEQUENCE(&dptr[SDPCM_FRAMETAG_LEN]);
			doff = SDPCM_DOFFSET_VALUE(&dptr[SDPCM_FRAMETAG_LEN]);

			DHD_GLOM(("%s: Get subframe %d, %p(%p/%d), sublen %d chan %d seq %d\n",
			          __FUNCTION__, num, pfirst, PKTDATA(osh, pfirst),
			          PKTLEN(osh, pfirst), sublen, chan, seq));

			ASSERT((chan == SDPCM_DATA_CHANNEL) || (chan == SDPCM_EVENT_CHANNEL));

			if (rxseq != seq) {
				DHD_GLOM(("%s: rx_seq %d, expected %d\n",
				          __FUNCTION__, seq, rxseq));
				bus->rx_badseq++;
				rxseq = seq;
			}

#ifdef DHD_DEBUG
			if (DHD_BYTES_ON() && DHD_DATA_ON()) {
				prhex("Rx Subframe Data", dptr, dlen);
			}
#endif

			PKTSETLEN(osh, pfirst, sublen);
			PKTPULL(osh, pfirst, doff);

			reorder_info_len = sizeof(reorder_info_buf);

			if (PKTLEN(osh, pfirst) == 0) {
				PKTFREE(bus->dhd->osh, pfirst, FALSE);
				continue;
			} else if (dhd_prot_hdrpull(bus->dhd, &ifidx, pfirst, reorder_info_buf,
				&reorder_info_len) != 0) {
				DHD_ERROR(("%s: rx protocol error\n", __FUNCTION__));
				bus->dhd->rx_errors++;
				PKTFREE(osh, pfirst, FALSE);
				continue;
			}
			if (reorder_info_len) {
				uint32 free_buf_count;
				void *ppfirst;

				ppfirst = pfirst;
				/* Reordering info from the firmware */
				dhd_process_pkt_reorder_info(bus->dhd, reorder_info_buf,
					reorder_info_len, &ppfirst, &free_buf_count);

				if (free_buf_count == 0) {
					continue;
				}
				else {
					void *temp;

					/*  go to the end of the chain and attach the pnext there */
					temp = ppfirst;
					while (PKTNEXT(osh, temp) != NULL) {
						temp = PKTNEXT(osh, temp);
					}
					pfirst = temp;
					if (list_tail[ifidx] == NULL) {
						list_head[ifidx] = ppfirst;
						list_tail[ifidx] = pfirst;
					}
					else {
						PKTSETNEXT(osh, list_tail[ifidx], ppfirst);
						list_tail[ifidx] = pfirst;
					}
				}

				num += (uint8)free_buf_count;
			}
			else {
				/* this packet will go up, link back into chain and count it */

				if (list_tail[ifidx] == NULL) {
					list_head[ifidx] = list_tail[ifidx] = pfirst;
				}
				else {
					PKTSETNEXT(osh, list_tail[ifidx], pfirst);
					list_tail[ifidx] = pfirst;
				}
				num++;
			}
#ifdef DHD_DEBUG
			if (DHD_GLOM_ON()) {
				DHD_GLOM(("%s subframe %d to stack, %p(%p/%d) nxt/lnk %p/%p\n",
				          __FUNCTION__, num, pfirst,
				          PKTDATA(osh, pfirst), PKTLEN(osh, pfirst),
				          PKTNEXT(osh, pfirst), PKTLINK(pfirst)));
				prhex("", (uint8 *)PKTDATA(osh, pfirst),
				      MIN(PKTLEN(osh, pfirst), 32));
			}
#endif /* DHD_DEBUG */
		}
		dhd_os_sdunlock_rxq(bus->dhd);

		for (idx = 0; idx < DHD_MAX_IFS; idx++) {
			if (list_head[idx]) {
				void *temp;
				uint8 cnt = 0;
				temp = list_head[idx];
				do {
					temp = PKTNEXT(osh, temp);
					cnt++;
				} while (temp);
				if (cnt) {
					dhd_os_sdunlock(bus->dhd);
					dhd_rx_frame(bus->dhd, idx, list_head[idx], cnt, 0);
					dhd_os_sdlock(bus->dhd);
				}
			}
		}
		bus->rxglomframes++;
		bus->rxglompkts += num;
	}
	return num;
}


/* Return TRUE if there may be more frames to read */
static uint
dhdsdio_readframes(dhd_bus_t *bus, uint maxframes, bool *finished)
{
	osl_t *osh = bus->dhd->osh;
	bcmsdh_info_t *sdh = bus->sdh;

	uint16 len, check;	/* Extracted hardware header fields */
	uint8 chan, seq, doff;	/* Extracted software header fields */
	uint8 fcbits;		/* Extracted fcbits from software header */
	uint8 delta;

	void *pkt;	/* Packet for event or data frames */
	uint16 pad;	/* Number of pad bytes to read */
	uint16 rdlen;	/* Total number of bytes to read */
	uint8 rxseq;	/* Next sequence number to expect */
	uint rxleft = 0;	/* Remaining number of frames allowed */
	int sdret;	/* Return code from bcmsdh calls */
	uint8 txmax;	/* Maximum tx sequence offered */
	bool len_consistent; /* Result of comparing readahead len and len from hw-hdr */
	uint8 *rxbuf;
	int ifidx = 0;
	uint rxcount = 0; /* Total frames read */
	uchar reorder_info_buf[WLHOST_REORDERDATA_TOTLEN];
	uint reorder_info_len;
	uint pkt_count;

#if defined(DHD_DEBUG) || defined(SDTEST)
	bool sdtest = FALSE;	/* To limit message spew from test mode */
#endif

	DHD_TRACE(("%s: Enter\n", __FUNCTION__));

	bus->readframes = TRUE;

	if (!KSO_ENAB(bus)) {
		DHD_ERROR(("%s: KSO off\n", __FUNCTION__));
		bus->readframes = FALSE;
		return 0;
	}

	ASSERT(maxframes);

#ifdef SDTEST
	/* Allow pktgen to override maxframes */
	if (bus->pktgen_count && (bus->pktgen_mode == DHD_PKTGEN_RECV)) {
		maxframes = bus->pktgen_count;
		sdtest = TRUE;
	}
#endif

	/* Not finished unless we encounter no more frames indication */
	*finished = FALSE;


	for (rxseq = bus->rx_seq, rxleft = maxframes;
	     !bus->rxskip && rxleft && bus->dhd->busstate != DHD_BUS_DOWN;
	     rxseq++, rxleft--) {

#ifdef DHDTHREAD
		/* tx more to improve rx performance */
		if ((bus->clkstate == CLK_AVAIL) && !bus->fcstate &&
			pktq_mlen(&bus->txq, ~bus->flowcontrol) && DATAOK(bus)) {
			dhdsdio_sendfromq(bus, dhd_txbound);
		}
#endif /* DHDTHREAD */

		/* Handle glomming separately */
		if (bus->glom || bus->glomd) {
			uint8 cnt;
			DHD_GLOM(("%s: calling rxglom: glomd %p, glom %p\n",
			          __FUNCTION__, bus->glomd, bus->glom));
			cnt = dhdsdio_rxglom(bus, rxseq);
			DHD_GLOM(("%s: rxglom returned %d\n", __FUNCTION__, cnt));
			rxseq += cnt - 1;
			rxleft = (rxleft > cnt) ? (rxleft - cnt) : 1;
			continue;
		}

		/* Try doing single read if we can */
		if (dhd_readahead && bus->nextlen) {
			uint16 nextlen = bus->nextlen;
			bus->nextlen = 0;

			if (bus->bus == SPI_BUS) {
				rdlen = len = nextlen;
			}
			else {
				rdlen = len = nextlen << 4;

				/* Pad read to blocksize for efficiency */
				if (bus->roundup && bus->blocksize && (rdlen > bus->blocksize)) {
					pad = bus->blocksize - (rdlen % bus->blocksize);
					if ((pad <= bus->roundup) && (pad < bus->blocksize) &&
						((rdlen + pad + firstread) < MAX_RX_DATASZ))
						rdlen += pad;
				} else if (rdlen % DHD_SDALIGN) {
					rdlen += DHD_SDALIGN - (rdlen % DHD_SDALIGN);
				}
			}

			/* We use bus->rxctl buffer in WinXP for initial control pkt receives.
			 * Later we use buffer-poll for data as well as control packets.
			 * This is required because dhd receives full frame in gSPI unlike SDIO.
			 * After the frame is received we have to distinguish whether it is data
			 * or non-data frame.
			 */
			/* Allocate a packet buffer */
			dhd_os_sdlock_rxq(bus->dhd);
			if (!(pkt = PKTGET(osh, rdlen + DHD_SDALIGN, FALSE))) {
				if (bus->bus == SPI_BUS) {
					bus->usebufpool = FALSE;
					bus->rxctl = bus->rxbuf;
					if (dhd_alignctl) {
						bus->rxctl += firstread;
						if ((pad = ((uintptr)bus->rxctl % DHD_SDALIGN)))
							bus->rxctl += (DHD_SDALIGN - pad);
						bus->rxctl -= firstread;
					}
					ASSERT(bus->rxctl >= bus->rxbuf);
					rxbuf = bus->rxctl;
					/* Read the entire frame */
					sdret = dhd_bcmsdh_recv_buf(bus,
					                            bcmsdh_cur_sbwad(sdh),
					                            SDIO_FUNC_2,
					                            F2SYNC, rxbuf, rdlen,
					                            NULL, NULL, NULL);
					bus->f2rxdata++;
					ASSERT(sdret != BCME_PENDING);


					/* Control frame failures need retransmission */
					if (sdret < 0) {
						DHD_ERROR(("%s: read %d control bytes failed: %d\n",
						   __FUNCTION__, rdlen, sdret));
						/* dhd.rx_ctlerrs is higher level */
						bus->rxc_errors++;
						dhd_os_sdunlock_rxq(bus->dhd);
						dhdsdio_rxfail(bus, TRUE,
						    (bus->bus == SPI_BUS) ? FALSE : TRUE);
						continue;
					}
				} else {
					/* Give up on data, request rtx of events */
					DHD_ERROR(("%s (nextlen): PKTGET failed: len %d rdlen %d "
					           "expected rxseq %d\n",
					           __FUNCTION__, len, rdlen, rxseq));
					/* Just go try again w/normal header read */
					dhd_os_sdunlock_rxq(bus->dhd);
					continue;
				}
			} else {
				if (bus->bus == SPI_BUS)
					bus->usebufpool = TRUE;

				ASSERT(!PKTLINK(pkt));
				PKTALIGN(osh, pkt, rdlen, DHD_SDALIGN);
				rxbuf = (uint8 *)PKTDATA(osh, pkt);
				/* Read the entire frame */
				sdret = dhd_bcmsdh_recv_buf(bus, bcmsdh_cur_sbwad(sdh),
				                            SDIO_FUNC_2,
				                            F2SYNC, rxbuf, rdlen,
				                            pkt, NULL, NULL);
				bus->f2rxdata++;
				ASSERT(sdret != BCME_PENDING);

				if (sdret < 0) {
					DHD_ERROR(("%s (nextlen): read %d bytes failed: %d\n",
					   __FUNCTION__, rdlen, sdret));
					PKTFREE(bus->dhd->osh, pkt, FALSE);
					bus->dhd->rx_errors++;
					dhd_os_sdunlock_rxq(bus->dhd);
					/* Force retry w/normal header read.  Don't attempt NAK for
					 * gSPI
					 */
					dhdsdio_rxfail(bus, TRUE,
					      (bus->bus == SPI_BUS) ? FALSE : TRUE);
					continue;
				}
			}
			dhd_os_sdunlock_rxq(bus->dhd);

			/* Now check the header */
			bcopy(rxbuf, bus->rxhdr, SDPCM_HDRLEN_RX);

			/* Extract hardware header fields */
			len = ltoh16_ua(bus->rxhdr);
			check = ltoh16_ua(bus->rxhdr + sizeof(uint16));

			/* All zeros means readahead info was bad */
			if (!(len|check)) {
				DHD_INFO(("%s (nextlen): read zeros in HW header???\n",
				           __FUNCTION__));
				dhd_os_sdlock_rxq(bus->dhd);
				PKTFREE2();
				dhd_os_sdunlock_rxq(bus->dhd);
				GSPI_PR55150_BAILOUT;
				continue;
			}

			/* Validate check bytes */
			if ((uint16)~(len^check)) {
				DHD_ERROR(("%s (nextlen): HW hdr error: nextlen/len/check"
				           " 0x%04x/0x%04x/0x%04x\n", __FUNCTION__, nextlen,
				           len, check));
				dhd_os_sdlock_rxq(bus->dhd);
				PKTFREE2();
				dhd_os_sdunlock_rxq(bus->dhd);
				bus->rx_badhdr++;
				dhdsdio_rxfail(bus, FALSE, FALSE);
				GSPI_PR55150_BAILOUT;
				continue;
			}

			/* Validate frame length */
			if (len < SDPCM_HDRLEN_RX) {
				DHD_ERROR(("%s (nextlen): HW hdr length invalid: %d\n",
				           __FUNCTION__, len));
				dhd_os_sdlock_rxq(bus->dhd);
				PKTFREE2();
				dhd_os_sdunlock_rxq(bus->dhd);
				GSPI_PR55150_BAILOUT;
				continue;
			}

			/* Check for consistency with readahead info */
				len_consistent = (nextlen != (ROUNDUP(len, 16) >> 4));
			if (len_consistent) {
				/* Mismatch, force retry w/normal header (may be >4K) */
				DHD_ERROR(("%s (nextlen): mismatch, nextlen %d len %d rnd %d; "
				           "expected rxseq %d\n",
				           __FUNCTION__, nextlen, len, ROUNDUP(len, 16), rxseq));
				dhd_os_sdlock_rxq(bus->dhd);
				PKTFREE2();
				dhd_os_sdunlock_rxq(bus->dhd);
				dhdsdio_rxfail(bus, TRUE, (bus->bus == SPI_BUS) ? FALSE : TRUE);
				GSPI_PR55150_BAILOUT;
				continue;
			}


			/* Extract software header fields */
			chan = SDPCM_PACKET_CHANNEL(&bus->rxhdr[SDPCM_FRAMETAG_LEN]);
			seq = SDPCM_PACKET_SEQUENCE(&bus->rxhdr[SDPCM_FRAMETAG_LEN]);
			doff = SDPCM_DOFFSET_VALUE(&bus->rxhdr[SDPCM_FRAMETAG_LEN]);
			txmax = SDPCM_WINDOW_VALUE(&bus->rxhdr[SDPCM_FRAMETAG_LEN]);

				bus->nextlen =
				         bus->rxhdr[SDPCM_FRAMETAG_LEN + SDPCM_NEXTLEN_OFFSET];
				if ((bus->nextlen << 4) > MAX_RX_DATASZ) {
					DHD_INFO(("%s (nextlen): got frame w/nextlen too large"
					          " (%d), seq %d\n", __FUNCTION__, bus->nextlen,
					          seq));
					bus->nextlen = 0;
				}

				bus->dhd->rx_readahead_cnt ++;
			/* Handle Flow Control */
			fcbits = SDPCM_FCMASK_VALUE(&bus->rxhdr[SDPCM_FRAMETAG_LEN]);

			delta = 0;
			if (~bus->flowcontrol & fcbits) {
				bus->fc_xoff++;
				delta = 1;
			}
			if (bus->flowcontrol & ~fcbits) {
				bus->fc_xon++;
				delta = 1;
			}

			if (delta) {
				bus->fc_rcvd++;
				bus->flowcontrol = fcbits;
			}

			/* Check and update sequence number */
			if (rxseq != seq) {
				DHD_INFO(("%s (nextlen): rx_seq %d, expected %d\n",
				          __FUNCTION__, seq, rxseq));
				bus->rx_badseq++;
				rxseq = seq;
			}

			/* Check window for sanity */
			if ((uint8)(txmax - bus->tx_seq) > 0x40) {
					DHD_ERROR(("%s: got unlikely tx max %d with tx_seq %d\n",
						__FUNCTION__, txmax, bus->tx_seq));
					txmax = bus->tx_max;
			}
			bus->tx_max = txmax;

#ifdef DHD_DEBUG
			if (DHD_BYTES_ON() && DHD_DATA_ON()) {
				prhex("Rx Data", rxbuf, len);
			} else if (DHD_HDRS_ON()) {
				prhex("RxHdr", bus->rxhdr, SDPCM_HDRLEN_RX);
			}
#endif

			if (chan == SDPCM_CONTROL_CHANNEL) {
				if (bus->bus == SPI_BUS) {
					dhdsdio_read_control(bus, rxbuf, len, doff);
					if (bus->usebufpool) {
						dhd_os_sdlock_rxq(bus->dhd);
						PKTFREE(bus->dhd->osh, pkt, FALSE);
						dhd_os_sdunlock_rxq(bus->dhd);
					}
					continue;
				} else {
					DHD_ERROR(("%s (nextlen): readahead on control"
					           " packet %d?\n", __FUNCTION__, seq));
					/* Force retry w/normal header read */
					bus->nextlen = 0;
					dhdsdio_rxfail(bus, FALSE, TRUE);
					dhd_os_sdlock_rxq(bus->dhd);
					PKTFREE2();
					dhd_os_sdunlock_rxq(bus->dhd);
					continue;
				}
			}

			if ((bus->bus == SPI_BUS) && !bus->usebufpool) {
				DHD_ERROR(("Received %d bytes on %d channel. Running out of "
				           "rx pktbuf's or not yet malloced.\n", len, chan));
				continue;
			}

			/* Validate data offset */
			if ((doff < SDPCM_HDRLEN_RX) || (doff > len)) {
				DHD_ERROR(("%s (nextlen): bad data offset %d: HW len %d min %d\n",
				           __FUNCTION__, doff, len, SDPCM_HDRLEN_RX));
				dhd_os_sdlock_rxq(bus->dhd);
				PKTFREE2();
				dhd_os_sdunlock_rxq(bus->dhd);
				ASSERT(0);
				dhdsdio_rxfail(bus, FALSE, FALSE);
				continue;
			}

			/* All done with this one -- now deliver the packet */
			goto deliver;
		}
		/* gSPI frames should not be handled in fractions */
		if (bus->bus == SPI_BUS) {
			break;
		}

		/* Read frame header (hardware and software) */
		sdret = dhd_bcmsdh_recv_buf(bus, bcmsdh_cur_sbwad(sdh), SDIO_FUNC_2, F2SYNC,
		                            bus->rxhdr, firstread, NULL, NULL, NULL);
		bus->f2rxhdrs++;
		ASSERT(sdret != BCME_PENDING);

		if (sdret < 0) {
			DHD_ERROR(("%s: RXHEADER FAILED: %d\n", __FUNCTION__, sdret));
			bus->rx_hdrfail++;
			dhdsdio_rxfail(bus, TRUE, TRUE);
			continue;
		}

#ifdef DHD_DEBUG
		if (DHD_BYTES_ON() || DHD_HDRS_ON()) {
			prhex("RxHdr", bus->rxhdr, SDPCM_HDRLEN_RX);
		}
#endif

		/* Extract hardware header fields */
		len = ltoh16_ua(bus->rxhdr);
		check = ltoh16_ua(bus->rxhdr + sizeof(uint16));

		/* All zeros means no more frames */
		if (!(len|check)) {
			*finished = TRUE;
			break;
		}

		/* Validate check bytes */
		if ((uint16)~(len^check)) {
			DHD_ERROR(("%s: HW hdr error: len/check 0x%04x/0x%04x\n",
			           __FUNCTION__, len, check));
			bus->rx_badhdr++;
			dhdsdio_rxfail(bus, FALSE, FALSE);
			continue;
		}

		/* Validate frame length */
		if (len < SDPCM_HDRLEN_RX) {
			DHD_ERROR(("%s: HW hdr length invalid: %d\n", __FUNCTION__, len));
			continue;
		}

		/* Extract software header fields */
		chan = SDPCM_PACKET_CHANNEL(&bus->rxhdr[SDPCM_FRAMETAG_LEN]);
		seq = SDPCM_PACKET_SEQUENCE(&bus->rxhdr[SDPCM_FRAMETAG_LEN]);
		doff = SDPCM_DOFFSET_VALUE(&bus->rxhdr[SDPCM_FRAMETAG_LEN]);
		txmax = SDPCM_WINDOW_VALUE(&bus->rxhdr[SDPCM_FRAMETAG_LEN]);

		/* Validate data offset */
		if ((doff < SDPCM_HDRLEN_RX) || (doff > len)) {
			DHD_ERROR(("%s: Bad data offset %d: HW len %d, min %d seq %d\n",
			           __FUNCTION__, doff, len, SDPCM_HDRLEN_RX, seq));
			bus->rx_badhdr++;
			ASSERT(0);
			dhdsdio_rxfail(bus, FALSE, FALSE);
			continue;
		}

		/* Save the readahead length if there is one */
		bus->nextlen = bus->rxhdr[SDPCM_FRAMETAG_LEN + SDPCM_NEXTLEN_OFFSET];
		if ((bus->nextlen << 4) > MAX_RX_DATASZ) {
			DHD_INFO(("%s (nextlen): got frame w/nextlen too large (%d), seq %d\n",
			          __FUNCTION__, bus->nextlen, seq));
			bus->nextlen = 0;
		}

		/* Handle Flow Control */
		fcbits = SDPCM_FCMASK_VALUE(&bus->rxhdr[SDPCM_FRAMETAG_LEN]);

		delta = 0;
		if (~bus->flowcontrol & fcbits) {
			bus->fc_xoff++;
			delta = 1;
		}
		if (bus->flowcontrol & ~fcbits) {
			bus->fc_xon++;
			delta = 1;
		}

		if (delta) {
			bus->fc_rcvd++;
			bus->flowcontrol = fcbits;
		}

		/* Check and update sequence number */
		if (rxseq != seq) {
			DHD_INFO(("%s: rx_seq %d, expected %d\n", __FUNCTION__, seq, rxseq));
			bus->rx_badseq++;
			rxseq = seq;
		}

		/* Check window for sanity */
		if ((uint8)(txmax - bus->tx_seq) > 0x40) {
			DHD_ERROR(("%s: got unlikely tx max %d with tx_seq %d\n",
			           __FUNCTION__, txmax, bus->tx_seq));
			txmax = bus->tx_max;
		}
		bus->tx_max = txmax;

		/* Call a separate function for control frames */
		if (chan == SDPCM_CONTROL_CHANNEL) {
			dhdsdio_read_control(bus, bus->rxhdr, len, doff);
			continue;
		}

		ASSERT((chan == SDPCM_DATA_CHANNEL) || (chan == SDPCM_EVENT_CHANNEL) ||
		       (chan == SDPCM_TEST_CHANNEL) || (chan == SDPCM_GLOM_CHANNEL));

		/* Length to read */
		rdlen = (len > firstread) ? (len - firstread) : 0;

		/* May pad read to blocksize for efficiency */
		if (bus->roundup && bus->blocksize && (rdlen > bus->blocksize)) {
			pad = bus->blocksize - (rdlen % bus->blocksize);
			if ((pad <= bus->roundup) && (pad < bus->blocksize) &&
			    ((rdlen + pad + firstread) < MAX_RX_DATASZ))
				rdlen += pad;
		} else if (rdlen % DHD_SDALIGN) {
			rdlen += DHD_SDALIGN - (rdlen % DHD_SDALIGN);
		}

		/* Satisfy length-alignment requirements */
		if (forcealign && (rdlen & (ALIGNMENT - 1)))
			rdlen = ROUNDUP(rdlen, ALIGNMENT);

		if ((rdlen + firstread) > MAX_RX_DATASZ) {
			/* Too long -- skip this frame */
			DHD_ERROR(("%s: too long: len %d rdlen %d\n", __FUNCTION__, len, rdlen));
			bus->dhd->rx_errors++; bus->rx_toolong++;
			dhdsdio_rxfail(bus, FALSE, FALSE);
			continue;
		}

		dhd_os_sdlock_rxq(bus->dhd);
		if (!(pkt = PKTGET(osh, (rdlen + firstread + DHD_SDALIGN), FALSE))) {
			/* Give up on data, request rtx of events */
			DHD_ERROR(("%s: PKTGET failed: rdlen %d chan %d\n",
			           __FUNCTION__, rdlen, chan));
			bus->dhd->rx_dropped++;
			dhd_os_sdunlock_rxq(bus->dhd);
			dhdsdio_rxfail(bus, FALSE, RETRYCHAN(chan));
			continue;
		}
		dhd_os_sdunlock_rxq(bus->dhd);

		ASSERT(!PKTLINK(pkt));

		/* Leave room for what we already read, and align remainder */
		ASSERT(firstread < (PKTLEN(osh, pkt)));
		PKTPULL(osh, pkt, firstread);
		PKTALIGN(osh, pkt, rdlen, DHD_SDALIGN);

		/* Read the remaining frame data */
		sdret = dhd_bcmsdh_recv_buf(bus, bcmsdh_cur_sbwad(sdh), SDIO_FUNC_2, F2SYNC,
		                            ((uint8 *)PKTDATA(osh, pkt)), rdlen, pkt, NULL, NULL);
		bus->f2rxdata++;
		ASSERT(sdret != BCME_PENDING);

		if (sdret < 0) {
			DHD_ERROR(("%s: read %d %s bytes failed: %d\n", __FUNCTION__, rdlen,
			           ((chan == SDPCM_EVENT_CHANNEL) ? "event" :
			            ((chan == SDPCM_DATA_CHANNEL) ? "data" : "test")), sdret));
			dhd_os_sdlock_rxq(bus->dhd);
			PKTFREE(bus->dhd->osh, pkt, FALSE);
			dhd_os_sdunlock_rxq(bus->dhd);
			bus->dhd->rx_errors++;
			dhdsdio_rxfail(bus, TRUE, RETRYCHAN(chan));
			continue;
		}

		/* Copy the already-read portion */
		PKTPUSH(osh, pkt, firstread);
		bcopy(bus->rxhdr, PKTDATA(osh, pkt), firstread);

#ifdef DHD_DEBUG
		if (DHD_BYTES_ON() && DHD_DATA_ON()) {
			prhex("Rx Data", PKTDATA(osh, pkt), len);
		}
#endif

deliver:
		/* Save superframe descriptor and allocate packet frame */
		if (chan == SDPCM_GLOM_CHANNEL) {
			if (SDPCM_GLOMDESC(&bus->rxhdr[SDPCM_FRAMETAG_LEN])) {
				DHD_GLOM(("%s: got glom descriptor, %d bytes:\n",
				          __FUNCTION__, len));
#ifdef DHD_DEBUG
				if (DHD_GLOM_ON()) {
					prhex("Glom Data", PKTDATA(osh, pkt), len);
				}
#endif
				PKTSETLEN(osh, pkt, len);
				ASSERT(doff == SDPCM_HDRLEN_RX);
				PKTPULL(osh, pkt, SDPCM_HDRLEN_RX);
				bus->glomd = pkt;
			} else {
				DHD_ERROR(("%s: glom superframe w/o descriptor!\n", __FUNCTION__));
				dhdsdio_rxfail(bus, FALSE, FALSE);
			}
			continue;
		}

		/* Fill in packet len and prio, deliver upward */
		PKTSETLEN(osh, pkt, len);
		PKTPULL(osh, pkt, doff);

#ifdef SDTEST
		/* Test channel packets are processed separately */
		if (chan == SDPCM_TEST_CHANNEL) {
			dhdsdio_testrcv(bus, pkt, seq);
			continue;
		}
#endif /* SDTEST */

		if (PKTLEN(osh, pkt) == 0) {
			dhd_os_sdlock_rxq(bus->dhd);
			PKTFREE(bus->dhd->osh, pkt, FALSE);
			dhd_os_sdunlock_rxq(bus->dhd);
			continue;
		} else if (dhd_prot_hdrpull(bus->dhd, &ifidx, pkt, reorder_info_buf,
			&reorder_info_len) != 0) {
			DHD_ERROR(("%s: rx protocol error\n", __FUNCTION__));
			dhd_os_sdlock_rxq(bus->dhd);
			PKTFREE(bus->dhd->osh, pkt, FALSE);
			dhd_os_sdunlock_rxq(bus->dhd);
			bus->dhd->rx_errors++;
			continue;
		}
		if (reorder_info_len) {
			/* Reordering info from the firmware */
			dhd_process_pkt_reorder_info(bus->dhd, reorder_info_buf, reorder_info_len,
				&pkt, &pkt_count);
			if (pkt_count == 0)
				continue;
		}
		else
			pkt_count = 1;


		/* Unlock during rx call */
		dhd_os_sdunlock(bus->dhd);
		dhd_rx_frame(bus->dhd, ifidx, pkt, pkt_count, chan);
		dhd_os_sdlock(bus->dhd);
	}
	rxcount = maxframes - rxleft;
#ifdef DHD_DEBUG
	/* Message if we hit the limit */
	if (!rxleft && !sdtest)
		DHD_DATA(("%s: hit rx limit of %d frames\n", __FUNCTION__, maxframes));
	else
#endif /* DHD_DEBUG */
	DHD_DATA(("%s: processed %d frames\n", __FUNCTION__, rxcount));
	/* Back off rxseq if awaiting rtx, update rx_seq */
	if (bus->rxskip)
		rxseq--;
	bus->rx_seq = rxseq;

	if (bus->reqbussleep)
	{
	    dhdsdio_bussleep(bus, TRUE);
		bus->reqbussleep = FALSE;
	}
	bus->readframes = FALSE;

	return rxcount;
}

static uint32
dhdsdio_hostmail(dhd_bus_t *bus)
{
	sdpcmd_regs_t *regs = bus->regs;
	uint32 intstatus = 0;
	uint32 hmb_data;
	uint8 fcbits;
	uint retries = 0;

	DHD_TRACE(("%s: Enter\n", __FUNCTION__));

	/* Read mailbox data and ack that we did so */
	R_SDREG(hmb_data, &regs->tohostmailboxdata, retries);
	if (retries <= retry_limit)
		W_SDREG(SMB_INT_ACK, &regs->tosbmailbox, retries);
	bus->f1regdata += 2;

	/* Dongle recomposed rx frames, accept them again */
	if (hmb_data & HMB_DATA_NAKHANDLED) {
		DHD_INFO(("Dongle reports NAK handled, expect rtx of %d\n", bus->rx_seq));
		if (!bus->rxskip) {
			DHD_ERROR(("%s: unexpected NAKHANDLED!\n", __FUNCTION__));
		}
		bus->rxskip = FALSE;
		intstatus |= FRAME_AVAIL_MASK(bus);
	}

	/*
	 * DEVREADY does not occur with gSPI.
	 */
	if (hmb_data & (HMB_DATA_DEVREADY | HMB_DATA_FWREADY)) {
		bus->sdpcm_ver = (hmb_data & HMB_DATA_VERSION_MASK) >> HMB_DATA_VERSION_SHIFT;
		if (bus->sdpcm_ver != SDPCM_PROT_VERSION)
			DHD_ERROR(("Version mismatch, dongle reports %d, expecting %d\n",
			           bus->sdpcm_ver, SDPCM_PROT_VERSION));
		else
			DHD_INFO(("Dongle ready, protocol version %d\n", bus->sdpcm_ver));
		/* make sure for the SDIO_DEVICE_RXDATAINT_MODE_1 corecontrol is proper */
		if ((bus->sih->buscoretype == SDIOD_CORE_ID) && (bus->sdpcmrev >= 4) &&
		    (bus->rxint_mode  == SDIO_DEVICE_RXDATAINT_MODE_1)) {
			uint32 val;

			val = R_REG(bus->dhd->osh, &bus->regs->corecontrol);
			val &= ~CC_XMTDATAAVAIL_MODE;
			val |= CC_XMTDATAAVAIL_CTRL;
			W_REG(bus->dhd->osh, &bus->regs->corecontrol, val);

			val = R_REG(bus->dhd->osh, &bus->regs->corecontrol);
		}

#ifdef DHD_DEBUG
		/* Retrieve console state address now that firmware should have updated it */
		{
			sdpcm_shared_t shared;
			if (dhdsdio_readshared(bus, &shared) == 0)
				bus->console_addr = shared.console_addr;
		}
#endif /* DHD_DEBUG */
	}

	/*
	 * Flow Control has been moved into the RX headers and this out of band
	 * method isn't used any more.  Leave this here for possibly remaining backward
	 * compatible with older dongles
	 */
	if (hmb_data & HMB_DATA_FC) {
		fcbits = (hmb_data & HMB_DATA_FCDATA_MASK) >> HMB_DATA_FCDATA_SHIFT;

		if (fcbits & ~bus->flowcontrol)
			bus->fc_xoff++;
		if (bus->flowcontrol & ~fcbits)
			bus->fc_xon++;

		bus->fc_rcvd++;
		bus->flowcontrol = fcbits;
	}

#ifdef DHD_DEBUG
	/* At least print a message if FW halted */
	if (hmb_data & HMB_DATA_FWHALT) {
		DHD_ERROR(("INTERNAL ERROR: FIRMWARE HALTED : set BUS DOWN\n"));
		dhdsdio_checkdied(bus, NULL, 0);
		bus->dhd->busstate = DHD_BUS_DOWN;
	}
#endif /* DHD_DEBUG */

	/* Shouldn't be any others */
	if (hmb_data & ~(HMB_DATA_DEVREADY |
	                 HMB_DATA_FWHALT |
	                 HMB_DATA_NAKHANDLED |
	                 HMB_DATA_FC |
	                 HMB_DATA_FWREADY |
	                 HMB_DATA_FCDATA_MASK |
	                 HMB_DATA_VERSION_MASK)) {
		DHD_ERROR(("Unknown mailbox data content: 0x%02x\n", hmb_data));
	}

	return intstatus;
}

static bool
dhdsdio_dpc(dhd_bus_t *bus)
{
	bcmsdh_info_t *sdh = bus->sdh;
	sdpcmd_regs_t *regs = bus->regs;
	uint32 intstatus, newstatus = 0;
	uint retries = 0;
	uint rxlimit = dhd_rxbound; /* Rx frames to read before resched */
	uint txlimit = dhd_txbound; /* Tx frames to send before resched */
	uint framecnt = 0;		  /* Temporary counter of tx/rx frames */
	bool rxdone = TRUE;		  /* Flag for no more read data */
	bool resched = FALSE;	  /* Flag indicating resched wanted */

	DHD_TRACE(("%s: Enter\n", __FUNCTION__));

	if (bus->dhd->busstate == DHD_BUS_DOWN) {
		DHD_ERROR(("%s: Bus down, ret\n", __FUNCTION__));
		bus->intstatus = 0;
		return 0;
	}

	/* Start with leftover status bits */
	intstatus = bus->intstatus;

	dhd_os_sdlock(bus->dhd);

	if (!SLPAUTO_ENAB(bus) && !KSO_ENAB(bus)) {
		DHD_ERROR(("%s: Device asleep\n", __FUNCTION__));
		goto exit;
	}

	/* If waiting for HTAVAIL, check status */
	if (!SLPAUTO_ENAB(bus) && (bus->clkstate == CLK_PENDING)) {
		int err;
		uint8 clkctl, devctl = 0;

#ifdef DHD_DEBUG
		/* Check for inconsistent device control */
		devctl = bcmsdh_cfg_read(sdh, SDIO_FUNC_1, SBSDIO_DEVICE_CTL, &err);
		if (err) {
			DHD_ERROR(("%s: error reading DEVCTL: %d\n", __FUNCTION__, err));
			bus->dhd->busstate = DHD_BUS_DOWN;
		} else {
			ASSERT(devctl & SBSDIO_DEVCTL_CA_INT_ONLY);
		}
#endif /* DHD_DEBUG */

		/* Read CSR, if clock on switch to AVAIL, else ignore */
		clkctl = bcmsdh_cfg_read(sdh, SDIO_FUNC_1, SBSDIO_FUNC1_CHIPCLKCSR, &err);
		if (err) {
			DHD_ERROR(("%s: error reading CSR: %d\n", __FUNCTION__, err));
			bus->dhd->busstate = DHD_BUS_DOWN;
		}

		DHD_INFO(("DPC: PENDING, devctl 0x%02x clkctl 0x%02x\n", devctl, clkctl));

		if (SBSDIO_HTAV(clkctl)) {
			devctl = bcmsdh_cfg_read(sdh, SDIO_FUNC_1, SBSDIO_DEVICE_CTL, &err);
			if (err) {
				DHD_ERROR(("%s: error reading DEVCTL: %d\n",
				           __FUNCTION__, err));
				bus->dhd->busstate = DHD_BUS_DOWN;
			}
			devctl &= ~SBSDIO_DEVCTL_CA_INT_ONLY;
			bcmsdh_cfg_write(sdh, SDIO_FUNC_1, SBSDIO_DEVICE_CTL, devctl, &err);
			if (err) {
				DHD_ERROR(("%s: error writing DEVCTL: %d\n",
				           __FUNCTION__, err));
				bus->dhd->busstate = DHD_BUS_DOWN;
			}
			bus->clkstate = CLK_AVAIL;
		} else {
			goto clkwait;
		}
	}

	BUS_WAKE(bus);

	/* Make sure backplane clock is on */
	dhdsdio_clkctl(bus, CLK_AVAIL, TRUE);
	if (bus->clkstate != CLK_AVAIL)
		goto clkwait;

	/* Pending interrupt indicates new device status */
	if (bus->ipend) {
		bus->ipend = FALSE;
		R_SDREG(newstatus, &regs->intstatus, retries);
		bus->f1regdata++;
		if (bcmsdh_regfail(bus->sdh))
			newstatus = 0;
		newstatus &= bus->hostintmask;
		bus->fcstate = !!(newstatus & I_HMB_FC_STATE);
		if (newstatus) {
			bus->f1regdata++;
			if ((bus->rxint_mode == SDIO_DEVICE_RXDATAINT_MODE_0) &&
				(newstatus == I_XMTDATA_AVAIL)) {
			}
			else
				W_SDREG(newstatus, &regs->intstatus, retries);
		}
	}

	/* Merge new bits with previous */
	intstatus |= newstatus;
	bus->intstatus = 0;

	/* Handle flow-control change: read new state in case our ack
	 * crossed another change interrupt.  If change still set, assume
	 * FC ON for safety, let next loop through do the debounce.
	 */
	if (intstatus & I_HMB_FC_CHANGE) {
		intstatus &= ~I_HMB_FC_CHANGE;
		W_SDREG(I_HMB_FC_CHANGE, &regs->intstatus, retries);
		R_SDREG(newstatus, &regs->intstatus, retries);
		bus->f1regdata += 2;
		bus->fcstate = !!(newstatus & (I_HMB_FC_STATE | I_HMB_FC_CHANGE));
		intstatus |= (newstatus & bus->hostintmask);
	}

	/* Just being here means nothing more to do for chipactive */
	if (intstatus & I_CHIPACTIVE) {
		/* ASSERT(bus->clkstate == CLK_AVAIL); */
		intstatus &= ~I_CHIPACTIVE;
	}

	/* Handle host mailbox indication */
	if (intstatus & I_HMB_HOST_INT) {
		intstatus &= ~I_HMB_HOST_INT;
		intstatus |= dhdsdio_hostmail(bus);
	}

	/* Generally don't ask for these, can get CRC errors... */
	if (intstatus & I_WR_OOSYNC) {
		DHD_ERROR(("Dongle reports WR_OOSYNC\n"));
		intstatus &= ~I_WR_OOSYNC;
	}

	if (intstatus & I_RD_OOSYNC) {
		DHD_ERROR(("Dongle reports RD_OOSYNC\n"));
		intstatus &= ~I_RD_OOSYNC;
	}

	if (intstatus & I_SBINT) {
		DHD_ERROR(("Dongle reports SBINT\n"));
		intstatus &= ~I_SBINT;
	}

	/* Would be active due to wake-wlan in gSPI */
	if (intstatus & I_CHIPACTIVE) {
		DHD_INFO(("Dongle reports CHIPACTIVE\n"));
		intstatus &= ~I_CHIPACTIVE;
	}

	/* Ignore frame indications if rxskip is set */
	if (bus->rxskip) {
		intstatus &= ~FRAME_AVAIL_MASK(bus);
	}

	/* On frame indication, read available frames */
	if (PKT_AVAILABLE(bus, intstatus)) {
		framecnt = dhdsdio_readframes(bus, rxlimit, &rxdone);
		if (rxdone || bus->rxskip)
			intstatus  &= ~FRAME_AVAIL_MASK(bus);
		rxlimit -= MIN(framecnt, rxlimit);
	}

	/* Keep still-pending events for next scheduling */
	bus->intstatus = intstatus;

clkwait:
	/* Re-enable interrupts to detect new device events (mailbox, rx frame)
	 * or clock availability.  (Allows tx loop to check ipend if desired.)
	 * (Unless register access seems hosed, as we may not be able to ACK...)
	 */
	if (bus->intr && bus->intdis && !bcmsdh_regfail(sdh)) {
		DHD_INTR(("%s: enable SDIO interrupts, rxdone %d framecnt %d\n",
		          __FUNCTION__, rxdone, framecnt));
		bus->intdis = FALSE;
#if defined(OOB_INTR_ONLY)
		bcmsdh_oob_intr_set(1);
#endif /* defined(OOB_INTR_ONLY) */
		bcmsdh_intr_enable(sdh);
	}

#if defined(OOB_INTR_ONLY) && !defined(HW_OOB)
	/* In case of SW-OOB(using edge trigger),
	 * Check interrupt status in the dongle again after enable irq on the host.
	 * and rechedule dpc if interrupt is pended in the dongle.
	 * There is a chance to miss OOB interrupt while irq is disabled on the host.
	 * No need to do this with HW-OOB(level trigger)
	 */
	R_SDREG(newstatus, &regs->intstatus, retries);
	if (bcmsdh_regfail(bus->sdh))
		newstatus = 0;
	if (newstatus & bus->hostintmask) {
		bus->ipend = TRUE;
		resched = TRUE;
	}
#endif /* defined(OOB_INTR_ONLY) && !defined(HW_OOB) */
<<<<<<< HEAD

=======
#ifdef PROP_TXSTATUS
	dhd_wlfc_trigger_pktcommit(bus->dhd);
#endif
>>>>>>> 365b83ef
	if (TXCTLOK(bus) && bus->ctrl_frame_stat && (bus->clkstate == CLK_AVAIL))  {
		int ret, i;

		uint8* frame_seq = bus->ctrl_frame_buf + SDPCM_FRAMETAG_LEN;

		if (*frame_seq != bus->tx_seq) {
			DHD_INFO(("%s IOCTL frame seq lag detected!"
				" frm_seq:%d != bus->tx_seq:%d, corrected\n",
				__FUNCTION__, *frame_seq, bus->tx_seq));
			*frame_seq = bus->tx_seq;
		}

		ret = dhd_bcmsdh_send_buf(bus, bcmsdh_cur_sbwad(sdh), SDIO_FUNC_2, F2SYNC,
		                      (uint8 *)bus->ctrl_frame_buf, (uint32)bus->ctrl_frame_len,
			NULL, NULL, NULL);
		ASSERT(ret != BCME_PENDING);
		if (ret == BCME_NODEVICE) {
			DHD_ERROR(("%s: Device asleep already\n", __FUNCTION__));
		} else if (ret < 0) {
			/* On failure, abort the command and terminate the frame */
			DHD_INFO(("%s: sdio error %d, abort command and terminate frame.\n",
			          __FUNCTION__, ret));
			bus->tx_sderrs++;

			bcmsdh_abort(sdh, SDIO_FUNC_2);

			bcmsdh_cfg_write(sdh, SDIO_FUNC_1, SBSDIO_FUNC1_FRAMECTRL,
			                 SFC_WF_TERM, NULL);
			bus->f1regdata++;

			for (i = 0; i < 3; i++) {
				uint8 hi, lo;
				hi = bcmsdh_cfg_read(sdh, SDIO_FUNC_1,
				                     SBSDIO_FUNC1_WFRAMEBCHI, NULL);
				lo = bcmsdh_cfg_read(sdh, SDIO_FUNC_1,
				                     SBSDIO_FUNC1_WFRAMEBCLO, NULL);
				bus->f1regdata += 2;
				if ((hi == 0) && (lo == 0))
					break;
			}
		}
		if (ret == 0) {
			bus->tx_seq = (bus->tx_seq + 1) % SDPCM_SEQUENCE_WRAP;
		}

		bus->ctrl_frame_stat = FALSE;
		dhd_wait_event_wakeup(bus->dhd);
	}
	/* Send queued frames (limit 1 if rx may still be pending) */
	else if ((bus->clkstate == CLK_AVAIL) && !bus->fcstate &&
	    pktq_mlen(&bus->txq, ~bus->flowcontrol) && txlimit && DATAOK(bus)) {
		framecnt = rxdone ? txlimit : MIN(txlimit, dhd_txminmax);
		framecnt = dhdsdio_sendfromq(bus, framecnt);
		txlimit -= framecnt;
	}
	/* Resched the DPC if ctrl cmd is pending on bus credit */
	if (bus->ctrl_frame_stat)
		resched = TRUE;

	/* Resched if events or tx frames are pending, else await next interrupt */
	/* On failed register access, all bets are off: no resched or interrupts */
	if ((bus->dhd->busstate == DHD_BUS_DOWN) || bcmsdh_regfail(sdh)) {
		if ((bus->sih && bus->sih->buscorerev >= 12) && !(dhdsdio_sleepcsr_get(bus) &
			SBSDIO_FUNC1_SLEEPCSR_KSO_MASK)) {
			/* Bus failed because of KSO */
			DHD_ERROR(("%s: Bus failed due to KSO\n", __FUNCTION__));
			bus->kso = FALSE;
		} else {
			DHD_ERROR(("%s: failed backplane access over SDIO, halting operation\n",
				__FUNCTION__));
			bus->dhd->busstate = DHD_BUS_DOWN;
			bus->intstatus = 0;
		}
	} else if (bus->clkstate == CLK_PENDING) {
		/* Awaiting I_CHIPACTIVE; don't resched */
	} else if (bus->intstatus || bus->ipend ||
	           (!bus->fcstate && pktq_mlen(&bus->txq, ~bus->flowcontrol) && DATAOK(bus)) ||
			PKT_AVAILABLE(bus, bus->intstatus)) {  /* Read multiple frames */
		resched = TRUE;
	}

	bus->dpc_sched = resched;

	/* If we're done for now, turn off clock request. */
	if ((bus->idletime == DHD_IDLE_IMMEDIATE) && (bus->clkstate != CLK_PENDING)) {
		bus->activity = FALSE;
		dhdsdio_clkctl(bus, CLK_NONE, FALSE);
	}

exit:
	/* attemp to update tx credit before exiting dpc */
	if (!resched && dhd_dpcpoll) {
		if (dhdsdio_readframes(bus, dhd_rxbound, &rxdone) != 0)
			resched = TRUE;
	}
	dhd_os_sdunlock(bus->dhd);
	return resched;
}

bool
dhd_bus_dpc(struct dhd_bus *bus)
{
	bool resched;

	/* Call the DPC directly. */
	DHD_TRACE(("Calling dhdsdio_dpc() from %s\n", __FUNCTION__));
	resched = dhdsdio_dpc(bus);

	return resched;
}

void
dhdsdio_isr(void *arg)
{
	dhd_bus_t *bus = (dhd_bus_t*)arg;
	bcmsdh_info_t *sdh;

	DHD_TRACE(("%s: Enter\n", __FUNCTION__));

	if (!bus) {
		DHD_ERROR(("%s : bus is null pointer , exit \n", __FUNCTION__));
		return;
	}
	sdh = bus->sdh;

	if (bus->dhd->busstate == DHD_BUS_DOWN) {
		DHD_ERROR(("%s : bus is down. we have nothing to do\n", __FUNCTION__));
		return;
	}

	DHD_TRACE(("%s: Enter\n", __FUNCTION__));

	/* Count the interrupt call */
	bus->intrcount++;
	bus->ipend = TRUE;

	/* Shouldn't get this interrupt if we're sleeping? */
	if (!SLPAUTO_ENAB(bus)) {
		if (bus->sleeping) {
			DHD_ERROR(("INTERRUPT WHILE SLEEPING??\n"));
			return;
		} else if (!KSO_ENAB(bus)) {
			DHD_ERROR(("ISR in devsleep 1\n"));
		}
	}

	/* Disable additional interrupts (is this needed now)? */
	if (bus->intr) {
		DHD_INTR(("%s: disable SDIO interrupts\n", __FUNCTION__));
	} else {
		DHD_ERROR(("dhdsdio_isr() w/o interrupt configured!\n"));
	}

	bcmsdh_intr_disable(sdh);
	bus->intdis = TRUE;

#if defined(SDIO_ISR_THREAD)
	DHD_TRACE(("Calling dhdsdio_dpc() from %s\n", __FUNCTION__));
	DHD_OS_WAKE_LOCK(bus->dhd);
	while (dhdsdio_dpc(bus));
	DHD_OS_WAKE_UNLOCK(bus->dhd);
#else
	bus->dpc_sched = TRUE;
	dhd_sched_dpc(bus->dhd);
#endif 

}

#ifdef SDTEST
static void
dhdsdio_pktgen_init(dhd_bus_t *bus)
{
	/* Default to specified length, or full range */
	if (dhd_pktgen_len) {
		bus->pktgen_maxlen = MIN(dhd_pktgen_len, MAX_PKTGEN_LEN);
		bus->pktgen_minlen = bus->pktgen_maxlen;
	} else {
		bus->pktgen_maxlen = MAX_PKTGEN_LEN;
		bus->pktgen_minlen = 0;
	}
	bus->pktgen_len = (uint16)bus->pktgen_minlen;

	/* Default to per-watchdog burst with 10s print time */
	bus->pktgen_freq = 1;
	bus->pktgen_print = dhd_watchdog_ms ? (10000/dhd_watchdog_ms):0;
	bus->pktgen_count = (dhd_pktgen * dhd_watchdog_ms + 999) / 1000;

	/* Default to echo mode */
	bus->pktgen_mode = DHD_PKTGEN_ECHO;
	bus->pktgen_stop = 1;
}

static void
dhdsdio_pktgen(dhd_bus_t *bus)
{
	void *pkt;
	uint8 *data;
	uint pktcount;
	uint fillbyte;
	osl_t *osh = bus->dhd->osh;
	uint16 len;
	ulong time_lapse;
	uint sent_pkts;
	uint rcvd_pkts;

	/* Display current count if appropriate */
	if (bus->pktgen_print && (++bus->pktgen_ptick >= bus->pktgen_print)) {
		bus->pktgen_ptick = 0;
		printf("%s: send attempts %d, rcvd %d, errors %d\n",
		       __FUNCTION__, bus->pktgen_sent, bus->pktgen_rcvd, bus->pktgen_fail);

		/* Print throughput stats only for constant length packet runs */
		if (bus->pktgen_minlen == bus->pktgen_maxlen) {
			time_lapse = jiffies - bus->pktgen_prev_time;
			bus->pktgen_prev_time = jiffies;
			sent_pkts = bus->pktgen_sent - bus->pktgen_prev_sent;
			bus->pktgen_prev_sent = bus->pktgen_sent;
			rcvd_pkts = bus->pktgen_rcvd - bus->pktgen_prev_rcvd;
			bus->pktgen_prev_rcvd = bus->pktgen_rcvd;

			printf("%s: Tx Throughput %d kbps, Rx Throughput %d kbps\n",
			  __FUNCTION__,
			  (sent_pkts * bus->pktgen_len / jiffies_to_msecs(time_lapse)) * 8,
			  (rcvd_pkts * bus->pktgen_len  / jiffies_to_msecs(time_lapse)) * 8);
		}
	}

	/* For recv mode, just make sure dongle has started sending */
	if (bus->pktgen_mode == DHD_PKTGEN_RECV) {
		if (bus->pktgen_rcv_state == PKTGEN_RCV_IDLE) {
			bus->pktgen_rcv_state = PKTGEN_RCV_ONGOING;
			dhdsdio_sdtest_set(bus, bus->pktgen_total);
		}
		return;
	}

	/* Otherwise, generate or request the specified number of packets */
	for (pktcount = 0; pktcount < bus->pktgen_count; pktcount++) {
		/* Stop if total has been reached */
		if (bus->pktgen_total && (bus->pktgen_sent >= bus->pktgen_total)) {
			bus->pktgen_count = 0;
			break;
		}

		/* Allocate an appropriate-sized packet */
		if (bus->pktgen_mode == DHD_PKTGEN_RXBURST) {
			len = SDPCM_TEST_PKT_CNT_FLD_LEN;
		} else {
			len = bus->pktgen_len;
		}
		if (!(pkt = PKTGET(osh, (len + SDPCM_HDRLEN + SDPCM_TEST_HDRLEN + DHD_SDALIGN),
		                   TRUE))) {;
			DHD_ERROR(("%s: PKTGET failed!\n", __FUNCTION__));
			break;
		}
		PKTALIGN(osh, pkt, (len + SDPCM_HDRLEN + SDPCM_TEST_HDRLEN), DHD_SDALIGN);
		data = (uint8*)PKTDATA(osh, pkt) + SDPCM_HDRLEN;

		/* Write test header cmd and extra based on mode */
		switch (bus->pktgen_mode) {
		case DHD_PKTGEN_ECHO:
			*data++ = SDPCM_TEST_ECHOREQ;
			*data++ = (uint8)bus->pktgen_sent;
			break;

		case DHD_PKTGEN_SEND:
			*data++ = SDPCM_TEST_DISCARD;
			*data++ = (uint8)bus->pktgen_sent;
			break;

		case DHD_PKTGEN_RXBURST:
			*data++ = SDPCM_TEST_BURST;
			*data++ = (uint8)bus->pktgen_count; /* Just for backward compatability */
			break;

		default:
			DHD_ERROR(("Unrecognized pktgen mode %d\n", bus->pktgen_mode));
			PKTFREE(osh, pkt, TRUE);
			bus->pktgen_count = 0;
			return;
		}

		/* Write test header length field */
		*data++ = (bus->pktgen_len >> 0);
		*data++ = (bus->pktgen_len >> 8);

		/* Write frame count in a 4 byte field adjucent to SDPCM test header for
		 * burst mode
		 */
		if (bus->pktgen_mode == DHD_PKTGEN_RXBURST) {
			*data++ = (uint8)(bus->pktgen_count >> 0);
			*data++ = (uint8)(bus->pktgen_count >> 8);
			*data++ = (uint8)(bus->pktgen_count >> 16);
			*data++ = (uint8)(bus->pktgen_count >> 24);
		} else {

			/* Then fill in the remainder -- N/A for burst */
			for (fillbyte = 0; fillbyte < len; fillbyte++)
				*data++ = SDPCM_TEST_FILL(fillbyte, (uint8)bus->pktgen_sent);
		}

#ifdef DHD_DEBUG
		if (DHD_BYTES_ON() && DHD_DATA_ON()) {
			data = (uint8*)PKTDATA(osh, pkt) + SDPCM_HDRLEN;
			prhex("dhdsdio_pktgen: Tx Data", data, PKTLEN(osh, pkt) - SDPCM_HDRLEN);
		}
#endif

		/* Send it */
		if (dhdsdio_txpkt(bus, pkt, SDPCM_TEST_CHANNEL, TRUE, FALSE)) {
			bus->pktgen_fail++;
			if (bus->pktgen_stop && bus->pktgen_stop == bus->pktgen_fail)
				bus->pktgen_count = 0;
		}
		bus->pktgen_sent++;

		/* Bump length if not fixed, wrap at max */
		if (++bus->pktgen_len > bus->pktgen_maxlen)
			bus->pktgen_len = (uint16)bus->pktgen_minlen;

		/* Special case for burst mode: just send one request! */
		if (bus->pktgen_mode == DHD_PKTGEN_RXBURST)
			break;
	}
}

static void
dhdsdio_sdtest_set(dhd_bus_t *bus, uint count)
{
	void *pkt;
	uint8 *data;
	osl_t *osh = bus->dhd->osh;

	/* Allocate the packet */
	if (!(pkt = PKTGET(osh, SDPCM_HDRLEN + SDPCM_TEST_HDRLEN +
		SDPCM_TEST_PKT_CNT_FLD_LEN + DHD_SDALIGN, TRUE))) {
		DHD_ERROR(("%s: PKTGET failed!\n", __FUNCTION__));
		return;
	}
	PKTALIGN(osh, pkt, (SDPCM_HDRLEN + SDPCM_TEST_HDRLEN +
		SDPCM_TEST_PKT_CNT_FLD_LEN), DHD_SDALIGN);
	data = (uint8*)PKTDATA(osh, pkt) + SDPCM_HDRLEN;

	/* Fill in the test header */
	*data++ = SDPCM_TEST_SEND;
	*data++ = (count > 0)?TRUE:FALSE;
	*data++ = (bus->pktgen_maxlen >> 0);
	*data++ = (bus->pktgen_maxlen >> 8);
	*data++ = (uint8)(count >> 0);
	*data++ = (uint8)(count >> 8);
	*data++ = (uint8)(count >> 16);
	*data++ = (uint8)(count >> 24);

	/* Send it */
	if (dhdsdio_txpkt(bus, pkt, SDPCM_TEST_CHANNEL, TRUE, FALSE))
		bus->pktgen_fail++;
}


static void
dhdsdio_testrcv(dhd_bus_t *bus, void *pkt, uint seq)
{
	osl_t *osh = bus->dhd->osh;
	uint8 *data;
	uint pktlen;

	uint8 cmd;
	uint8 extra;
	uint16 len;
	uint16 offset;

	/* Check for min length */
	if ((pktlen = PKTLEN(osh, pkt)) < SDPCM_TEST_HDRLEN) {
		DHD_ERROR(("dhdsdio_restrcv: toss runt frame, pktlen %d\n", pktlen));
		PKTFREE(osh, pkt, FALSE);
		return;
	}

	/* Extract header fields */
	data = PKTDATA(osh, pkt);
	cmd = *data++;
	extra = *data++;
	len = *data++; len += *data++ << 8;
	DHD_TRACE(("%s:cmd:%d, xtra:%d,len:%d\n", __FUNCTION__, cmd, extra, len));
	/* Check length for relevant commands */
	if (cmd == SDPCM_TEST_DISCARD || cmd == SDPCM_TEST_ECHOREQ || cmd == SDPCM_TEST_ECHORSP) {
		if (pktlen != len + SDPCM_TEST_HDRLEN) {
			DHD_ERROR(("dhdsdio_testrcv: frame length mismatch, pktlen %d seq %d"
			           " cmd %d extra %d len %d\n", pktlen, seq, cmd, extra, len));
			PKTFREE(osh, pkt, FALSE);
			return;
		}
	}

	/* Process as per command */
	switch (cmd) {
	case SDPCM_TEST_ECHOREQ:
		/* Rx->Tx turnaround ok (even on NDIS w/current implementation) */
		*(uint8 *)(PKTDATA(osh, pkt)) = SDPCM_TEST_ECHORSP;
		if (dhdsdio_txpkt(bus, pkt, SDPCM_TEST_CHANNEL, TRUE, FALSE) == 0) {
			bus->pktgen_sent++;
		} else {
			bus->pktgen_fail++;
			PKTFREE(osh, pkt, FALSE);
		}
		bus->pktgen_rcvd++;
		break;

	case SDPCM_TEST_ECHORSP:
		if (bus->ext_loop) {
			PKTFREE(osh, pkt, FALSE);
			bus->pktgen_rcvd++;
			break;
		}

		for (offset = 0; offset < len; offset++, data++) {
			if (*data != SDPCM_TEST_FILL(offset, extra)) {
				DHD_ERROR(("dhdsdio_testrcv: echo data mismatch: "
				           "offset %d (len %d) expect 0x%02x rcvd 0x%02x\n",
				           offset, len, SDPCM_TEST_FILL(offset, extra), *data));
				break;
			}
		}
		PKTFREE(osh, pkt, FALSE);
		bus->pktgen_rcvd++;
		break;

	case SDPCM_TEST_DISCARD:
		{
			int i = 0;
			uint8 *prn = data;
			uint8 testval = extra;
			for (i = 0; i < len; i++) {
				if (*prn != testval) {
					DHD_ERROR(("DIErr@Pkt#:%d,Ix:%d, expected:0x%x, got:0x%x\n",
						i, bus->pktgen_rcvd_rcvsession, testval, *prn));
					prn++; testval++;
				}
			}
		}
		PKTFREE(osh, pkt, FALSE);
		bus->pktgen_rcvd++;
		break;

	case SDPCM_TEST_BURST:
	case SDPCM_TEST_SEND:
	default:
		DHD_INFO(("dhdsdio_testrcv: unsupported or unknown command, pktlen %d seq %d"
		          " cmd %d extra %d len %d\n", pktlen, seq, cmd, extra, len));
		PKTFREE(osh, pkt, FALSE);
		break;
	}

	/* For recv mode, stop at limit (and tell dongle to stop sending) */
	if (bus->pktgen_mode == DHD_PKTGEN_RECV) {
		if (bus->pktgen_rcv_state != PKTGEN_RCV_IDLE) {
			bus->pktgen_rcvd_rcvsession++;

			if (bus->pktgen_total &&
				(bus->pktgen_rcvd_rcvsession >= bus->pktgen_total)) {
			bus->pktgen_count = 0;
			DHD_ERROR(("Pktgen:rcv test complete!\n"));
			bus->pktgen_rcv_state = PKTGEN_RCV_IDLE;
			dhdsdio_sdtest_set(bus, FALSE);
				bus->pktgen_rcvd_rcvsession = 0;
			}
		}
	}
}
#endif /* SDTEST */

extern void
dhd_disable_intr(dhd_pub_t *dhdp)
{
	dhd_bus_t *bus;
	bus = dhdp->bus;
	bcmsdh_intr_disable(bus->sdh);
}

extern bool
dhd_bus_watchdog(dhd_pub_t *dhdp)
{
	dhd_bus_t *bus;

	DHD_TIMER(("%s: Enter\n", __FUNCTION__));

	bus = dhdp->bus;

	if (bus->dhd->dongle_reset)
		return FALSE;

	/* Ignore the timer if simulating bus down */
	if (!SLPAUTO_ENAB(bus) && bus->sleeping)
		return FALSE;

	if (dhdp->busstate == DHD_BUS_DOWN)
		return FALSE;

	/* Poll period: check device if appropriate. */
	if (!SLPAUTO_ENAB(bus) && (bus->poll && (++bus->polltick >= bus->pollrate))) {
		uint32 intstatus = 0;

		/* Reset poll tick */
		bus->polltick = 0;

		/* Check device if no interrupts */
		if (!bus->intr || (bus->intrcount == bus->lastintrs)) {

			if (!bus->dpc_sched) {
				uint8 devpend;
				devpend = bcmsdh_cfg_read(bus->sdh, SDIO_FUNC_0,
				                          SDIOD_CCCR_INTPEND, NULL);
				intstatus = devpend & (INTR_STATUS_FUNC1 | INTR_STATUS_FUNC2);
			}

			/* If there is something, make like the ISR and schedule the DPC */
			if (intstatus) {
				bus->pollcnt++;
				bus->ipend = TRUE;
				if (bus->intr) {
					bcmsdh_intr_disable(bus->sdh);
				}
				bus->dpc_sched = TRUE;
				dhd_sched_dpc(bus->dhd);

			}
		}

		/* Update interrupt tracking */
		bus->lastintrs = bus->intrcount;
	}

#ifdef DHD_DEBUG
	/* Poll for console output periodically */
	if (dhdp->busstate == DHD_BUS_DATA && dhd_console_ms != 0) {
		bus->console.count += dhd_watchdog_ms;
		if (bus->console.count >= dhd_console_ms) {
			bus->console.count -= dhd_console_ms;
			/* Make sure backplane clock is on */
			if (SLPAUTO_ENAB(bus))
				dhdsdio_bussleep(bus, FALSE);
			else
			dhdsdio_clkctl(bus, CLK_AVAIL, FALSE);
			if (dhdsdio_readconsole(bus) < 0)
				dhd_console_ms = 0;	/* On error, stop trying */
		}
	}
#endif /* DHD_DEBUG */

#ifdef SDTEST
	/* Generate packets if configured */
	if (bus->pktgen_count && (++bus->pktgen_tick >= bus->pktgen_freq)) {
		/* Make sure backplane clock is on */
		if (SLPAUTO_ENAB(bus))
			dhdsdio_bussleep(bus, FALSE);
		else
			dhdsdio_clkctl(bus, CLK_AVAIL, FALSE);
		bus->pktgen_tick = 0;
		dhdsdio_pktgen(bus);
	}
#endif

	/* On idle timeout clear activity flag and/or turn off clock */
#ifdef DHD_USE_IDLECOUNT
	if (bus->activity)
		bus->activity = FALSE;
	else {
		bus->idlecount++;

		if (bus->idlecount >= bus->idletime) {
			DHD_TIMER(("%s: DHD Idle state!!\n", __FUNCTION__));

			if (SLPAUTO_ENAB(bus)) {
				if (dhdsdio_bussleep(bus, TRUE) != BCME_BUSY)
					dhd_os_wd_timer(bus->dhd, 0);
			} else
				dhdsdio_clkctl(bus, CLK_NONE, FALSE);

			bus->idlecount = 0;
		}
	}
#else
	if ((bus->idletime > 0) && (bus->clkstate == CLK_AVAIL)) {
		if (++bus->idlecount > bus->idletime) {
			bus->idlecount = 0;
			if (bus->activity) {
				bus->activity = FALSE;
				if (SLPAUTO_ENAB(bus)) {
					if (!bus->readframes)
						dhdsdio_bussleep(bus, TRUE);
					else
						bus->reqbussleep = TRUE;
				}
				else
					dhdsdio_clkctl(bus, CLK_NONE, FALSE);
			}
		}
	}
#endif /* DHD_USE_IDLECOUNT */

	return bus->ipend;
}

#ifdef DHD_DEBUG
extern int
dhd_bus_console_in(dhd_pub_t *dhdp, uchar *msg, uint msglen)
{
	dhd_bus_t *bus = dhdp->bus;
	uint32 addr, val;
	int rv;
	void *pkt;

	/* Address could be zero if CONSOLE := 0 in dongle Makefile */
	if (bus->console_addr == 0)
		return BCME_UNSUPPORTED;

	/* Exclusive bus access */
	dhd_os_sdlock(bus->dhd);

	/* Don't allow input if dongle is in reset */
	if (bus->dhd->dongle_reset) {
		dhd_os_sdunlock(bus->dhd);
		return BCME_NOTREADY;
	}

	/* Request clock to allow SDIO accesses */
	BUS_WAKE(bus);
	/* No pend allowed since txpkt is called later, ht clk has to be on */
	dhdsdio_clkctl(bus, CLK_AVAIL, FALSE);

	/* Zero cbuf_index */
	addr = bus->console_addr + OFFSETOF(hndrte_cons_t, cbuf_idx);
	val = htol32(0);
	if ((rv = dhdsdio_membytes(bus, TRUE, addr, (uint8 *)&val, sizeof(val))) < 0)
		goto done;

	/* Write message into cbuf */
	addr = bus->console_addr + OFFSETOF(hndrte_cons_t, cbuf);
	if ((rv = dhdsdio_membytes(bus, TRUE, addr, (uint8 *)msg, msglen)) < 0)
		goto done;

	/* Write length into vcons_in */
	addr = bus->console_addr + OFFSETOF(hndrte_cons_t, vcons_in);
	val = htol32(msglen);
	if ((rv = dhdsdio_membytes(bus, TRUE, addr, (uint8 *)&val, sizeof(val))) < 0)
		goto done;

	/* Bump dongle by sending an empty packet on the event channel.
	 * sdpcm_sendup (RX) checks for virtual console input.
	 */
	if ((pkt = PKTGET(bus->dhd->osh, 4 + SDPCM_RESERVE, TRUE)) != NULL)
		dhdsdio_txpkt(bus, pkt, SDPCM_EVENT_CHANNEL, TRUE, FALSE);

done:
	if ((bus->idletime == DHD_IDLE_IMMEDIATE) && !bus->dpc_sched) {
		bus->activity = FALSE;
		dhdsdio_clkctl(bus, CLK_NONE, TRUE);
	}

	dhd_os_sdunlock(bus->dhd);

	return rv;
}
#endif /* DHD_DEBUG */

#ifdef DHD_DEBUG
static void
dhd_dump_cis(uint fn, uint8 *cis)
{
	uint byte, tag, tdata;
	DHD_INFO(("Function %d CIS:\n", fn));

	for (tdata = byte = 0; byte < SBSDIO_CIS_SIZE_LIMIT; byte++) {
		if ((byte % 16) == 0)
			DHD_INFO(("    "));
		DHD_INFO(("%02x ", cis[byte]));
		if ((byte % 16) == 15)
			DHD_INFO(("\n"));
		if (!tdata--) {
			tag = cis[byte];
			if (tag == 0xff)
				break;
			else if (!tag)
				tdata = 0;
			else if ((byte + 1) < SBSDIO_CIS_SIZE_LIMIT)
				tdata = cis[byte + 1] + 1;
			else
				DHD_INFO(("]"));
		}
	}
	if ((byte % 16) != 15)
		DHD_INFO(("\n"));
}
#endif /* DHD_DEBUG */

static bool
dhdsdio_chipmatch(uint16 chipid)
{
	if (chipid == BCM4325_CHIP_ID)
		return TRUE;
	if (chipid == BCM4329_CHIP_ID)
		return TRUE;
	if (chipid == BCM4315_CHIP_ID)
		return TRUE;
	if (chipid == BCM4319_CHIP_ID)
		return TRUE;
	if (chipid == BCM4336_CHIP_ID)
		return TRUE;
	if (chipid == BCM4330_CHIP_ID)
		return TRUE;
	if (chipid == BCM43237_CHIP_ID)
		return TRUE;
	if (chipid == BCM43362_CHIP_ID)
		return TRUE;
	if (chipid == BCM4314_CHIP_ID)
		return TRUE;
	if (chipid == BCM4334_CHIP_ID)
		return TRUE;
	if (chipid == BCM43341_CHIP_ID)
		return TRUE;
	if (chipid == BCM43239_CHIP_ID)
		return TRUE;
	if (chipid == BCM4324_CHIP_ID)
		return TRUE;
	if (chipid == BCM4335_CHIP_ID)
		return TRUE;
	return FALSE;
}

static void *
dhdsdio_probe(uint16 venid, uint16 devid, uint16 bus_no, uint16 slot,
	uint16 func, uint bustype, void *regsva, osl_t * osh, void *sdh)
{
	int ret;
	dhd_bus_t *bus;
#ifdef GET_CUSTOM_MAC_ENABLE
	struct ether_addr ea_addr;
#endif /* GET_CUSTOM_MAC_ENABLE */

#if (LINUX_VERSION_CODE >= KERNEL_VERSION(2, 6, 25))

	if (mutex_is_locked(&_dhd_sdio_mutex_lock_) == 0) {
		DHD_ERROR(("%s : no mutex held. set lock\n", __FUNCTION__));
	}
	else {
		DHD_ERROR(("%s : mutex is locked!. wait for unlocking\n", __FUNCTION__));
	}
	mutex_lock(&_dhd_sdio_mutex_lock_);
#endif /* (LINUX_VERSION_CODE >= KERNEL_VERSION(2, 6, 25)) */

	/* Init global variables at run-time, not as part of the declaration.
	 * This is required to support init/de-init of the driver. Initialization
	 * of globals as part of the declaration results in non-deterministic
	 * behavior since the value of the globals may be different on the
	 * first time that the driver is initialized vs subsequent initializations.
	 */
	dhd_txbound = DHD_TXBOUND;
	dhd_rxbound = DHD_RXBOUND;
	dhd_alignctl = TRUE;
	sd1idle = TRUE;
	dhd_readahead = TRUE;
	retrydata = FALSE;
	dhd_doflow = FALSE;
	dhd_dongle_memsize = 0;
	dhd_txminmax = DHD_TXMINMAX;

	forcealign = TRUE;

	DHD_TRACE(("%s: Enter\n", __FUNCTION__));
	DHD_INFO(("%s: venid 0x%04x devid 0x%04x\n", __FUNCTION__, venid, devid));

	/* We make assumptions about address window mappings */
	ASSERT((uintptr)regsva == SI_ENUM_BASE);

	/* BCMSDH passes venid and devid based on CIS parsing -- but low-power start
	 * means early parse could fail, so here we should get either an ID
	 * we recognize OR (-1) indicating we must request power first.
	 */
	/* Check the Vendor ID */
	switch (venid) {
		case 0x0000:
		case VENDOR_BROADCOM:
			break;
		default:
			DHD_ERROR(("%s: unknown vendor: 0x%04x\n",
			           __FUNCTION__, venid));
			goto forcereturn;
	}

	/* Check the Device ID and make sure it's one that we support */
	switch (devid) {
		case BCM4325_D11DUAL_ID:		/* 4325 802.11a/g id */
		case BCM4325_D11G_ID:			/* 4325 802.11g 2.4Ghz band id */
		case BCM4325_D11A_ID:			/* 4325 802.11a 5Ghz band id */
			DHD_INFO(("%s: found 4325 Dongle\n", __FUNCTION__));
			break;
		case BCM4329_D11N_ID:		/* 4329 802.11n dualband device */
		case BCM4329_D11N2G_ID:		/* 4329 802.11n 2.4G device */
		case BCM4329_D11N5G_ID:		/* 4329 802.11n 5G device */
		case 0x4329:
			DHD_INFO(("%s: found 4329 Dongle\n", __FUNCTION__));
			break;
		case BCM4315_D11DUAL_ID:		/* 4315 802.11a/g id */
		case BCM4315_D11G_ID:			/* 4315 802.11g id */
		case BCM4315_D11A_ID:			/* 4315 802.11a id */
			DHD_INFO(("%s: found 4315 Dongle\n", __FUNCTION__));
			break;
		case BCM4319_D11N_ID:			/* 4319 802.11n id */
		case BCM4319_D11N2G_ID:			/* 4319 802.11n2g id */
		case BCM4319_D11N5G_ID:			/* 4319 802.11n5g id */
			DHD_INFO(("%s: found 4319 Dongle\n", __FUNCTION__));
			break;
		case 0:
			DHD_INFO(("%s: allow device id 0, will check chip internals\n",
			          __FUNCTION__));
			break;

		default:
			DHD_ERROR(("%s: skipping 0x%04x/0x%04x, not a dongle\n",
			           __FUNCTION__, venid, devid));
			goto forcereturn;
	}

	if (osh == NULL) {
		/* Ask the OS interface part for an OSL handle */
		if (!(osh = dhd_osl_attach(sdh, DHD_BUS))) {
			DHD_ERROR(("%s: osl_attach failed!\n", __FUNCTION__));
			goto forcereturn;
		}
	}

	/* Allocate private bus interface state */
	if (!(bus = MALLOC(osh, sizeof(dhd_bus_t)))) {
		DHD_ERROR(("%s: MALLOC of dhd_bus_t failed\n", __FUNCTION__));
		goto fail;
	}
	bzero(bus, sizeof(dhd_bus_t));
	bus->sdh = sdh;
	bus->cl_devid = (uint16)devid;
	bus->bus = DHD_BUS;
	bus->tx_seq = SDPCM_SEQUENCE_WRAP - 1;
	bus->usebufpool = FALSE; /* Use bufpool if allocated, else use locally malloced rxbuf */

	/* attach the common module */
	dhd_common_init(osh);

	/* attempt to attach to the dongle */
	if (!(dhdsdio_probe_attach(bus, osh, sdh, regsva, devid))) {
		DHD_ERROR(("%s: dhdsdio_probe_attach failed\n", __FUNCTION__));
		goto fail;
	}

	/* Attach to the dhd/OS/network interface */
	if (!(bus->dhd = dhd_attach(osh, bus, SDPCM_RESERVE))) {
		DHD_ERROR(("%s: dhd_attach failed\n", __FUNCTION__));
		goto fail;
	}

	/* Allocate buffers */
	if (!(dhdsdio_probe_malloc(bus, osh, sdh))) {
		DHD_ERROR(("%s: dhdsdio_probe_malloc failed\n", __FUNCTION__));
		goto fail;
	}

	if (!(dhdsdio_probe_init(bus, osh, sdh))) {
		DHD_ERROR(("%s: dhdsdio_probe_init failed\n", __FUNCTION__));
		goto fail;
	}

	if (bus->intr) {
		/* Register interrupt callback, but mask it (not operational yet). */
		DHD_INTR(("%s: disable SDIO interrupts (not interested yet)\n", __FUNCTION__));
		bcmsdh_intr_disable(sdh);
		if ((ret = bcmsdh_intr_reg(sdh, dhdsdio_isr, bus)) != 0) {
			DHD_ERROR(("%s: FAILED: bcmsdh_intr_reg returned %d\n",
			           __FUNCTION__, ret));
			goto fail;
		}
		DHD_INTR(("%s: registered SDIO interrupt function ok\n", __FUNCTION__));
	} else {
		DHD_INFO(("%s: SDIO interrupt function is NOT registered due to polling mode\n",
		           __FUNCTION__));
	}

	DHD_INFO(("%s: completed!!\n", __FUNCTION__));

#ifdef GET_CUSTOM_MAC_ENABLE
	/* Read MAC address from external customer place 	*/
	memset(&ea_addr, 0, sizeof(ea_addr));
	ret = dhd_custom_get_mac_address(ea_addr.octet);
	if (!ret) {
		memcpy(bus->dhd->mac.octet, (void *)&ea_addr, ETHER_ADDR_LEN);
	}
#endif /* GET_CUSTOM_MAC_ENABLE */

	/* if firmware path present try to download and bring up bus */
	if (dhd_download_fw_on_driverload) {
		if ((ret = dhd_bus_start(bus->dhd)) != 0) {
			DHD_ERROR(("%s: dhd_bus_start failed\n", __FUNCTION__));
<<<<<<< HEAD
			if (ret == BCME_NOTUP)
				goto fail;
=======
			goto fail;
>>>>>>> 365b83ef
		}
	}
	/* Ok, have the per-port tell the stack we're open for business */
	if (dhd_net_attach(bus->dhd, 0) != 0) {
		DHD_ERROR(("%s: Net attach failed!!\n", __FUNCTION__));
		goto fail;
	}

#if (LINUX_VERSION_CODE >= KERNEL_VERSION(2, 6, 25))
	mutex_unlock(&_dhd_sdio_mutex_lock_);
	DHD_ERROR(("%s : the lock is released.\n", __FUNCTION__));
#endif /* (LINUX_VERSION_CODE >= KERNEL_VERSION(2, 6, 27)) */

	return bus;

fail:
	dhdsdio_release(bus, osh);

forcereturn:
#if (LINUX_VERSION_CODE >= KERNEL_VERSION(2, 6, 25))
	mutex_unlock(&_dhd_sdio_mutex_lock_);
	DHD_ERROR(("%s : the lock is released.\n", __FUNCTION__));
#endif /* (LINUX_VERSION_CODE >= KERNEL_VERSION(2, 6, 27)) */

	return NULL;
}

static bool
dhdsdio_probe_attach(struct dhd_bus *bus, osl_t *osh, void *sdh, void *regsva,
                     uint16 devid)
{
	int err = 0;
	uint8 clkctl = 0;

	bus->alp_only = TRUE;
	bus->sih = NULL;

	/* Return the window to backplane enumeration space for core access */
	if (dhdsdio_set_siaddr_window(bus, SI_ENUM_BASE)) {
		DHD_ERROR(("%s: FAILED to return to SI_ENUM_BASE\n", __FUNCTION__));
	}

#ifdef DHD_DEBUG
	DHD_ERROR(("F1 signature read @0x18000000=0x%4x\n",
	       bcmsdh_reg_read(bus->sdh, SI_ENUM_BASE, 4)));

#endif /* DHD_DEBUG */


	/* Force PLL off until si_attach() programs PLL control regs */



	bcmsdh_cfg_write(sdh, SDIO_FUNC_1, SBSDIO_FUNC1_CHIPCLKCSR, DHD_INIT_CLKCTL1, &err);
	if (!err)
		clkctl = bcmsdh_cfg_read(sdh, SDIO_FUNC_1, SBSDIO_FUNC1_CHIPCLKCSR, &err);

	if (err || ((clkctl & ~SBSDIO_AVBITS) != DHD_INIT_CLKCTL1)) {
		DHD_ERROR(("dhdsdio_probe: ChipClkCSR access: err %d wrote 0x%02x read 0x%02x\n",
		           err, DHD_INIT_CLKCTL1, clkctl));
		goto fail;
	}

#ifdef DHD_DEBUG
	if (DHD_INFO_ON()) {
		uint fn, numfn;
		uint8 *cis[SDIOD_MAX_IOFUNCS];
		int err = 0;

		numfn = bcmsdh_query_iofnum(sdh);
		ASSERT(numfn <= SDIOD_MAX_IOFUNCS);

		/* Make sure ALP is available before trying to read CIS */
		SPINWAIT(((clkctl = bcmsdh_cfg_read(sdh, SDIO_FUNC_1,
		                                    SBSDIO_FUNC1_CHIPCLKCSR, NULL)),
		          !SBSDIO_ALPAV(clkctl)), PMU_MAX_TRANSITION_DLY);

		/* Now request ALP be put on the bus */
		bcmsdh_cfg_write(sdh, SDIO_FUNC_1, SBSDIO_FUNC1_CHIPCLKCSR,
		                 DHD_INIT_CLKCTL2, &err);
		OSL_DELAY(65);

		for (fn = 0; fn <= numfn; fn++) {
			if (!(cis[fn] = MALLOC(osh, SBSDIO_CIS_SIZE_LIMIT))) {
				DHD_INFO(("dhdsdio_probe: fn %d cis malloc failed\n", fn));
				break;
			}
			bzero(cis[fn], SBSDIO_CIS_SIZE_LIMIT);

			if ((err = bcmsdh_cis_read(sdh, fn, cis[fn], SBSDIO_CIS_SIZE_LIMIT))) {
				DHD_INFO(("dhdsdio_probe: fn %d cis read err %d\n", fn, err));
				MFREE(osh, cis[fn], SBSDIO_CIS_SIZE_LIMIT);
				break;
			}
			dhd_dump_cis(fn, cis[fn]);
		}

		while (fn-- > 0) {
			ASSERT(cis[fn]);
			MFREE(osh, cis[fn], SBSDIO_CIS_SIZE_LIMIT);
		}

		if (err) {
			DHD_ERROR(("dhdsdio_probe: failure reading or parsing CIS\n"));
			goto fail;
		}
	}
#endif /* DHD_DEBUG */

	/* si_attach() will provide an SI handle and scan the backplane */
	if (!(bus->sih = si_attach((uint)devid, osh, regsva, DHD_BUS, sdh,
	                           &bus->vars, &bus->varsz))) {
		DHD_ERROR(("%s: si_attach failed!\n", __FUNCTION__));
		goto fail;
	}

	bcmsdh_chipinfo(sdh, bus->sih->chip, bus->sih->chiprev);

	if (!dhdsdio_chipmatch((uint16)bus->sih->chip)) {
		DHD_ERROR(("%s: unsupported chip: 0x%04x\n",
		           __FUNCTION__, bus->sih->chip));
		goto fail;
	}

	if (bus->sih->buscorerev >= 12)
		dhdsdio_clk_kso_init(bus);
	else
		bus->kso = TRUE;

	if (CST4330_CHIPMODE_SDIOD(bus->sih->chipst)) {
	}

	si_sdiod_drive_strength_init(bus->sih, osh, dhd_sdiod_drive_strength);


	/* Get info on the ARM and SOCRAM cores... */
	if (!DHD_NOPMU(bus)) {
		if ((si_setcore(bus->sih, ARM7S_CORE_ID, 0)) ||
		    (si_setcore(bus->sih, ARMCM3_CORE_ID, 0)) ||
		    (si_setcore(bus->sih, ARMCR4_CORE_ID, 0))) {
			bus->armrev = si_corerev(bus->sih);
		} else {
			DHD_ERROR(("%s: failed to find ARM core!\n", __FUNCTION__));
			goto fail;
		}

		if (!si_setcore(bus->sih, ARMCR4_CORE_ID, 0)) {
		if (!(bus->orig_ramsize = si_socram_size(bus->sih))) {
			DHD_ERROR(("%s: failed to find SOCRAM memory!\n", __FUNCTION__));
			goto fail;
		}
		} else {
			/* cr4 has a different way to find the RAM size from TCM's */
			if (!(bus->orig_ramsize = si_tcm_size(bus->sih))) {
				DHD_ERROR(("%s: failed to find CR4-TCM memory!\n", __FUNCTION__));
				goto fail;
			}
			/* also populate base address */
			bus->dongle_ram_base = CR4_RAM_BASE;
		}
		bus->ramsize = bus->orig_ramsize;
		if (dhd_dongle_memsize)
			dhd_dongle_setmemsize(bus, dhd_dongle_memsize);

		DHD_ERROR(("DHD: dongle ram size is set to %d(orig %d)\n",
			bus->ramsize, bus->orig_ramsize));

		bus->srmemsize = si_socram_srmem_size(bus->sih);
	}

	/* ...but normally deal with the SDPCMDEV core */
	if (!(bus->regs = si_setcore(bus->sih, PCMCIA_CORE_ID, 0)) &&
	    !(bus->regs = si_setcore(bus->sih, SDIOD_CORE_ID, 0))) {
		DHD_ERROR(("%s: failed to find SDIODEV core!\n", __FUNCTION__));
		goto fail;
	}
	bus->sdpcmrev = si_corerev(bus->sih);

	/* Set core control so an SDIO reset does a backplane reset */
	OR_REG(osh, &bus->regs->corecontrol, CC_BPRESEN);
	bus->rxint_mode = SDIO_DEVICE_HMB_RXINT;

	if ((bus->sih->buscoretype == SDIOD_CORE_ID) && (bus->sdpcmrev >= 4) &&
		(bus->rxint_mode  == SDIO_DEVICE_RXDATAINT_MODE_1))
	{
		uint32 val;

		val = R_REG(osh, &bus->regs->corecontrol);
		val &= ~CC_XMTDATAAVAIL_MODE;
		val |= CC_XMTDATAAVAIL_CTRL;
		W_REG(osh, &bus->regs->corecontrol, val);
	}


	pktq_init(&bus->txq, (PRIOMASK + 1), QLEN);

	/* Locate an appropriately-aligned portion of hdrbuf */
	bus->rxhdr = (uint8 *)ROUNDUP((uintptr)&bus->hdrbuf[0], DHD_SDALIGN);

	/* Set the poll and/or interrupt flags */
	bus->intr = (bool)dhd_intr;
	if ((bus->poll = (bool)dhd_poll))
		bus->pollrate = 1;

#ifdef BCMSDIOH_TXGLOM
	/* Setting default Glom mode */
	bus->glom_mode = SDPCM_TXGLOM_CPY;
	/* Setting default Glom size */
	bus->glomsize = SDPCM_DEFGLOM_SIZE;
#endif

	return TRUE;

fail:
	if (bus->sih != NULL) {
		si_detach(bus->sih);
		bus->sih = NULL;
	}
	return FALSE;
}

static bool
dhdsdio_probe_malloc(dhd_bus_t *bus, osl_t *osh, void *sdh)
{
	DHD_TRACE(("%s: Enter\n", __FUNCTION__));

	if (bus->dhd->maxctl) {
		bus->rxblen = ROUNDUP((bus->dhd->maxctl + SDPCM_HDRLEN), ALIGNMENT) + DHD_SDALIGN;
		if (!(bus->rxbuf = DHD_OS_PREALLOC(osh, DHD_PREALLOC_RXBUF, bus->rxblen))) {
			DHD_ERROR(("%s: MALLOC of %d-byte rxbuf failed\n",
			           __FUNCTION__, bus->rxblen));
			goto fail;
		}
	}
	/* Allocate buffer to receive glomed packet */
	if (!(bus->databuf = DHD_OS_PREALLOC(osh, DHD_PREALLOC_DATABUF, MAX_DATA_BUF))) {
		DHD_ERROR(("%s: MALLOC of %d-byte databuf failed\n",
			__FUNCTION__, MAX_DATA_BUF));
		/* release rxbuf which was already located as above */
		if (!bus->rxblen)
			DHD_OS_PREFREE(osh, bus->rxbuf, bus->rxblen);
		goto fail;
	}

	/* Align the buffer */
	if ((uintptr)bus->databuf % DHD_SDALIGN)
		bus->dataptr = bus->databuf + (DHD_SDALIGN - ((uintptr)bus->databuf % DHD_SDALIGN));
	else
		bus->dataptr = bus->databuf;

	return TRUE;

fail:
	return FALSE;
}

static bool
dhdsdio_probe_init(dhd_bus_t *bus, osl_t *osh, void *sdh)
{
	int32 fnum;

	DHD_TRACE(("%s: Enter\n", __FUNCTION__));

#ifdef SDTEST
	dhdsdio_pktgen_init(bus);
#endif /* SDTEST */

	/* Disable F2 to clear any intermediate frame state on the dongle */
	bcmsdh_cfg_write(sdh, SDIO_FUNC_0, SDIOD_CCCR_IOEN, SDIO_FUNC_ENABLE_1, NULL);

	bus->dhd->busstate = DHD_BUS_DOWN;
	bus->sleeping = FALSE;
	bus->rxflow = FALSE;
	bus->prev_rxlim_hit = 0;

	/* Done with backplane-dependent accesses, can drop clock... */
	bcmsdh_cfg_write(sdh, SDIO_FUNC_1, SBSDIO_FUNC1_CHIPCLKCSR, 0, NULL);

	/* ...and initialize clock/power states */
	bus->clkstate = CLK_SDONLY;
	bus->idletime = (int32)dhd_idletime;
	bus->idleclock = DHD_IDLE_ACTIVE;

	/* Query the SD clock speed */
	if (bcmsdh_iovar_op(sdh, "sd_divisor", NULL, 0,
	                    &bus->sd_divisor, sizeof(int32), FALSE) != BCME_OK) {
		DHD_ERROR(("%s: fail on %s get\n", __FUNCTION__, "sd_divisor"));
		bus->sd_divisor = -1;
	} else {
		DHD_INFO(("%s: Initial value for %s is %d\n",
		          __FUNCTION__, "sd_divisor", bus->sd_divisor));
	}

	/* Query the SD bus mode */
	if (bcmsdh_iovar_op(sdh, "sd_mode", NULL, 0,
	                    &bus->sd_mode, sizeof(int32), FALSE) != BCME_OK) {
		DHD_ERROR(("%s: fail on %s get\n", __FUNCTION__, "sd_mode"));
		bus->sd_mode = -1;
	} else {
		DHD_INFO(("%s: Initial value for %s is %d\n",
		          __FUNCTION__, "sd_mode", bus->sd_mode));
	}

	/* Query the F2 block size, set roundup accordingly */
	fnum = 2;
	if (bcmsdh_iovar_op(sdh, "sd_blocksize", &fnum, sizeof(int32),
	                    &bus->blocksize, sizeof(int32), FALSE) != BCME_OK) {
		bus->blocksize = 0;
		DHD_ERROR(("%s: fail on %s get\n", __FUNCTION__, "sd_blocksize"));
	} else {
		DHD_INFO(("%s: Initial value for %s is %d\n",
		          __FUNCTION__, "sd_blocksize", bus->blocksize));
	}
	bus->roundup = MIN(max_roundup, bus->blocksize);

	/* Query if bus module supports packet chaining, default to use if supported */
	if (bcmsdh_iovar_op(sdh, "sd_rxchain", NULL, 0,
	                    &bus->sd_rxchain, sizeof(int32), FALSE) != BCME_OK) {
		bus->sd_rxchain = FALSE;
	} else {
		DHD_INFO(("%s: bus module (through bcmsdh API) %s chaining\n",
		          __FUNCTION__, (bus->sd_rxchain ? "supports" : "does not support")));
	}
	bus->use_rxchain = (bool)bus->sd_rxchain;

	return TRUE;
}

bool
dhd_bus_download_firmware(struct dhd_bus *bus, osl_t *osh,
                          char *pfw_path, char *pnv_path)
{
	bool ret;
	bus->fw_path = pfw_path;
	bus->nv_path = pnv_path;

	ret = dhdsdio_download_firmware(bus, osh, bus->sdh);


	return ret;
}

static bool
dhdsdio_download_firmware(struct dhd_bus *bus, osl_t *osh, void *sdh)
{
	bool ret;

	DHD_OS_WAKE_LOCK(bus->dhd);

	/* Download the firmware */
	dhdsdio_clkctl(bus, CLK_AVAIL, FALSE);

	ret = _dhdsdio_download_firmware(bus) == 0;

	dhdsdio_clkctl(bus, CLK_SDONLY, FALSE);

	DHD_OS_WAKE_UNLOCK(bus->dhd);
	return ret;
}

/* Detach and free everything */
static void
dhdsdio_release(dhd_bus_t *bus, osl_t *osh)
{
	bool dongle_isolation = FALSE;
	DHD_TRACE(("%s: Enter\n", __FUNCTION__));

	if (bus) {
		ASSERT(osh);

		if (bus->dhd) {
			dongle_isolation = bus->dhd->dongle_isolation;
			dhd_detach(bus->dhd);
		}

		/* De-register interrupt handler */
		bcmsdh_intr_disable(bus->sdh);
		bcmsdh_intr_dereg(bus->sdh);

		if (bus->dhd) {
			dhdsdio_release_dongle(bus, osh, dongle_isolation, TRUE);
			dhd_free(bus->dhd);
			bus->dhd = NULL;
		}

		dhdsdio_release_malloc(bus, osh);

#ifdef DHD_DEBUG
		if (bus->console.buf != NULL)
			MFREE(osh, bus->console.buf, bus->console.bufsize);
#endif

		MFREE(osh, bus, sizeof(dhd_bus_t));
	}

	if (osh)
		dhd_osl_detach(osh);

	DHD_TRACE(("%s: Disconnected\n", __FUNCTION__));
}

static void
dhdsdio_release_malloc(dhd_bus_t *bus, osl_t *osh)
{
	DHD_TRACE(("%s: Enter\n", __FUNCTION__));

	if (bus->dhd && bus->dhd->dongle_reset)
		return;

	if (bus->rxbuf) {
#ifndef CONFIG_DHD_USE_STATIC_BUF
		MFREE(osh, bus->rxbuf, bus->rxblen);
#endif
		bus->rxctl = bus->rxbuf = NULL;
		bus->rxlen = 0;
	}

	if (bus->databuf) {
#ifndef CONFIG_DHD_USE_STATIC_BUF
		MFREE(osh, bus->databuf, MAX_DATA_BUF);
#endif
		bus->databuf = NULL;
	}

	if (bus->vars && bus->varsz) {
		MFREE(osh, bus->vars, bus->varsz);
		bus->vars = NULL;
	}

}


static void
dhdsdio_release_dongle(dhd_bus_t *bus, osl_t *osh, bool dongle_isolation, bool reset_flag)
{
	DHD_TRACE(("%s: Enter bus->dhd %p bus->dhd->dongle_reset %d \n", __FUNCTION__,
		bus->dhd, bus->dhd->dongle_reset));

	if ((bus->dhd && bus->dhd->dongle_reset) && reset_flag)
		return;

	if (bus->sih) {
#if !defined(BCMLXSDMMC)
		if (bus->dhd) {
			dhdsdio_clkctl(bus, CLK_AVAIL, FALSE);
		}
		if (KSO_ENAB(bus) && (dongle_isolation == FALSE))
			si_watchdog(bus->sih, 4);
#endif /* !defined(BCMLXSDMMC) */
		if (bus->dhd) {
			dhdsdio_clkctl(bus, CLK_NONE, FALSE);
		}
		si_detach(bus->sih);
		bus->sih = NULL;
		if (bus->vars && bus->varsz)
			MFREE(osh, bus->vars, bus->varsz);
		bus->vars = NULL;
	}

	DHD_TRACE(("%s: Disconnected\n", __FUNCTION__));
}

static void
dhdsdio_disconnect(void *ptr)
{
	dhd_bus_t *bus = (dhd_bus_t *)ptr;

#if (LINUX_VERSION_CODE >= KERNEL_VERSION(2, 6, 25))

	if (mutex_is_locked(&_dhd_sdio_mutex_lock_) == 0) {
		DHD_ERROR(("%s : no mutex held. set lock\n", __FUNCTION__));
	}
	else {
		DHD_ERROR(("%s : mutex is locked!. wait for unlocking\n", __FUNCTION__));
	}
	mutex_lock(&_dhd_sdio_mutex_lock_);
#endif /* (LINUX_VERSION_CODE >= KERNEL_VERSION(2, 6, 25)) */

	DHD_TRACE(("%s: Enter\n", __FUNCTION__));

	if (bus) {
		ASSERT(bus->dhd);
		dhdsdio_release(bus, bus->dhd->osh);
	}

#if (LINUX_VERSION_CODE >= KERNEL_VERSION(2, 6, 25))
	mutex_unlock(&_dhd_sdio_mutex_lock_);
	DHD_ERROR(("%s : the lock is released.\n", __FUNCTION__));
#endif /* (LINUX_VERSION_CODE >= KERNEL_VERSION(2, 6, 25)) */

	DHD_TRACE(("%s: Disconnected\n", __FUNCTION__));
}


/* Register/Unregister functions are called by the main DHD entry
 * point (e.g. module insertion) to link with the bus driver, in
 * order to look for or await the device.
 */

static bcmsdh_driver_t dhd_sdio = {
	dhdsdio_probe,
	dhdsdio_disconnect
};

int
dhd_bus_register(void)
{
	DHD_TRACE(("%s: Enter\n", __FUNCTION__));

	return bcmsdh_register(&dhd_sdio);
}

void
dhd_bus_unregister(void)
{
	DHD_TRACE(("%s: Enter\n", __FUNCTION__));

	bcmsdh_unregister();
}

#if defined(BCMLXSDMMC)
/* Register a dummy SDIO client driver in order to be notified of new SDIO device */
int dhd_bus_reg_sdio_notify(void* semaphore)
{
	return bcmsdh_reg_sdio_notify(semaphore);
}

void dhd_bus_unreg_sdio_notify(void)
{
	bcmsdh_unreg_sdio_notify();
}
#endif /* defined(BCMLXSDMMC) */

#ifdef BCMEMBEDIMAGE
static int
dhdsdio_download_code_array(struct dhd_bus *bus)
{
	int bcmerror = -1;
	int offset = 0;
	unsigned char *ularray = NULL;

	DHD_INFO(("%s: download embedded firmware...\n", __FUNCTION__));

	/* Download image */
	while ((offset + MEMBLOCK) < sizeof(dlarray)) {
		bcmerror = dhdsdio_membytes(bus, TRUE, offset,
			(uint8 *) (dlarray + offset), MEMBLOCK);
		if (bcmerror) {
			DHD_ERROR(("%s: error %d on writing %d membytes at 0x%08x\n",
			        __FUNCTION__, bcmerror, MEMBLOCK, offset));
			goto err;
		}

		offset += MEMBLOCK;
	}

	if (offset < sizeof(dlarray)) {
		bcmerror = dhdsdio_membytes(bus, TRUE, offset,
			(uint8 *) (dlarray + offset), sizeof(dlarray) - offset);
		if (bcmerror) {
			DHD_ERROR(("%s: error %d on writing %d membytes at 0x%08x\n",
			        __FUNCTION__, bcmerror, sizeof(dlarray) - offset, offset));
			goto err;
		}
	}

#ifdef DHD_DEBUG
	/* Upload and compare the downloaded code */
	{
		ularray = MALLOC(bus->dhd->osh, bus->ramsize);
		/* Upload image to verify downloaded contents. */
		offset = 0;
		memset(ularray, 0xaa, bus->ramsize);
		while ((offset + MEMBLOCK) < sizeof(dlarray)) {
			bcmerror = dhdsdio_membytes(bus, FALSE, offset, ularray + offset, MEMBLOCK);
			if (bcmerror) {
				DHD_ERROR(("%s: error %d on reading %d membytes at 0x%08x\n",
					__FUNCTION__, bcmerror, MEMBLOCK, offset));
				goto err;
			}

			offset += MEMBLOCK;
		}

		if (offset < sizeof(dlarray)) {
			bcmerror = dhdsdio_membytes(bus, FALSE, offset,
				ularray + offset, sizeof(dlarray) - offset);
			if (bcmerror) {
				DHD_ERROR(("%s: error %d on reading %d membytes at 0x%08x\n",
					__FUNCTION__, bcmerror, sizeof(dlarray) - offset, offset));
				goto err;
			}
		}

		if (memcmp(dlarray, ularray, sizeof(dlarray))) {
			DHD_ERROR(("%s: Downloaded image is corrupted (%s, %s, %s).\n",
			           __FUNCTION__, dlimagename, dlimagever, dlimagedate));
			goto err;
		} else
			DHD_ERROR(("%s: Download, Upload and compare succeeded (%s, %s, %s).\n",
			           __FUNCTION__, dlimagename, dlimagever, dlimagedate));

	}
#endif /* DHD_DEBUG */

err:
	if (ularray)
		MFREE(bus->dhd->osh, ularray, bus->ramsize);
	return bcmerror;
}
#endif /* BCMEMBEDIMAGE */

static int
dhdsdio_download_code_file(struct dhd_bus *bus, char *pfw_path)
{
	int bcmerror = -1;
	int offset = 0;
	int len;
	void *image = NULL;
	uint8 *memblock = NULL, *memptr;

	DHD_INFO(("%s: download firmware %s\n", __FUNCTION__, pfw_path));

	image = dhd_os_open_image(pfw_path);
	if (image == NULL)
		goto err;

	memptr = memblock = MALLOC(bus->dhd->osh, MEMBLOCK + DHD_SDALIGN);
	if (memblock == NULL) {
		DHD_ERROR(("%s: Failed to allocate memory %d bytes\n", __FUNCTION__, MEMBLOCK));
		goto err;
	}
	if ((uint32)(uintptr)memblock % DHD_SDALIGN)
		memptr += (DHD_SDALIGN - ((uint32)(uintptr)memblock % DHD_SDALIGN));

	/* Download image */
	while ((len = dhd_os_get_image_block((char*)memptr, MEMBLOCK, image))) {
		if (len < 0) {
			DHD_ERROR(("%s: dhd_os_get_image_block failed (%d)\n", __FUNCTION__, len));
			bcmerror = BCME_ERROR;
			goto err;
		}
		bcmerror = dhdsdio_membytes(bus, TRUE, offset, memptr, len);
		if (bcmerror) {
			DHD_ERROR(("%s: error %d on writing %d membytes at 0x%08x\n",
			        __FUNCTION__, bcmerror, MEMBLOCK, offset));
			goto err;
		}

		offset += MEMBLOCK;
	}

err:
	if (memblock)
		MFREE(bus->dhd->osh, memblock, MEMBLOCK + DHD_SDALIGN);

	if (image)
		dhd_os_close_image(image);

	return bcmerror;
}

/*
	EXAMPLE: nvram_array
	nvram_arry format:
	name=value
	Use carriage return at the end of each assignment, and an empty string with
	carriage return at the end of array.

	For example:
	unsigned char  nvram_array[] = {"name1=value1\n", "name2=value2\n", "\n"};
	Hex values start with 0x, and mac addr format: xx:xx:xx:xx:xx:xx.

	Search "EXAMPLE: nvram_array" to see how the array is activated.
*/

void
dhd_bus_set_nvram_params(struct dhd_bus * bus, const char *nvram_params)
{
	bus->nvram_params = nvram_params;
}

static int
dhdsdio_download_nvram(struct dhd_bus *bus)
{
	int bcmerror = -1;
	uint len;
	void * image = NULL;
	char * memblock = NULL;
	char *bufp;
	char *pnv_path;
	bool nvram_file_exists;

	pnv_path = bus->nv_path;

	nvram_file_exists = ((pnv_path != NULL) && (pnv_path[0] != '\0'));
	if (!nvram_file_exists && (bus->nvram_params == NULL))
		return (0);

	if (nvram_file_exists) {
		image = dhd_os_open_image(pnv_path);
		if (image == NULL)
			goto err;
	}

	memblock = MALLOC(bus->dhd->osh, MAX_NVRAMBUF_SIZE);
	if (memblock == NULL) {
		DHD_ERROR(("%s: Failed to allocate memory %d bytes\n",
		           __FUNCTION__, MAX_NVRAMBUF_SIZE));
		goto err;
	}

	/* Download variables */
	if (nvram_file_exists) {
		len = dhd_os_get_image_block(memblock, MAX_NVRAMBUF_SIZE, image);
	}
	else {
		len = strlen(bus->nvram_params);
		ASSERT(len <= MAX_NVRAMBUF_SIZE);
		memcpy(memblock, bus->nvram_params, len);
	}
	if (len > 0 && len < MAX_NVRAMBUF_SIZE) {
		bufp = (char *)memblock;
		bufp[len] = 0;
		len = process_nvram_vars(bufp, len);
		if (len % 4) {
			len += 4 - (len % 4);
		}
		bufp += len;
		*bufp++ = 0;
		if (len)
			bcmerror = dhdsdio_downloadvars(bus, memblock, len + 1);
		if (bcmerror) {
			DHD_ERROR(("%s: error downloading vars: %d\n",
			           __FUNCTION__, bcmerror));
		}
	}
	else {
		DHD_ERROR(("%s: error reading nvram file: %d\n",
		           __FUNCTION__, len));
		bcmerror = BCME_SDIO_ERROR;
	}

err:
	if (memblock)
		MFREE(bus->dhd->osh, memblock, MAX_NVRAMBUF_SIZE);

	if (image)
		dhd_os_close_image(image);

	return bcmerror;
}

static int
_dhdsdio_download_firmware(struct dhd_bus *bus)
{
	int bcmerror = -1;

	bool embed = FALSE;	/* download embedded firmware */
	bool dlok = FALSE;	/* download firmware succeeded */

	/* Out immediately if no image to download */
	if ((bus->fw_path == NULL) || (bus->fw_path[0] == '\0')) {
#ifdef BCMEMBEDIMAGE
		embed = TRUE;
#else
		return 0;
#endif
	}

	/* Keep arm in reset */
	if (dhdsdio_download_state(bus, TRUE)) {
		DHD_ERROR(("%s: error placing ARM core in reset\n", __FUNCTION__));
		goto err;
	}

	/* External image takes precedence if specified */
	if ((bus->fw_path != NULL) && (bus->fw_path[0] != '\0')) {
		if (dhdsdio_download_code_file(bus, bus->fw_path)) {
			DHD_ERROR(("%s: dongle image file download failed\n", __FUNCTION__));
#ifdef BCMEMBEDIMAGE
			embed = TRUE;
#else
			goto err;
#endif
		}
		else {
			embed = FALSE;
			dlok = TRUE;
		}
	}
#ifdef BCMEMBEDIMAGE
	if (embed) {
		if (dhdsdio_download_code_array(bus)) {
			DHD_ERROR(("%s: dongle image array download failed\n", __FUNCTION__));
			goto err;
		}
		else {
			dlok = TRUE;
		}
	}
#else
	BCM_REFERENCE(embed);
#endif
	if (!dlok) {
		DHD_ERROR(("%s: dongle image download failed\n", __FUNCTION__));
		goto err;
	}

	/* EXAMPLE: nvram_array */
	/* If a valid nvram_arry is specified as above, it can be passed down to dongle */
	/* dhd_bus_set_nvram_params(bus, (char *)&nvram_array); */

	/* External nvram takes precedence if specified */
	if (dhdsdio_download_nvram(bus)) {
		DHD_ERROR(("%s: dongle nvram file download failed\n", __FUNCTION__));
		goto err;
	}

	/* Take arm out of reset */
	if (dhdsdio_download_state(bus, FALSE)) {
		DHD_ERROR(("%s: error getting out of ARM core reset\n", __FUNCTION__));
		goto err;
	}

	bcmerror = 0;

err:
	return bcmerror;
}

static int
dhd_bcmsdh_recv_buf(dhd_bus_t *bus, uint32 addr, uint fn, uint flags, uint8 *buf, uint nbytes,
	void *pkt, bcmsdh_cmplt_fn_t complete, void *handle)
{
	int status;

	if (!KSO_ENAB(bus)) {
		DHD_ERROR(("%s: Device asleep\n", __FUNCTION__));
		return BCME_NODEVICE;
	}

	status = bcmsdh_recv_buf(bus->sdh, addr, fn, flags, buf, nbytes, pkt, complete, handle);

	return status;
}

static int
dhd_bcmsdh_send_buf(dhd_bus_t *bus, uint32 addr, uint fn, uint flags, uint8 *buf, uint nbytes,
	void *pkt, bcmsdh_cmplt_fn_t complete, void *handle)
{
	if (!KSO_ENAB(bus)) {
		DHD_ERROR(("%s: Device asleep\n", __FUNCTION__));
		return BCME_NODEVICE;
	}

	return (bcmsdh_send_buf(bus->sdh, addr, fn, flags, buf, nbytes, pkt, complete, handle));
}

#ifdef BCMSDIOH_TXGLOM
static void
dhd_bcmsdh_glom_post(dhd_bus_t *bus, uint8 *frame, uint len)
{
	bcmsdh_glom_post(bus->sdh, frame, len);
}

static void
dhd_bcmsdh_glom_clear(dhd_bus_t *bus)
{
	bcmsdh_glom_clear(bus->sdh);
}
#endif

uint
dhd_bus_chip(struct dhd_bus *bus)
{
	ASSERT(bus->sih != NULL);
	return bus->sih->chip;
}

void *
dhd_bus_pub(struct dhd_bus *bus)
{
	return bus->dhd;
}

void *
dhd_bus_txq(struct dhd_bus *bus)
{
	return &bus->txq;
}

uint
dhd_bus_hdrlen(struct dhd_bus *bus)
{
	return SDPCM_HDRLEN;
}

int
dhd_bus_devreset(dhd_pub_t *dhdp, uint8 flag)
{
	int bcmerror = 0;
	dhd_bus_t *bus;

	bus = dhdp->bus;

	if (flag == TRUE) {
		if (!bus->dhd->dongle_reset) {
			dhd_os_sdlock(dhdp);
			dhd_os_wd_timer(dhdp, 0);
#if !defined(IGNORE_ETH0_DOWN)
			/* Force flow control as protection when stop come before ifconfig_down */
			dhd_txflowcontrol(bus->dhd, ALL_INTERFACES, ON);
#endif /* !defined(IGNORE_ETH0_DOWN) */
			/* Expect app to have torn down any connection before calling */
			/* Stop the bus, disable F2 */
			dhd_bus_stop(bus, FALSE);

#if defined(OOB_INTR_ONLY)
			/* Clean up any pending IRQ */
			bcmsdh_set_irq(FALSE);
#endif /* defined(OOB_INTR_ONLY) */

			/* Clean tx/rx buffer pointers, detach from the dongle */
			dhdsdio_release_dongle(bus, bus->dhd->osh, TRUE, TRUE);

			bus->dhd->dongle_reset = TRUE;
			bus->dhd->up = FALSE;
#ifdef BCMSDIOH_TXGLOM
			dhd_txglom_enable(dhdp, FALSE);
#endif
			dhd_os_sdunlock(dhdp);

			DHD_TRACE(("%s:  WLAN OFF DONE\n", __FUNCTION__));
			/* App can now remove power from device */
		} else
			bcmerror = BCME_SDIO_ERROR;
	} else {
		/* App must have restored power to device before calling */

		DHD_TRACE(("\n\n%s: == WLAN ON ==\n", __FUNCTION__));

		if (bus->dhd->dongle_reset) {
			/* Turn on WLAN */
#ifdef DHDTHREAD
			dhd_os_sdlock(dhdp);
#endif /* DHDTHREAD */
			/* Reset SD client */
			bcmsdh_reset(bus->sdh);

			/* Attempt to re-attach & download */
			if (dhdsdio_probe_attach(bus, bus->dhd->osh, bus->sdh,
			                        (uint32 *)SI_ENUM_BASE,
			                        bus->cl_devid)) {
				/* Attempt to download binary to the dongle */
				if (dhdsdio_probe_init(bus, bus->dhd->osh, bus->sdh) &&
					dhdsdio_download_firmware(bus, bus->dhd->osh, bus->sdh)) {

					/* Re-init bus, enable F2 transfer */
					bcmerror = dhd_bus_init((dhd_pub_t *) bus->dhd, FALSE);
					if (bcmerror == BCME_OK) {
#if defined(OOB_INTR_ONLY)
						bcmsdh_set_irq(TRUE);
						dhd_enable_oob_intr(bus, TRUE);
#endif /* defined(OOB_INTR_ONLY) */

						bus->dhd->dongle_reset = FALSE;
						bus->dhd->up = TRUE;

#if !defined(IGNORE_ETH0_DOWN)
						/* Restore flow control  */
						dhd_txflowcontrol(bus->dhd, ALL_INTERFACES, OFF);
#endif 
						dhd_os_wd_timer(dhdp, dhd_watchdog_ms);
#ifdef BCMSDIOH_TXGLOM
						if ((dhdp->busstate == DHD_BUS_DATA) &&
							bcmsdh_glom_enabled()) {
							dhd_txglom_enable(dhdp, TRUE);
						}
#endif /* BCMSDIOH_TXGLOM */
						DHD_TRACE(("%s: WLAN ON DONE\n", __FUNCTION__));
					} else {
						dhd_bus_stop(bus, FALSE);
						dhdsdio_release_dongle(bus, bus->dhd->osh,
							TRUE, FALSE);
					}
				} else
					bcmerror = BCME_SDIO_ERROR;
			} else
				bcmerror = BCME_SDIO_ERROR;

#ifdef DHDTHREAD
				dhd_os_sdunlock(dhdp);
#endif /* DHDTHREAD */
		} else {
			bcmerror = BCME_SDIO_ERROR;
			DHD_INFO(("%s called when dongle is not in reset\n",
				__FUNCTION__));
			DHD_INFO(("Will call dhd_bus_start instead\n"));
			sdioh_start(NULL, 1);
			if ((bcmerror = dhd_bus_start(dhdp)) != 0)
				DHD_ERROR(("%s: dhd_bus_start fail with %d\n",
					__FUNCTION__, bcmerror));
		}
	}
	return bcmerror;
}

/* Get Chip ID version */
uint dhd_bus_chip_id(dhd_pub_t *dhdp)
{
	dhd_bus_t *bus = dhdp->bus;

	return bus->sih->chip;
}

/* Get Chip Rev ID version */
uint dhd_bus_chiprev_id(dhd_pub_t *dhdp)
{
	dhd_bus_t *bus = dhdp->bus;

	return bus->sih->chiprev;
}

/* Get Chip Pkg ID version */
uint dhd_bus_chippkg_id(dhd_pub_t *dhdp)
{
	dhd_bus_t *bus = dhdp->bus;

	return bus->sih->chippkg;
}

int
dhd_bus_membytes(dhd_pub_t *dhdp, bool set, uint32 address, uint8 *data, uint size)
{
	dhd_bus_t *bus;

	bus = dhdp->bus;
	return dhdsdio_membytes(bus, set, address, data, size);
}<|MERGE_RESOLUTION|>--- conflicted
+++ resolved
@@ -21,11 +21,7 @@
  * software in any way with any other Broadcom software provided under a license
  * other than the GPL, without Broadcom's express prior written consent.
  *
-<<<<<<< HEAD
- * $Id: dhd_sdio.c 357859 2012-09-20 06:34:26Z $
-=======
  * $Id: dhd_sdio.c 378263 2013-01-11 03:03:05Z $
->>>>>>> 365b83ef
  */
 
 #include <typedefs.h>
@@ -5753,13 +5749,9 @@
 		resched = TRUE;
 	}
 #endif /* defined(OOB_INTR_ONLY) && !defined(HW_OOB) */
-<<<<<<< HEAD
-
-=======
 #ifdef PROP_TXSTATUS
 	dhd_wlfc_trigger_pktcommit(bus->dhd);
 #endif
->>>>>>> 365b83ef
 	if (TXCTLOK(bus) && bus->ctrl_frame_stat && (bus->clkstate == CLK_AVAIL))  {
 		int ret, i;
 
@@ -6659,12 +6651,7 @@
 	if (dhd_download_fw_on_driverload) {
 		if ((ret = dhd_bus_start(bus->dhd)) != 0) {
 			DHD_ERROR(("%s: dhd_bus_start failed\n", __FUNCTION__));
-<<<<<<< HEAD
-			if (ret == BCME_NOTUP)
-				goto fail;
-=======
 			goto fail;
->>>>>>> 365b83ef
 		}
 	}
 	/* Ok, have the per-port tell the stack we're open for business */
