--- conflicted
+++ resolved
@@ -11,15 +11,10 @@
 	-DKEEP_ALIVE -DGET_CUSTOM_MAC_ENABLE -DPKT_FILTER_SUPPORT             \
 	-DEMBEDDED_PLATFORM -DENABLE_INSMOD_NO_FW_LOAD -DPNO_SUPPORT          \
 	-DDHD_USE_IDLECOUNT -DSET_RANDOM_MAC_SOFTAP -DROAM_ENABLE -DVSDB      \
-<<<<<<< HEAD
-	-DWL_CFG80211_VSDB_PRIORITIZE_SCAN_REQUEST -DAMPDU_HOSTREORDER        \
-	-DESCAN_RESULT_PATCH -DHT40_GO -DPASS_ARP_PACKET                      \
-=======
 	-DWL_CFG80211_VSDB_PRIORITIZE_SCAN_REQUEST -DSDIO_CRC_ERROR_FIX       \
 	-DESCAN_RESULT_PATCH -DHT40_GO -DPASS_ARP_PACKET -DSUPPORT_PM2_ONLY   \
 	-DDHD_DONOT_FORWARD_BCMEVENT_AS_NETWORK_PKT                           \
 	-DCUSTOM_SDIO_F2_BLKSIZE=128                                          \
->>>>>>> 365b83ef
 	-Idrivers/net/wireless/bcmdhd -Idrivers/net/wireless/bcmdhd/include
 
 DHDOFILES = aiutils.o bcmsdh_sdmmc_linux.o dhd_linux.o siutils.o bcmutils.o   \
@@ -38,11 +33,8 @@
 DHDCFLAGS += -DWL_CFG80211 -DWL_CFG80211_STA_EVENT -DWL_ENABLE_P2P_IF
 DHDCFLAGS += -DCUSTOM_ROAM_TRIGGER_SETTING=-65
 DHDCFLAGS += -DCUSTOM_ROAM_DELTA_SETTING=15
-<<<<<<< HEAD
-=======
 DHDCFLAGS += -DCUSTOM_KEEP_ALIVE_SETTING=28000
 DHDCFLAGS += -DCUSTOM_PNO_EVENT_LOCK_xTIME=7
->>>>>>> 365b83ef
 endif
 ifneq ($(CONFIG_DHD_USE_SCHED_SCAN),)
 DHDCFLAGS += -DWL_SCHED_SCAN
