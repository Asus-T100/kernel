--- conflicted
+++ resolved
@@ -21,11 +21,7 @@
  * software in any way with any other Broadcom software provided under a license
  * other than the GPL, without Broadcom's express prior written consent.
  *
-<<<<<<< HEAD
- * $Id: wl_cfg80211.h 358186 2012-09-21 14:36:14Z $
-=======
  * $Id: wl_cfg80211.h 378667 2013-01-14 10:11:50Z $
->>>>>>> 365b83ef
  */
 
 #ifndef _wl_cfg80211_h_
@@ -132,10 +128,7 @@
 #define	WL_DBG(args)
 #endif				/* (WL_DBG_LEVEL > 0) */
 #define WL_PNO(x)
-<<<<<<< HEAD
-=======
 #define WL_SD(x)
->>>>>>> 365b83ef
 
 
 #define WL_SCAN_RETRY_MAX	3
@@ -578,13 +571,10 @@
 #ifdef WL_HOST_BAND_MGMT
 	u8 curr_band;
 #endif /* WL_HOST_BAND_MGMT */
-<<<<<<< HEAD
-=======
 	bool scan_suppressed;
 	struct timer_list scan_supp_timer;
 	struct work_struct wlan_work;
 	struct mutex event_sync;	/* maily for up/down synchronization */
->>>>>>> 365b83ef
 };
 
 
@@ -844,24 +834,17 @@
 extern s32 wl_mode_to_nl80211_iftype(s32 mode);
 int wl_cfg80211_do_driver_init(struct net_device *net);
 void wl_cfg80211_enable_trace(bool set, u32 level);
-<<<<<<< HEAD
-extern s32 wl_update_wiphybands(struct wl_priv *wl);
-=======
 extern s32 wl_update_wiphybands(struct wl_priv *wl, bool notify);
->>>>>>> 365b83ef
 extern s32 wl_cfg80211_if_is_group_owner(void);
 extern chanspec_t wl_ch_host_to_driver(u16 channel);
 extern s32 wl_add_remove_eventmsg(struct net_device *ndev, u16 event, bool add);
 extern void wl_stop_wait_next_action_frame(struct wl_priv *wl, struct net_device *ndev);
 extern s32 wl_cfg80211_set_band(struct net_device *ndev, int band);
 extern int wl_cfg80211_update_power_mode(struct net_device *dev);
-<<<<<<< HEAD
-=======
 #if defined(DHCP_SCAN_SUPPRESS)
 extern int wl_cfg80211_scan_suppress(struct net_device *dev, int suppress);
 #endif
 extern void wl_cfg80211_add_to_eventbuffer(wl_eventmsg_buf_t *ev, u16 event, bool set);
 extern s32 wl_cfg80211_apply_eventbuffer(struct net_device *ndev,
 	struct wl_priv *wl, wl_eventmsg_buf_t *ev);
->>>>>>> 365b83ef
 #endif				/* _wl_cfg80211_h_ */