--- conflicted
+++ resolved
@@ -353,15 +353,6 @@
 	}
 
 	if ((error < 0) ||
-<<<<<<< HEAD
-	    (strncmp(country_code, smbuf, WLC_CNTRY_BUF_SZ) != 0)) {
-		bzero(&scbval, sizeof(scb_val_t));
-		error = wldev_ioctl(dev, WLC_DISASSOC, &scbval, sizeof(scb_val_t), true);
-		if (error < 0) {
-			WLDEV_ERROR(("%s: set country failed due to Disassoc error %d\n",
-				__FUNCTION__, error));
-			return error;
-=======
 	    (strncmp(country_code, cspec.ccode, WLC_CNTRY_BUF_SZ) != 0)) {
 
 		if (user_enforced) {
@@ -372,8 +363,8 @@
 					__FUNCTION__, error));
 				return error;
 			}
->>>>>>> 365b83ef
 		}
+
 		cspec.rev = -1;
 		memcpy(cspec.country_abbrev, country_code, WLC_CNTRY_BUF_SZ);
 		memcpy(cspec.ccode, country_code, WLC_CNTRY_BUF_SZ);
