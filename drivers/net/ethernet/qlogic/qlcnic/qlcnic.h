/*
 * QLogic qlcnic NIC Driver
 * Copyright (c) 2009-2013 QLogic Corporation
 *
 * See LICENSE.qlcnic for copyright and licensing details.
 */

#ifndef _QLCNIC_H_
#define _QLCNIC_H_

#include <linux/module.h>
#include <linux/kernel.h>
#include <linux/types.h>
#include <linux/ioport.h>
#include <linux/pci.h>
#include <linux/netdevice.h>
#include <linux/etherdevice.h>
#include <linux/ip.h>
#include <linux/in.h>
#include <linux/tcp.h>
#include <linux/skbuff.h>
#include <linux/firmware.h>
#include <linux/ethtool.h>
#include <linux/mii.h>
#include <linux/timer.h>

#include <linux/vmalloc.h>

#include <linux/io.h>
#include <asm/byteorder.h>
#include <linux/bitops.h>
#include <linux/if_vlan.h>

#include "qlcnic_hdr.h"
#include "qlcnic_hw.h"
#include "qlcnic_83xx_hw.h"
#include "qlcnic_dcb.h"

#define _QLCNIC_LINUX_MAJOR 5
#define _QLCNIC_LINUX_MINOR 3
<<<<<<< HEAD
#define _QLCNIC_LINUX_SUBVERSION 50
#define QLCNIC_LINUX_VERSIONID  "5.3.50"
=======
#define _QLCNIC_LINUX_SUBVERSION 52
#define QLCNIC_LINUX_VERSIONID  "5.3.52"
>>>>>>> d8ec26d7
#define QLCNIC_DRV_IDC_VER  0x01
#define QLCNIC_DRIVER_VERSION  ((_QLCNIC_LINUX_MAJOR << 16) |\
		 (_QLCNIC_LINUX_MINOR << 8) | (_QLCNIC_LINUX_SUBVERSION))

#define QLCNIC_VERSION_CODE(a, b, c)	(((a) << 24) + ((b) << 16) + (c))
#define _major(v)	(((v) >> 24) & 0xff)
#define _minor(v)	(((v) >> 16) & 0xff)
#define _build(v)	((v) & 0xffff)

/* version in image has weird encoding:
 *  7:0  - major
 * 15:8  - minor
 * 31:16 - build (little endian)
 */
#define QLCNIC_DECODE_VERSION(v) \
	QLCNIC_VERSION_CODE(((v) & 0xff), (((v) >> 8) & 0xff), ((v) >> 16))

#define QLCNIC_MIN_FW_VERSION     QLCNIC_VERSION_CODE(4, 4, 2)
#define QLCNIC_NUM_FLASH_SECTORS (64)
#define QLCNIC_FLASH_SECTOR_SIZE (64 * 1024)
#define QLCNIC_FLASH_TOTAL_SIZE  (QLCNIC_NUM_FLASH_SECTORS \
					* QLCNIC_FLASH_SECTOR_SIZE)

#define RCV_DESC_RINGSIZE(rds_ring)	\
	(sizeof(struct rcv_desc) * (rds_ring)->num_desc)
#define RCV_BUFF_RINGSIZE(rds_ring)	\
	(sizeof(struct qlcnic_rx_buffer) * rds_ring->num_desc)
#define STATUS_DESC_RINGSIZE(sds_ring)	\
	(sizeof(struct status_desc) * (sds_ring)->num_desc)
#define TX_BUFF_RINGSIZE(tx_ring)	\
	(sizeof(struct qlcnic_cmd_buffer) * tx_ring->num_desc)
#define TX_DESC_RINGSIZE(tx_ring)	\
	(sizeof(struct cmd_desc_type0) * tx_ring->num_desc)

#define QLCNIC_P3P_A0		0x50
#define QLCNIC_P3P_C0		0x58

#define QLCNIC_IS_REVISION_P3P(REVISION)     (REVISION >= QLCNIC_P3P_A0)

#define FIRST_PAGE_GROUP_START	0
#define FIRST_PAGE_GROUP_END	0x100000

#define P3P_MAX_MTU                     (9600)
#define P3P_MIN_MTU                     (68)
#define QLCNIC_MAX_ETHERHDR                32 /* This contains some padding */

#define QLCNIC_P3P_RX_BUF_MAX_LEN         (QLCNIC_MAX_ETHERHDR + ETH_DATA_LEN)
#define QLCNIC_P3P_RX_JUMBO_BUF_MAX_LEN   (QLCNIC_MAX_ETHERHDR + P3P_MAX_MTU)
#define QLCNIC_CT_DEFAULT_RX_BUF_LEN	2048
#define QLCNIC_LRO_BUFFER_EXTRA		2048

/* Tx defines */
#define QLCNIC_MAX_FRAGS_PER_TX	14
#define MAX_TSO_HEADER_DESC	2
#define MGMT_CMD_DESC_RESV	4
#define TX_STOP_THRESH		((MAX_SKB_FRAGS >> 2) + MAX_TSO_HEADER_DESC \
							+ MGMT_CMD_DESC_RESV)
#define QLCNIC_MAX_TX_TIMEOUTS	2
<<<<<<< HEAD
#define QLCNIC_MAX_TX_RINGS	8
#define QLCNIC_MAX_SDS_RINGS	8
=======

/* Driver will use 1 Tx ring in INT-x/MSI/SRIOV mode. */
#define QLCNIC_SINGLE_RING		1
#define QLCNIC_DEF_SDS_RINGS		4
#define QLCNIC_DEF_TX_RINGS		4
#define QLCNIC_MAX_VNIC_TX_RINGS	4
#define QLCNIC_MAX_VNIC_SDS_RINGS	4

enum qlcnic_queue_type {
	QLCNIC_TX_QUEUE = 1,
	QLCNIC_RX_QUEUE,
};

/* Operational mode for driver */
#define QLCNIC_VNIC_MODE	0xFF
#define QLCNIC_DEFAULT_MODE	0x0
>>>>>>> d8ec26d7

/*
 * Following are the states of the Phantom. Phantom will set them and
 * Host will read to check if the fields are correct.
 */
#define PHAN_INITIALIZE_FAILED		0xffff
#define PHAN_INITIALIZE_COMPLETE	0xff01

/* Host writes the following to notify that it has done the init-handshake */
#define PHAN_INITIALIZE_ACK		0xf00f
#define PHAN_PEG_RCV_INITIALIZED	0xff01

#define NUM_RCV_DESC_RINGS	3

#define RCV_RING_NORMAL 0
#define RCV_RING_JUMBO	1

#define MIN_CMD_DESCRIPTORS		64
#define MIN_RCV_DESCRIPTORS		64
#define MIN_JUMBO_DESCRIPTORS		32

#define MAX_CMD_DESCRIPTORS		1024
#define MAX_RCV_DESCRIPTORS_1G		4096
#define MAX_RCV_DESCRIPTORS_10G 	8192
#define MAX_RCV_DESCRIPTORS_VF		2048
#define MAX_JUMBO_RCV_DESCRIPTORS_1G	512
#define MAX_JUMBO_RCV_DESCRIPTORS_10G	1024

#define DEFAULT_RCV_DESCRIPTORS_1G	2048
#define DEFAULT_RCV_DESCRIPTORS_10G	4096
#define DEFAULT_RCV_DESCRIPTORS_VF	1024
#define MAX_RDS_RINGS                   2

#define get_next_index(index, length)	\
	(((index) + 1) & ((length) - 1))

/*
 * Following data structures describe the descriptors that will be used.
 * Added fileds of tcpHdrSize and ipHdrSize, The driver needs to do it only when
 * we are doing LSO (above the 1500 size packet) only.
 */
struct cmd_desc_type0 {
	u8 tcp_hdr_offset;	/* For LSO only */
	u8 ip_hdr_offset;	/* For LSO only */
	__le16 flags_opcode;	/* 15:13 unused, 12:7 opcode, 6:0 flags */
	__le32 nfrags__length;	/* 31:8 total len, 7:0 frag count */

	__le64 addr_buffer2;

	__le16 reference_handle;
	__le16 mss;
	u8 port_ctxid;		/* 7:4 ctxid 3:0 port */
	u8 total_hdr_length;	/* LSO only : MAC+IP+TCP Hdr size */
	__le16 conn_id;		/* IPSec offoad only */

	__le64 addr_buffer3;
	__le64 addr_buffer1;

	__le16 buffer_length[4];

	__le64 addr_buffer4;

	u8 eth_addr[ETH_ALEN];
	__le16 vlan_TCI;

} __attribute__ ((aligned(64)));

/* Note: sizeof(rcv_desc) should always be a mutliple of 2 */
struct rcv_desc {
	__le16 reference_handle;
	__le16 reserved;
	__le32 buffer_length;	/* allocated buffer length (usually 2K) */
	__le64 addr_buffer;
} __packed;

struct status_desc {
	__le64 status_desc_data[2];
} __attribute__ ((aligned(16)));

/* UNIFIED ROMIMAGE */
#define QLCNIC_UNI_FW_MIN_SIZE		0xc8000
#define QLCNIC_UNI_DIR_SECT_PRODUCT_TBL	0x0
#define QLCNIC_UNI_DIR_SECT_BOOTLD	0x6
#define QLCNIC_UNI_DIR_SECT_FW		0x7

/*Offsets */
#define QLCNIC_UNI_CHIP_REV_OFF		10
#define QLCNIC_UNI_FLAGS_OFF		11
#define QLCNIC_UNI_BIOS_VERSION_OFF 	12
#define QLCNIC_UNI_BOOTLD_IDX_OFF	27
#define QLCNIC_UNI_FIRMWARE_IDX_OFF 	29

struct uni_table_desc{
	__le32	findex;
	__le32	num_entries;
	__le32	entry_size;
	__le32	reserved[5];
};

struct uni_data_desc{
	__le32	findex;
	__le32	size;
	__le32	reserved[5];
};

/* Flash Defines and Structures */
#define QLCNIC_FLT_LOCATION	0x3F1000
#define QLCNIC_FDT_LOCATION     0x3F0000
#define QLCNIC_B0_FW_IMAGE_REGION 0x74
#define QLCNIC_C0_FW_IMAGE_REGION 0x97
#define QLCNIC_BOOTLD_REGION    0X72
struct qlcnic_flt_header {
	u16 version;
	u16 len;
	u16 checksum;
	u16 reserved;
};

struct qlcnic_flt_entry {
	u8 region;
	u8 reserved0;
	u8 attrib;
	u8 reserved1;
	u32 size;
	u32 start_addr;
	u32 end_addr;
};

/* Flash Descriptor Table */
struct qlcnic_fdt {
	u32	valid;
	u16	ver;
	u16	len;
	u16	cksum;
	u16	unused;
	u8	model[16];
	u16	mfg_id;
	u16	id;
	u8	flag;
	u8	erase_cmd;
	u8	alt_erase_cmd;
	u8	write_enable_cmd;
	u8	write_enable_bits;
	u8	write_statusreg_cmd;
	u8	unprotected_sec_cmd;
	u8	read_manuf_cmd;
	u32	block_size;
	u32	alt_block_size;
	u32	flash_size;
	u32	write_enable_data;
	u8	readid_addr_len;
	u8	write_disable_bits;
	u8	read_dev_id_len;
	u8	chip_erase_cmd;
	u16	read_timeo;
	u8	protected_sec_cmd;
	u8	resvd[65];
};
/* Magic number to let user know flash is programmed */
#define	QLCNIC_BDINFO_MAGIC 0x12345678

#define QLCNIC_BRDTYPE_P3P_REF_QG	0x0021
#define QLCNIC_BRDTYPE_P3P_HMEZ		0x0022
#define QLCNIC_BRDTYPE_P3P_10G_CX4_LP	0x0023
#define QLCNIC_BRDTYPE_P3P_4_GB		0x0024
#define QLCNIC_BRDTYPE_P3P_IMEZ		0x0025
#define QLCNIC_BRDTYPE_P3P_10G_SFP_PLUS	0x0026
#define QLCNIC_BRDTYPE_P3P_10000_BASE_T	0x0027
#define QLCNIC_BRDTYPE_P3P_XG_LOM	0x0028
#define QLCNIC_BRDTYPE_P3P_4_GB_MM	0x0029
#define QLCNIC_BRDTYPE_P3P_10G_SFP_CT	0x002a
#define QLCNIC_BRDTYPE_P3P_10G_SFP_QT	0x002b
#define QLCNIC_BRDTYPE_P3P_10G_CX4	0x0031
#define QLCNIC_BRDTYPE_P3P_10G_XFP	0x0032
#define QLCNIC_BRDTYPE_P3P_10G_TP	0x0080

#define QLCNIC_MSIX_TABLE_OFFSET	0x44

/* Flash memory map */
#define QLCNIC_BRDCFG_START	0x4000		/* board config */
#define QLCNIC_BOOTLD_START	0x10000		/* bootld */
#define QLCNIC_IMAGE_START	0x43000		/* compressed image */
#define QLCNIC_USER_START	0x3E8000	/* Firmare info */

#define QLCNIC_FW_VERSION_OFFSET	(QLCNIC_USER_START+0x408)
#define QLCNIC_FW_SIZE_OFFSET		(QLCNIC_USER_START+0x40c)
#define QLCNIC_FW_SERIAL_NUM_OFFSET	(QLCNIC_USER_START+0x81c)
#define QLCNIC_BIOS_VERSION_OFFSET	(QLCNIC_USER_START+0x83c)

#define QLCNIC_BRDTYPE_OFFSET		(QLCNIC_BRDCFG_START+0x8)
#define QLCNIC_FW_MAGIC_OFFSET		(QLCNIC_BRDCFG_START+0x128)

#define QLCNIC_FW_MIN_SIZE		(0x3fffff)
#define QLCNIC_UNIFIED_ROMIMAGE  	0
#define QLCNIC_FLASH_ROMIMAGE		1
#define QLCNIC_UNKNOWN_ROMIMAGE		0xff

#define QLCNIC_UNIFIED_ROMIMAGE_NAME	"phanfw.bin"
#define QLCNIC_FLASH_ROMIMAGE_NAME	"flash"

extern char qlcnic_driver_name[];

extern int qlcnic_use_msi;
extern int qlcnic_use_msi_x;
extern int qlcnic_auto_fw_reset;
extern int qlcnic_load_fw_file;

/* Number of status descriptors to handle per interrupt */
#define MAX_STATUS_HANDLE	(64)

/*
 * qlcnic_skb_frag{} is to contain mapping info for each SG list. This
 * has to be freed when DMA is complete. This is part of qlcnic_tx_buffer{}.
 */
struct qlcnic_skb_frag {
	u64 dma;
	u64 length;
};

/*    Following defines are for the state of the buffers    */
#define	QLCNIC_BUFFER_FREE	0
#define	QLCNIC_BUFFER_BUSY	1

/*
 * There will be one qlcnic_buffer per skb packet.    These will be
 * used to save the dma info for pci_unmap_page()
 */
struct qlcnic_cmd_buffer {
	struct sk_buff *skb;
	struct qlcnic_skb_frag frag_array[MAX_SKB_FRAGS + 1];
	u32 frag_count;
};

/* In rx_buffer, we do not need multiple fragments as is a single buffer */
struct qlcnic_rx_buffer {
	u16 ref_handle;
	struct sk_buff *skb;
	struct list_head list;
	u64 dma;
};

/* Board types */
#define	QLCNIC_GBE	0x01
#define	QLCNIC_XGBE	0x02

/*
 * Interrupt coalescing defaults. The defaults are for 1500 MTU. It is
 * adjusted based on configured MTU.
 */
#define QLCNIC_INTR_COAL_TYPE_RX		1
#define QLCNIC_INTR_COAL_TYPE_TX		2

#define QLCNIC_DEF_INTR_COALESCE_RX_TIME_US	3
#define QLCNIC_DEF_INTR_COALESCE_RX_PACKETS	256

#define QLCNIC_DEF_INTR_COALESCE_TX_TIME_US	64
#define QLCNIC_DEF_INTR_COALESCE_TX_PACKETS	64

#define QLCNIC_INTR_DEFAULT			0x04
#define QLCNIC_CONFIG_INTR_COALESCE		3
#define QLCNIC_DEV_INFO_SIZE			1

struct qlcnic_nic_intr_coalesce {
	u8	type;
	u8	sts_ring_mask;
	u16	rx_packets;
	u16	rx_time_us;
	u16	tx_packets;
	u16	tx_time_us;
	u16	flag;
	u32	timer_out;
};

struct qlcnic_dump_template_hdr {
	u32	type;
	u32	offset;
	u32	size;
	u32	cap_mask;
	u32	num_entries;
	u32	version;
	u32	timestamp;
	u32	checksum;
	u32	drv_cap_mask;
	u32	sys_info[3];
	u32	saved_state[16];
	u32	cap_sizes[8];
	u32	ocm_wnd_reg[16];
	u32	rsvd[0];
};

struct qlcnic_fw_dump {
	u8	clr;	/* flag to indicate if dump is cleared */
	bool	enable; /* enable/disable dump */
	u32	size;	/* total size of the dump */
	void	*data;	/* dump data area */
	struct	qlcnic_dump_template_hdr *tmpl_hdr;
	dma_addr_t phys_addr;
	void	*dma_buffer;
	bool	use_pex_dma;
};

/*
 * One hardware_context{} per adapter
 * contains interrupt info as well shared hardware info.
 */
struct qlcnic_hardware_context {
	void __iomem *pci_base0;
	void __iomem *ocm_win_crb;

	unsigned long pci_len0;

	rwlock_t crb_lock;
	struct mutex mem_lock;

	u8 revision_id;
	u8 pci_func;
	u8 linkup;
	u8 loopback_state;
	u8 beacon_state;
	u8 has_link_events;
	u8 fw_type;
	u8 physical_port;
	u8 reset_context;
	u8 msix_supported;
	u8 max_mac_filters;
	u8 mc_enabled;
	u8 max_mc_count;
	u8 diag_test;
	u8 num_msix;
	u8 nic_mode;
	int diag_cnt;

	u16 max_uc_count;
	u16 port_type;
	u16 board_type;
	u16 supported_type;

	u16 link_speed;
	u16 link_duplex;
	u16 link_autoneg;
	u16 module_type;

	u16 op_mode;
	u16 switch_mode;
	u16 max_tx_ques;
	u16 max_rx_ques;
	u16 max_mtu;
	u32 msg_enable;
	u16 act_pci_func;
	u16 max_pci_func;

	u32 capabilities;
	u32 extra_capability[3];
	u32 temp;
	u32 int_vec_bit;
	u32 fw_hal_version;
	u32 port_config;
	struct qlcnic_hardware_ops *hw_ops;
	struct qlcnic_nic_intr_coalesce coal;
	struct qlcnic_fw_dump fw_dump;
	struct qlcnic_fdt fdt;
	struct qlc_83xx_reset reset;
	struct qlc_83xx_idc idc;
	struct qlc_83xx_fw_info *fw_info;
	struct qlcnic_intrpt_config *intr_tbl;
	struct qlcnic_sriov *sriov;
	u32 *reg_tbl;
	u32 *ext_reg_tbl;
	u32 mbox_aen[QLC_83XX_MBX_AEN_CNT];
	u32 mbox_reg[4];
	struct qlcnic_mailbox *mailbox;
	u8 extend_lb_time;
	u8 phys_port_id[ETH_ALEN];
<<<<<<< HEAD
=======
	u8 lb_mode;
>>>>>>> d8ec26d7
};

struct qlcnic_adapter_stats {
	u64  xmitcalled;
	u64  xmitfinished;
	u64  rxdropped;
	u64  txdropped;
	u64  csummed;
	u64  rx_pkts;
	u64  lro_pkts;
	u64  rxbytes;
	u64  txbytes;
	u64  lrobytes;
	u64  lso_frames;
	u64  xmit_on;
	u64  xmit_off;
	u64  skb_alloc_failure;
	u64  null_rxbuf;
	u64  rx_dma_map_error;
	u64  tx_dma_map_error;
	u64  spurious_intr;
	u64  mac_filter_limit_overrun;
};

/*
 * Rcv Descriptor Context. One such per Rcv Descriptor. There may
 * be one Rcv Descriptor for normal packets, one for jumbo and may be others.
 */
struct qlcnic_host_rds_ring {
	void __iomem *crb_rcv_producer;
	struct rcv_desc *desc_head;
	struct qlcnic_rx_buffer *rx_buf_arr;
	u32 num_desc;
	u32 producer;
	u32 dma_size;
	u32 skb_size;
	u32 flags;
	struct list_head free_list;
	spinlock_t lock;
	dma_addr_t phys_addr;
} ____cacheline_internodealigned_in_smp;

struct qlcnic_host_sds_ring {
	u32 consumer;
	u32 num_desc;
	void __iomem *crb_sts_consumer;

	struct qlcnic_host_tx_ring *tx_ring;
	struct status_desc *desc_head;
	struct qlcnic_adapter *adapter;
	struct napi_struct napi;
	struct list_head free_list[NUM_RCV_DESC_RINGS];

	void __iomem *crb_intr_mask;
	int irq;

	dma_addr_t phys_addr;
	char name[IFNAMSIZ + 12];
} ____cacheline_internodealigned_in_smp;

struct qlcnic_tx_queue_stats {
	u64 xmit_on;
	u64 xmit_off;
	u64 xmit_called;
	u64 xmit_finished;
	u64 tx_bytes;
};

struct qlcnic_host_tx_ring {
	int irq;
	void __iomem *crb_intr_mask;
	char name[IFNAMSIZ + 12];
	u16 ctx_id;

	u32 state;
	u32 producer;
	u32 sw_consumer;
	u32 num_desc;

<<<<<<< HEAD
	u64 xmit_on;
	u64 xmit_off;
	u64 xmit_called;
	u64 xmit_finished;
=======
	struct qlcnic_tx_queue_stats tx_stats;
>>>>>>> d8ec26d7

	void __iomem *crb_cmd_producer;
	struct cmd_desc_type0 *desc_head;
	struct qlcnic_adapter *adapter;
	struct napi_struct napi;
	struct qlcnic_cmd_buffer *cmd_buf_arr;
	__le32 *hw_consumer;

	dma_addr_t phys_addr;
	dma_addr_t hw_cons_phys_addr;
	struct netdev_queue *txq;
	/* Lock to protect Tx descriptors cleanup */
	spinlock_t tx_clean_lock;
} ____cacheline_internodealigned_in_smp;

/*
 * Receive context. There is one such structure per instance of the
 * receive processing. Any state information that is relevant to
 * the receive, and is must be in this structure. The global data may be
 * present elsewhere.
 */
struct qlcnic_recv_context {
	struct qlcnic_host_rds_ring *rds_rings;
	struct qlcnic_host_sds_ring *sds_rings;
	u32 state;
	u16 context_id;
	u16 virt_port;
};

/* HW context creation */

#define QLCNIC_OS_CRB_RETRY_COUNT	4000

#define QLCNIC_CDRP_CMD_BIT		0x80000000

/*
 * All responses must have the QLCNIC_CDRP_CMD_BIT cleared
 * in the crb QLCNIC_CDRP_CRB_OFFSET.
 */
#define QLCNIC_CDRP_FORM_RSP(rsp)	(rsp)
#define QLCNIC_CDRP_IS_RSP(rsp)	(((rsp) & QLCNIC_CDRP_CMD_BIT) == 0)

#define QLCNIC_CDRP_RSP_OK		0x00000001
#define QLCNIC_CDRP_RSP_FAIL		0x00000002
#define QLCNIC_CDRP_RSP_TIMEOUT 	0x00000003

/*
 * All commands must have the QLCNIC_CDRP_CMD_BIT set in
 * the crb QLCNIC_CDRP_CRB_OFFSET.
 */
#define QLCNIC_CDRP_FORM_CMD(cmd)	(QLCNIC_CDRP_CMD_BIT | (cmd))

#define QLCNIC_RCODE_SUCCESS		0
#define QLCNIC_RCODE_INVALID_ARGS	6
#define QLCNIC_RCODE_NOT_SUPPORTED	9
#define QLCNIC_RCODE_NOT_PERMITTED	10
#define QLCNIC_RCODE_NOT_IMPL		15
#define QLCNIC_RCODE_INVALID		16
#define QLCNIC_RCODE_TIMEOUT		17
#define QLCNIC_DESTROY_CTX_RESET	0

/*
 * Capabilities Announced
 */
#define QLCNIC_CAP0_LEGACY_CONTEXT	(1)
#define QLCNIC_CAP0_LEGACY_MN		(1 << 2)
#define QLCNIC_CAP0_LSO 		(1 << 6)
#define QLCNIC_CAP0_JUMBO_CONTIGUOUS	(1 << 7)
#define QLCNIC_CAP0_LRO_CONTIGUOUS	(1 << 8)
#define QLCNIC_CAP0_VALIDOFF		(1 << 11)
#define QLCNIC_CAP0_LRO_MSS		(1 << 21)
#define QLCNIC_CAP0_TX_MULTI		(1 << 22)

/*
 * Context state
 */
#define QLCNIC_HOST_CTX_STATE_FREED	0
#define QLCNIC_HOST_CTX_STATE_ACTIVE	2

/*
 * Rx context
 */

struct qlcnic_hostrq_sds_ring {
	__le64 host_phys_addr;	/* Ring base addr */
	__le32 ring_size;		/* Ring entries */
	__le16 msi_index;
	__le16 rsvd;		/* Padding */
} __packed;

struct qlcnic_hostrq_rds_ring {
	__le64 host_phys_addr;	/* Ring base addr */
	__le64 buff_size;		/* Packet buffer size */
	__le32 ring_size;		/* Ring entries */
	__le32 ring_kind;		/* Class of ring */
} __packed;

struct qlcnic_hostrq_rx_ctx {
	__le64 host_rsp_dma_addr;	/* Response dma'd here */
	__le32 capabilities[4];		/* Flag bit vector */
	__le32 host_int_crb_mode;	/* Interrupt crb usage */
	__le32 host_rds_crb_mode;	/* RDS crb usage */
	/* These ring offsets are relative to data[0] below */
	__le32 rds_ring_offset;	/* Offset to RDS config */
	__le32 sds_ring_offset;	/* Offset to SDS config */
	__le16 num_rds_rings;	/* Count of RDS rings */
	__le16 num_sds_rings;	/* Count of SDS rings */
	__le16 valid_field_offset;
	u8  txrx_sds_binding;
	u8  msix_handler;
	u8  reserved[128];      /* reserve space for future expansion*/
	/* MUST BE 64-bit aligned.
	   The following is packed:
	   - N hostrq_rds_rings
	   - N hostrq_sds_rings */
	char data[0];
} __packed;

struct qlcnic_cardrsp_rds_ring{
	__le32 host_producer_crb;	/* Crb to use */
	__le32 rsvd1;		/* Padding */
} __packed;

struct qlcnic_cardrsp_sds_ring {
	__le32 host_consumer_crb;	/* Crb to use */
	__le32 interrupt_crb;	/* Crb to use */
} __packed;

struct qlcnic_cardrsp_rx_ctx {
	/* These ring offsets are relative to data[0] below */
	__le32 rds_ring_offset;	/* Offset to RDS config */
	__le32 sds_ring_offset;	/* Offset to SDS config */
	__le32 host_ctx_state;	/* Starting State */
	__le32 num_fn_per_port;	/* How many PCI fn share the port */
	__le16 num_rds_rings;	/* Count of RDS rings */
	__le16 num_sds_rings;	/* Count of SDS rings */
	__le16 context_id;		/* Handle for context */
	u8  phys_port;		/* Physical id of port */
	u8  virt_port;		/* Virtual/Logical id of port */
	u8  reserved[128];	/* save space for future expansion */
	/*  MUST BE 64-bit aligned.
	   The following is packed:
	   - N cardrsp_rds_rings
	   - N cardrs_sds_rings */
	char data[0];
} __packed;

#define SIZEOF_HOSTRQ_RX(HOSTRQ_RX, rds_rings, sds_rings)	\
	(sizeof(HOSTRQ_RX) + 					\
	(rds_rings)*(sizeof(struct qlcnic_hostrq_rds_ring)) +		\
	(sds_rings)*(sizeof(struct qlcnic_hostrq_sds_ring)))

#define SIZEOF_CARDRSP_RX(CARDRSP_RX, rds_rings, sds_rings) 	\
	(sizeof(CARDRSP_RX) + 					\
	(rds_rings)*(sizeof(struct qlcnic_cardrsp_rds_ring)) + 		\
	(sds_rings)*(sizeof(struct qlcnic_cardrsp_sds_ring)))

/*
 * Tx context
 */

struct qlcnic_hostrq_cds_ring {
	__le64 host_phys_addr;	/* Ring base addr */
	__le32 ring_size;		/* Ring entries */
	__le32 rsvd;		/* Padding */
} __packed;

struct qlcnic_hostrq_tx_ctx {
	__le64 host_rsp_dma_addr;	/* Response dma'd here */
	__le64 cmd_cons_dma_addr;	/*  */
	__le64 dummy_dma_addr;	/*  */
	__le32 capabilities[4];	/* Flag bit vector */
	__le32 host_int_crb_mode;	/* Interrupt crb usage */
	__le32 rsvd1;		/* Padding */
	__le16 rsvd2;		/* Padding */
	__le16 interrupt_ctl;
	__le16 msi_index;
	__le16 rsvd3;		/* Padding */
	struct qlcnic_hostrq_cds_ring cds_ring;	/* Desc of cds ring */
	u8  reserved[128];	/* future expansion */
} __packed;

struct qlcnic_cardrsp_cds_ring {
	__le32 host_producer_crb;	/* Crb to use */
	__le32 interrupt_crb;	/* Crb to use */
} __packed;

struct qlcnic_cardrsp_tx_ctx {
	__le32 host_ctx_state;	/* Starting state */
	__le16 context_id;		/* Handle for context */
	u8  phys_port;		/* Physical id of port */
	u8  virt_port;		/* Virtual/Logical id of port */
	struct qlcnic_cardrsp_cds_ring cds_ring;	/* Card cds settings */
	u8  reserved[128];	/* future expansion */
} __packed;

#define SIZEOF_HOSTRQ_TX(HOSTRQ_TX)	(sizeof(HOSTRQ_TX))
#define SIZEOF_CARDRSP_TX(CARDRSP_TX)	(sizeof(CARDRSP_TX))

/* CRB */

#define QLCNIC_HOST_RDS_CRB_MODE_UNIQUE	0
#define QLCNIC_HOST_RDS_CRB_MODE_SHARED	1
#define QLCNIC_HOST_RDS_CRB_MODE_CUSTOM	2
#define QLCNIC_HOST_RDS_CRB_MODE_MAX	3

#define QLCNIC_HOST_INT_CRB_MODE_UNIQUE	0
#define QLCNIC_HOST_INT_CRB_MODE_SHARED	1
#define QLCNIC_HOST_INT_CRB_MODE_NORX	2
#define QLCNIC_HOST_INT_CRB_MODE_NOTX	3
#define QLCNIC_HOST_INT_CRB_MODE_NORXTX	4


/* MAC */

#define MC_COUNT_P3P	38

#define QLCNIC_MAC_NOOP	0
#define QLCNIC_MAC_ADD	1
#define QLCNIC_MAC_DEL	2
#define QLCNIC_MAC_VLAN_ADD	3
#define QLCNIC_MAC_VLAN_DEL	4

struct qlcnic_mac_list_s {
	struct list_head list;
	uint8_t mac_addr[ETH_ALEN+2];
};

/* MAC Learn */
#define NO_MAC_LEARN		0
#define DRV_MAC_LEARN		1
#define FDB_MAC_LEARN		2

#define QLCNIC_HOST_REQUEST	0x13
#define QLCNIC_REQUEST		0x14

#define QLCNIC_MAC_EVENT	0x1

#define QLCNIC_IP_UP		2
#define QLCNIC_IP_DOWN		3

#define QLCNIC_ILB_MODE		0x1
#define QLCNIC_ELB_MODE		0x2
#define QLCNIC_LB_MODE_MASK	0x3

#define QLCNIC_LINKEVENT	0x1
#define QLCNIC_LB_RESPONSE	0x2
#define QLCNIC_IS_LB_CONFIGURED(VAL)	\
		(VAL == (QLCNIC_LINKEVENT | QLCNIC_LB_RESPONSE))

/*
 * Driver --> Firmware
 */
#define QLCNIC_H2C_OPCODE_CONFIG_RSS			0x1
#define QLCNIC_H2C_OPCODE_CONFIG_INTR_COALESCE		0x3
#define QLCNIC_H2C_OPCODE_CONFIG_LED			0x4
#define QLCNIC_H2C_OPCODE_LRO_REQUEST			0x7
#define QLCNIC_H2C_OPCODE_SET_MAC_RECEIVE_MODE		0xc
#define QLCNIC_H2C_OPCODE_CONFIG_IPADDR		0x12

#define QLCNIC_H2C_OPCODE_GET_LINKEVENT		0x15
#define QLCNIC_H2C_OPCODE_CONFIG_BRIDGING		0x17
#define QLCNIC_H2C_OPCODE_CONFIG_HW_LRO		0x18
#define QLCNIC_H2C_OPCODE_CONFIG_LOOPBACK		0x13

/*
 * Firmware --> Driver
 */

#define QLCNIC_C2H_OPCODE_CONFIG_LOOPBACK		0x8f
#define QLCNIC_C2H_OPCODE_GET_LINKEVENT_RESPONSE	0x8D
#define QLCNIC_C2H_OPCODE_GET_DCB_AEN			0x90

#define VPORT_MISS_MODE_DROP		0 /* drop all unmatched */
#define VPORT_MISS_MODE_ACCEPT_ALL	1 /* accept all packets */
#define VPORT_MISS_MODE_ACCEPT_MULTI	2 /* accept unmatched multicast */

#define QLCNIC_LRO_REQUEST_CLEANUP	4

/* Capabilites received */
#define QLCNIC_FW_CAPABILITY_TSO		BIT_1
#define QLCNIC_FW_CAPABILITY_BDG		BIT_8
#define QLCNIC_FW_CAPABILITY_FVLANTX		BIT_9
#define QLCNIC_FW_CAPABILITY_HW_LRO		BIT_10
#define QLCNIC_FW_CAPABILITY_2_MULTI_TX		BIT_4
#define QLCNIC_FW_CAPABILITY_MULTI_LOOPBACK	BIT_27
#define QLCNIC_FW_CAPABILITY_MORE_CAPS		BIT_31

#define QLCNIC_FW_CAPABILITY_2_LRO_MAX_TCP_SEG	BIT_2
#define QLCNIC_FW_CAP2_HW_LRO_IPV6		BIT_3
#define QLCNIC_FW_CAPABILITY_SET_DRV_VER	BIT_5
#define QLCNIC_FW_CAPABILITY_2_BEACON		BIT_7
#define QLCNIC_FW_CAPABILITY_2_PER_PORT_ESWITCH_CFG	BIT_8

/* module types */
#define LINKEVENT_MODULE_NOT_PRESENT			1
#define LINKEVENT_MODULE_OPTICAL_UNKNOWN		2
#define LINKEVENT_MODULE_OPTICAL_SRLR			3
#define LINKEVENT_MODULE_OPTICAL_LRM			4
#define LINKEVENT_MODULE_OPTICAL_SFP_1G 		5
#define LINKEVENT_MODULE_TWINAX_UNSUPPORTED_CABLE	6
#define LINKEVENT_MODULE_TWINAX_UNSUPPORTED_CABLELEN	7
#define LINKEVENT_MODULE_TWINAX 			8

#define LINKSPEED_10GBPS	10000
#define LINKSPEED_1GBPS 	1000
#define LINKSPEED_100MBPS	100
#define LINKSPEED_10MBPS	10

#define LINKSPEED_ENCODED_10MBPS	0
#define LINKSPEED_ENCODED_100MBPS	1
#define LINKSPEED_ENCODED_1GBPS 	2

#define LINKEVENT_AUTONEG_DISABLED	0
#define LINKEVENT_AUTONEG_ENABLED	1

#define LINKEVENT_HALF_DUPLEX		0
#define LINKEVENT_FULL_DUPLEX		1

#define LINKEVENT_LINKSPEED_MBPS	0
#define LINKEVENT_LINKSPEED_ENCODED	1

/* firmware response header:
 *	63:58 - message type
 *	57:56 - owner
 *	55:53 - desc count
 *	52:48 - reserved
 *	47:40 - completion id
 *	39:32 - opcode
 *	31:16 - error code
 *	15:00 - reserved
 */
#define qlcnic_get_nic_msg_opcode(msg_hdr)	\
	((msg_hdr >> 32) & 0xFF)

struct qlcnic_fw_msg {
	union {
		struct {
			u64 hdr;
			u64 body[7];
		};
		u64 words[8];
	};
};

struct qlcnic_nic_req {
	__le64 qhdr;
	__le64 req_hdr;
	__le64 words[6];
} __packed;

struct qlcnic_mac_req {
	u8 op;
	u8 tag;
	u8 mac_addr[6];
};

struct qlcnic_vlan_req {
	__le16 vlan_id;
	__le16 rsvd[3];
} __packed;

struct qlcnic_ipaddr {
	__be32 ipv4;
	__be32 ipv6[4];
};

#define QLCNIC_MSI_ENABLED		0x02
#define QLCNIC_MSIX_ENABLED		0x04
#define QLCNIC_LRO_ENABLED		0x01
#define QLCNIC_LRO_DISABLED		0x00
#define QLCNIC_BRIDGE_ENABLED       	0X10
#define QLCNIC_DIAG_ENABLED		0x20
#define QLCNIC_ESWITCH_ENABLED		0x40
#define QLCNIC_ADAPTER_INITIALIZED	0x80
#define QLCNIC_TAGGING_ENABLED		0x100
#define QLCNIC_MACSPOOF			0x200
#define QLCNIC_MAC_OVERRIDE_DISABLED	0x400
#define QLCNIC_PROMISC_DISABLED		0x800
#define QLCNIC_NEED_FLR			0x1000
#define QLCNIC_FW_RESET_OWNER		0x2000
#define QLCNIC_FW_HANG			0x4000
#define QLCNIC_FW_LRO_MSS_CAP		0x8000
#define QLCNIC_TX_INTR_SHARED		0x10000
#define QLCNIC_APP_CHANGED_FLAGS	0x20000
#define QLCNIC_HAS_PHYS_PORT_ID		0x40000

#define QLCNIC_IS_MSI_FAMILY(adapter) \
	((adapter)->flags & (QLCNIC_MSI_ENABLED | QLCNIC_MSIX_ENABLED))
#define QLCNIC_IS_TSO_CAPABLE(adapter)  \
	((adapter)->ahw->capabilities & QLCNIC_FW_CAPABILITY_TSO)

#define QLCNIC_BEACON_EANBLE		0xC
#define QLCNIC_BEACON_DISABLE		0xD

<<<<<<< HEAD
#define QLCNIC_DEF_NUM_STS_DESC_RINGS	4
#define QLCNIC_DEF_NUM_TX_RINGS		4
=======
>>>>>>> d8ec26d7
#define QLCNIC_MSIX_TBL_SPACE		8192
#define QLCNIC_PCI_REG_MSIX_TBL 	0x44
#define QLCNIC_MSIX_TBL_PGSIZE		4096

#define QLCNIC_ADAPTER_UP_MAGIC 777

#define __QLCNIC_FW_ATTACHED		0
#define __QLCNIC_DEV_UP 		1
#define __QLCNIC_RESETTING		2
#define __QLCNIC_START_FW 		4
#define __QLCNIC_AER			5
#define __QLCNIC_DIAG_RES_ALLOC		6
#define __QLCNIC_LED_ENABLE		7
#define __QLCNIC_ELB_INPROGRESS		8
#define __QLCNIC_MULTI_TX_UNIQUE	9
#define __QLCNIC_SRIOV_ENABLE		10
#define __QLCNIC_SRIOV_CAPABLE		11
#define __QLCNIC_MBX_POLL_ENABLE	12
#define __QLCNIC_DIAG_MODE		13
<<<<<<< HEAD
#define __QLCNIC_DCB_STATE		14
#define __QLCNIC_DCB_IN_AEN		15
=======
#define __QLCNIC_MAINTENANCE_MODE	16
>>>>>>> d8ec26d7

#define QLCNIC_INTERRUPT_TEST		1
#define QLCNIC_LOOPBACK_TEST		2
#define QLCNIC_LED_TEST		3

#define QLCNIC_FILTER_AGE	80
#define QLCNIC_READD_AGE	20
#define QLCNIC_LB_MAX_FILTERS	64
#define QLCNIC_LB_BUCKET_SIZE	32
#define QLCNIC_ILB_MAX_RCV_LOOP	10

struct qlcnic_filter {
	struct hlist_node fnode;
	u8 faddr[ETH_ALEN];
	u16 vlan_id;
	unsigned long ftime;
};

struct qlcnic_filter_hash {
	struct hlist_head *fhead;
	u8 fnum;
	u16 fmax;
	u16 fbucket_size;
};

/* Mailbox specific data structures */
struct qlcnic_mailbox {
	struct workqueue_struct	*work_q;
	struct qlcnic_adapter	*adapter;
	struct qlcnic_mbx_ops	*ops;
	struct work_struct	work;
	struct completion	completion;
	struct list_head	cmd_q;
	unsigned long		status;
	spinlock_t		queue_lock;	/* Mailbox queue lock */
	spinlock_t		aen_lock;	/* Mailbox response/AEN lock */
	atomic_t		rsp_status;
	u32			num_cmds;
};

struct qlcnic_adapter {
	struct qlcnic_hardware_context *ahw;
	struct qlcnic_recv_context *recv_ctx;
	struct qlcnic_host_tx_ring *tx_ring;
	struct net_device *netdev;
	struct pci_dev *pdev;

	unsigned long state;
	u32 flags;

	u16 num_txd;
	u16 num_rxd;
	u16 num_jumbo_rxd;
	u16 max_rxd;
	u16 max_jumbo_rxd;

	u8 max_rds_rings;

	u8 max_sds_rings; /* max sds rings supported by adapter */
	u8 max_tx_rings;  /* max tx rings supported by adapter */

	u8 drv_tx_rings;  /* max tx rings supported by driver */
	u8 drv_sds_rings; /* max sds rings supported by driver */

	u8 rx_csum;
	u8 portnum;

	u8 fw_wait_cnt;
	u8 fw_fail_cnt;
	u8 tx_timeo_cnt;
	u8 need_fw_reset;
	u8 reset_ctx_cnt;

	u16 is_up;
	u16 rx_pvid;
	u16 tx_pvid;

	u32 irq;
	u32 heartbeat;

	u8 dev_state;
	u8 reset_ack_timeo;
	u8 dev_init_timeo;

	u8 mac_addr[ETH_ALEN];

	u64 dev_rst_time;
	bool drv_mac_learn;
	bool fdb_mac_learn;
	unsigned long vlans[BITS_TO_LONGS(VLAN_N_VID)];
	u8 flash_mfg_id;
	struct qlcnic_npar_info *npars;
	struct qlcnic_eswitch *eswitch;
	struct qlcnic_nic_template *nic_ops;

	struct qlcnic_adapter_stats stats;
	struct list_head mac_list;

	void __iomem	*tgt_mask_reg;
	void __iomem	*tgt_status_reg;
	void __iomem	*crb_int_state_reg;
	void __iomem	*isr_int_vec;

	struct msix_entry *msix_entries;
	struct workqueue_struct *qlcnic_wq;
	struct delayed_work fw_work;
	struct delayed_work idc_aen_work;
	struct delayed_work mbx_poll_work;
	struct qlcnic_dcb *dcb;

	struct qlcnic_filter_hash fhash;
	struct qlcnic_filter_hash rx_fhash;
	struct list_head vf_mc_list;

	spinlock_t mac_learn_lock;
	/* spinlock for catching rcv filters for eswitch traffic */
	spinlock_t rx_mac_learn_lock;
	u32 file_prd_off;	/*File fw product offset*/
	u32 fw_version;
	u32 offload_flags;
	const struct firmware *fw;
};

struct qlcnic_info_le {
	__le16	pci_func;
	__le16	op_mode;	/* 1 = Priv, 2 = NP, 3 = NP passthru */
	__le16	phys_port;
	__le16	switch_mode;	/* 0 = disabled, 1 = int, 2 = ext */

	__le32	capabilities;
	u8	max_mac_filters;
	u8	reserved1;
	__le16	max_mtu;

	__le16	max_tx_ques;
	__le16	max_rx_ques;
	__le16	min_tx_bw;
	__le16	max_tx_bw;
	__le32  op_type;
	__le16  max_bw_reg_offset;
	__le16  max_linkspeed_reg_offset;
	__le32  capability1;
	__le32  capability2;
	__le32  capability3;
	__le16  max_tx_mac_filters;
	__le16  max_rx_mcast_mac_filters;
	__le16  max_rx_ucast_mac_filters;
	__le16  max_rx_ip_addr;
	__le16  max_rx_lro_flow;
	__le16  max_rx_status_rings;
	__le16  max_rx_buf_rings;
	__le16  max_tx_vlan_keys;
	u8      total_pf;
	u8      total_rss_engines;
	__le16  max_vports;
	__le16	linkstate_reg_offset;
	__le16	bit_offsets;
	__le16  max_local_ipv6_addrs;
	__le16  max_remote_ipv6_addrs;
	u8	reserved2[56];
} __packed;

struct qlcnic_info {
	u16	pci_func;
	u16	op_mode;
	u16	phys_port;
	u16	switch_mode;
	u32	capabilities;
	u8	max_mac_filters;
	u16	max_mtu;
	u16	max_tx_ques;
	u16	max_rx_ques;
	u16	min_tx_bw;
	u16	max_tx_bw;
	u32	op_type;
	u16	max_bw_reg_offset;
	u16	max_linkspeed_reg_offset;
	u32	capability1;
	u32	capability2;
	u32	capability3;
	u16	max_tx_mac_filters;
	u16	max_rx_mcast_mac_filters;
	u16	max_rx_ucast_mac_filters;
	u16	max_rx_ip_addr;
	u16	max_rx_lro_flow;
	u16	max_rx_status_rings;
	u16	max_rx_buf_rings;
	u16	max_tx_vlan_keys;
	u8      total_pf;
	u8      total_rss_engines;
	u16	max_vports;
	u16	linkstate_reg_offset;
	u16	bit_offsets;
	u16	max_local_ipv6_addrs;
	u16	max_remote_ipv6_addrs;
};

struct qlcnic_pci_info_le {
	__le16	id;		/* pci function id */
	__le16	active;		/* 1 = Enabled */
	__le16	type;		/* 1 = NIC, 2 = FCoE, 3 = iSCSI */
	__le16	default_port;	/* default port number */

	__le16	tx_min_bw;	/* Multiple of 100mbpc */
	__le16	tx_max_bw;
	__le16	reserved1[2];

	u8	mac[ETH_ALEN];
	__le16  func_count;
	u8      reserved2[104];

} __packed;

struct qlcnic_pci_info {
	u16	id;
	u16	active;
	u16	type;
	u16	default_port;
	u16	tx_min_bw;
	u16	tx_max_bw;
	u8	mac[ETH_ALEN];
	u16  func_count;
};

struct qlcnic_npar_info {
	bool	eswitch_status;
	u16	pvid;
	u16	min_bw;
	u16	max_bw;
	u8	phy_port;
	u8	type;
	u8	active;
	u8	enable_pm;
	u8	dest_npar;
	u8	discard_tagged;
	u8	mac_override;
	u8	mac_anti_spoof;
	u8	promisc_mode;
	u8	offload_flags;
	u8      pci_func;
	u8      mac[ETH_ALEN];
};

struct qlcnic_eswitch {
	u8	port;
	u8	active_vports;
	u8	active_vlans;
	u8	active_ucast_filters;
	u8	max_ucast_filters;
	u8	max_active_vlans;

	u32	flags;
#define QLCNIC_SWITCH_ENABLE		BIT_1
#define QLCNIC_SWITCH_VLAN_FILTERING	BIT_2
#define QLCNIC_SWITCH_PROMISC_MODE	BIT_3
#define QLCNIC_SWITCH_PORT_MIRRORING	BIT_4
};


/* Return codes for Error handling */
#define QL_STATUS_INVALID_PARAM	-1

#define MAX_BW			100	/* % of link speed */
#define MAX_VLAN_ID		4095
#define MIN_VLAN_ID		2
#define DEFAULT_MAC_LEARN	1

#define IS_VALID_VLAN(vlan)	(vlan >= MIN_VLAN_ID && vlan < MAX_VLAN_ID)
#define IS_VALID_BW(bw)		(bw <= MAX_BW)

struct qlcnic_pci_func_cfg {
	u16	func_type;
	u16	min_bw;
	u16	max_bw;
	u16	port_num;
	u8	pci_func;
	u8	func_state;
	u8	def_mac_addr[6];
};

struct qlcnic_npar_func_cfg {
	u32	fw_capab;
	u16	port_num;
	u16	min_bw;
	u16	max_bw;
	u16	max_tx_queues;
	u16	max_rx_queues;
	u8	pci_func;
	u8	op_mode;
};

struct qlcnic_pm_func_cfg {
	u8	pci_func;
	u8	action;
	u8	dest_npar;
	u8	reserved[5];
};

struct qlcnic_esw_func_cfg {
	u16	vlan_id;
	u8	op_mode;
	u8	op_type;
	u8	pci_func;
	u8	host_vlan_tag;
	u8	promisc_mode;
	u8	discard_tagged;
	u8	mac_override;
	u8	mac_anti_spoof;
	u8	offload_flags;
	u8	reserved[5];
};

#define QLCNIC_STATS_VERSION		1
#define QLCNIC_STATS_PORT		1
#define QLCNIC_STATS_ESWITCH		2
#define QLCNIC_QUERY_RX_COUNTER		0
#define QLCNIC_QUERY_TX_COUNTER		1
#define QLCNIC_STATS_NOT_AVAIL	0xffffffffffffffffULL
#define QLCNIC_FILL_STATS(VAL1) \
	(((VAL1) == QLCNIC_STATS_NOT_AVAIL) ? 0 : VAL1)
#define QLCNIC_MAC_STATS 1
#define QLCNIC_ESW_STATS 2

#define QLCNIC_ADD_ESW_STATS(VAL1, VAL2)\
do {	\
	if (((VAL1) == QLCNIC_STATS_NOT_AVAIL) && \
	    ((VAL2) != QLCNIC_STATS_NOT_AVAIL)) \
		(VAL1) = (VAL2); \
	else if (((VAL1) != QLCNIC_STATS_NOT_AVAIL) && \
		 ((VAL2) != QLCNIC_STATS_NOT_AVAIL)) \
			(VAL1) += (VAL2); \
} while (0)

struct qlcnic_mac_statistics_le {
	__le64	mac_tx_frames;
	__le64	mac_tx_bytes;
	__le64	mac_tx_mcast_pkts;
	__le64	mac_tx_bcast_pkts;
	__le64	mac_tx_pause_cnt;
	__le64	mac_tx_ctrl_pkt;
	__le64	mac_tx_lt_64b_pkts;
	__le64	mac_tx_lt_127b_pkts;
	__le64	mac_tx_lt_255b_pkts;
	__le64	mac_tx_lt_511b_pkts;
	__le64	mac_tx_lt_1023b_pkts;
	__le64	mac_tx_lt_1518b_pkts;
	__le64	mac_tx_gt_1518b_pkts;
	__le64	rsvd1[3];

	__le64	mac_rx_frames;
	__le64	mac_rx_bytes;
	__le64	mac_rx_mcast_pkts;
	__le64	mac_rx_bcast_pkts;
	__le64	mac_rx_pause_cnt;
	__le64	mac_rx_ctrl_pkt;
	__le64	mac_rx_lt_64b_pkts;
	__le64	mac_rx_lt_127b_pkts;
	__le64	mac_rx_lt_255b_pkts;
	__le64	mac_rx_lt_511b_pkts;
	__le64	mac_rx_lt_1023b_pkts;
	__le64	mac_rx_lt_1518b_pkts;
	__le64	mac_rx_gt_1518b_pkts;
	__le64	rsvd2[3];

	__le64	mac_rx_length_error;
	__le64	mac_rx_length_small;
	__le64	mac_rx_length_large;
	__le64	mac_rx_jabber;
	__le64	mac_rx_dropped;
	__le64	mac_rx_crc_error;
	__le64	mac_align_error;
} __packed;

struct qlcnic_mac_statistics {
	u64	mac_tx_frames;
	u64	mac_tx_bytes;
	u64	mac_tx_mcast_pkts;
	u64	mac_tx_bcast_pkts;
	u64	mac_tx_pause_cnt;
	u64	mac_tx_ctrl_pkt;
	u64	mac_tx_lt_64b_pkts;
	u64	mac_tx_lt_127b_pkts;
	u64	mac_tx_lt_255b_pkts;
	u64	mac_tx_lt_511b_pkts;
	u64	mac_tx_lt_1023b_pkts;
	u64	mac_tx_lt_1518b_pkts;
	u64	mac_tx_gt_1518b_pkts;
	u64	rsvd1[3];
	u64	mac_rx_frames;
	u64	mac_rx_bytes;
	u64	mac_rx_mcast_pkts;
	u64	mac_rx_bcast_pkts;
	u64	mac_rx_pause_cnt;
	u64	mac_rx_ctrl_pkt;
	u64	mac_rx_lt_64b_pkts;
	u64	mac_rx_lt_127b_pkts;
	u64	mac_rx_lt_255b_pkts;
	u64	mac_rx_lt_511b_pkts;
	u64	mac_rx_lt_1023b_pkts;
	u64	mac_rx_lt_1518b_pkts;
	u64	mac_rx_gt_1518b_pkts;
	u64	rsvd2[3];
	u64	mac_rx_length_error;
	u64	mac_rx_length_small;
	u64	mac_rx_length_large;
	u64	mac_rx_jabber;
	u64	mac_rx_dropped;
	u64	mac_rx_crc_error;
	u64	mac_align_error;
};

struct qlcnic_esw_stats_le {
	__le16 context_id;
	__le16 version;
	__le16 size;
	__le16 unused;
	__le64 unicast_frames;
	__le64 multicast_frames;
	__le64 broadcast_frames;
	__le64 dropped_frames;
	__le64 errors;
	__le64 local_frames;
	__le64 numbytes;
	__le64 rsvd[3];
} __packed;

struct __qlcnic_esw_statistics {
	u16	context_id;
	u16	version;
	u16	size;
	u16	unused;
	u64	unicast_frames;
	u64	multicast_frames;
	u64	broadcast_frames;
	u64	dropped_frames;
	u64	errors;
	u64	local_frames;
	u64	numbytes;
	u64	rsvd[3];
};

struct qlcnic_esw_statistics {
	struct __qlcnic_esw_statistics rx;
	struct __qlcnic_esw_statistics tx;
};

#define QLCNIC_FORCE_FW_DUMP_KEY	0xdeadfeed
#define QLCNIC_ENABLE_FW_DUMP		0xaddfeed
#define QLCNIC_DISABLE_FW_DUMP		0xbadfeed
#define QLCNIC_FORCE_FW_RESET		0xdeaddead
#define QLCNIC_SET_QUIESCENT		0xadd00010
#define QLCNIC_RESET_QUIESCENT		0xadd00020

struct _cdrp_cmd {
	u32 num;
	u32 *arg;
};

struct qlcnic_cmd_args {
	struct completion	completion;
	struct list_head	list;
	struct _cdrp_cmd	req;
	struct _cdrp_cmd	rsp;
	atomic_t		rsp_status;
	int			pay_size;
	u32			rsp_opcode;
	u32			total_cmds;
	u32			op_type;
	u32			type;
	u32			cmd_op;
	u32			*hdr;	/* Back channel message header */
	u32			*pay;	/* Back channel message payload */
	u8			func_num;
};

int qlcnic_fw_cmd_get_minidump_temp(struct qlcnic_adapter *adapter);
int qlcnic_fw_cmd_set_port(struct qlcnic_adapter *adapter, u32 config);
int qlcnic_pci_mem_write_2M(struct qlcnic_adapter *, u64 off, u64 data);
int qlcnic_pci_mem_read_2M(struct qlcnic_adapter *, u64 off, u64 *data);
void qlcnic_pci_camqm_read_2M(struct qlcnic_adapter *, u64, u64 *);
void qlcnic_pci_camqm_write_2M(struct qlcnic_adapter *, u64, u64);

#define ADDR_IN_RANGE(addr, low, high)	\
	(((addr) < (high)) && ((addr) >= (low)))

#define QLCRD32(adapter, off, err) \
	(adapter->ahw->hw_ops->read_reg)(adapter, off, err)

#define QLCWR32(adapter, off, val) \
	adapter->ahw->hw_ops->write_reg(adapter, off, val)

int qlcnic_pcie_sem_lock(struct qlcnic_adapter *, int, u32);
void qlcnic_pcie_sem_unlock(struct qlcnic_adapter *, int);

#define qlcnic_rom_lock(a)	\
	qlcnic_pcie_sem_lock((a), 2, QLCNIC_ROM_LOCK_ID)
#define qlcnic_rom_unlock(a)	\
	qlcnic_pcie_sem_unlock((a), 2)
#define qlcnic_phy_lock(a)	\
	qlcnic_pcie_sem_lock((a), 3, QLCNIC_PHY_LOCK_ID)
#define qlcnic_phy_unlock(a)	\
	qlcnic_pcie_sem_unlock((a), 3)
#define qlcnic_sw_lock(a)	\
	qlcnic_pcie_sem_lock((a), 6, 0)
#define qlcnic_sw_unlock(a)	\
	qlcnic_pcie_sem_unlock((a), 6)
#define crb_win_lock(a)	\
	qlcnic_pcie_sem_lock((a), 7, QLCNIC_CRB_WIN_LOCK_ID)
#define crb_win_unlock(a)	\
	qlcnic_pcie_sem_unlock((a), 7)

#define __QLCNIC_MAX_LED_RATE	0xf
#define __QLCNIC_MAX_LED_STATE	0x2

#define MAX_CTL_CHECK 1000

int qlcnic_wol_supported(struct qlcnic_adapter *adapter);
void qlcnic_prune_lb_filters(struct qlcnic_adapter *adapter);
void qlcnic_delete_lb_filters(struct qlcnic_adapter *adapter);
int qlcnic_dump_fw(struct qlcnic_adapter *);
int qlcnic_enable_fw_dump_state(struct qlcnic_adapter *);
bool qlcnic_check_fw_dump_state(struct qlcnic_adapter *);
pci_ers_result_t qlcnic_82xx_io_error_detected(struct pci_dev *,
					       pci_channel_state_t);
pci_ers_result_t qlcnic_82xx_io_slot_reset(struct pci_dev *);
void qlcnic_82xx_io_resume(struct pci_dev *);

/* Functions from qlcnic_init.c */
void qlcnic_schedule_work(struct qlcnic_adapter *, work_func_t, int);
int qlcnic_load_firmware(struct qlcnic_adapter *adapter);
int qlcnic_need_fw_reset(struct qlcnic_adapter *adapter);
void qlcnic_request_firmware(struct qlcnic_adapter *adapter);
void qlcnic_release_firmware(struct qlcnic_adapter *adapter);
int qlcnic_pinit_from_rom(struct qlcnic_adapter *adapter);
int qlcnic_setup_idc_param(struct qlcnic_adapter *adapter);
int qlcnic_check_flash_fw_ver(struct qlcnic_adapter *adapter);

int qlcnic_rom_fast_read(struct qlcnic_adapter *adapter, u32 addr, u32 *valp);
int qlcnic_rom_fast_read_words(struct qlcnic_adapter *adapter, int addr,
				u8 *bytes, size_t size);
int qlcnic_alloc_sw_resources(struct qlcnic_adapter *adapter);
void qlcnic_free_sw_resources(struct qlcnic_adapter *adapter);

void __iomem *qlcnic_get_ioaddr(struct qlcnic_hardware_context *, u32);

int qlcnic_alloc_hw_resources(struct qlcnic_adapter *adapter);
void qlcnic_free_hw_resources(struct qlcnic_adapter *adapter);

int qlcnic_fw_create_ctx(struct qlcnic_adapter *adapter);
void qlcnic_fw_destroy_ctx(struct qlcnic_adapter *adapter);

void qlcnic_reset_rx_buffers_list(struct qlcnic_adapter *adapter);
void qlcnic_release_rx_buffers(struct qlcnic_adapter *adapter);
void qlcnic_release_tx_buffers(struct qlcnic_adapter *,
			       struct qlcnic_host_tx_ring *);

int qlcnic_check_fw_status(struct qlcnic_adapter *adapter);
void qlcnic_watchdog_task(struct work_struct *work);
void qlcnic_post_rx_buffers(struct qlcnic_adapter *adapter,
		struct qlcnic_host_rds_ring *rds_ring, u8 ring_id);
int qlcnic_process_rcv_ring(struct qlcnic_host_sds_ring *sds_ring, int max);
void qlcnic_set_multi(struct net_device *netdev);
void __qlcnic_set_multi(struct net_device *, u16);
int qlcnic_nic_add_mac(struct qlcnic_adapter *, const u8 *, u16);
int qlcnic_nic_del_mac(struct qlcnic_adapter *, const u8 *);
void qlcnic_82xx_free_mac_list(struct qlcnic_adapter *adapter);
int qlcnic_82xx_read_phys_port_id(struct qlcnic_adapter *);

int qlcnic_fw_cmd_set_mtu(struct qlcnic_adapter *adapter, int mtu);
int qlcnic_fw_cmd_set_drv_version(struct qlcnic_adapter *, u32);
int qlcnic_change_mtu(struct net_device *netdev, int new_mtu);
netdev_features_t qlcnic_fix_features(struct net_device *netdev,
	netdev_features_t features);
int qlcnic_set_features(struct net_device *netdev, netdev_features_t features);
int qlcnic_config_bridged_mode(struct qlcnic_adapter *adapter, u32 enable);
int qlcnic_send_lro_cleanup(struct qlcnic_adapter *adapter);
void qlcnic_update_cmd_producer(struct qlcnic_host_tx_ring *);

/* Functions from qlcnic_ethtool.c */
int qlcnic_check_loopback_buff(unsigned char *, u8 []);
int qlcnic_do_lb_test(struct qlcnic_adapter *, u8);
int qlcnic_loopback_test(struct net_device *, u8);

/* Functions from qlcnic_main.c */
int qlcnic_reset_context(struct qlcnic_adapter *);
<<<<<<< HEAD
void qlcnic_diag_free_res(struct net_device *netdev, int max_sds_rings);
int qlcnic_diag_alloc_res(struct net_device *netdev, int test);
netdev_tx_t qlcnic_xmit_frame(struct sk_buff *skb, struct net_device *netdev);
int qlcnic_set_max_rss(struct qlcnic_adapter *, u8, int);
int qlcnic_validate_max_rss(struct qlcnic_adapter *, __u32);
int qlcnic_validate_max_tx_rings(struct qlcnic_adapter *, u32 txq);
=======
void qlcnic_diag_free_res(struct net_device *netdev, int);
int qlcnic_diag_alloc_res(struct net_device *netdev, int);
netdev_tx_t qlcnic_xmit_frame(struct sk_buff *, struct net_device *);
void qlcnic_set_tx_ring_count(struct qlcnic_adapter *, u8);
void qlcnic_set_sds_ring_count(struct qlcnic_adapter *, u8);
int qlcnic_setup_rings(struct qlcnic_adapter *, u8, u8);
int qlcnic_validate_rings(struct qlcnic_adapter *, __u32, int);
>>>>>>> d8ec26d7
void qlcnic_alloc_lb_filters_mem(struct qlcnic_adapter *adapter);
void qlcnic_82xx_set_mac_filter_count(struct qlcnic_adapter *);
int qlcnic_enable_msix(struct qlcnic_adapter *, u32);
void qlcnic_set_drv_version(struct qlcnic_adapter *);

/*  eSwitch management functions */
int qlcnic_config_switch_port(struct qlcnic_adapter *,
				struct qlcnic_esw_func_cfg *);

int qlcnic_get_eswitch_port_config(struct qlcnic_adapter *,
				struct qlcnic_esw_func_cfg *);
int qlcnic_config_port_mirroring(struct qlcnic_adapter *, u8, u8, u8);
int qlcnic_get_port_stats(struct qlcnic_adapter *, const u8, const u8,
					struct __qlcnic_esw_statistics *);
int qlcnic_get_eswitch_stats(struct qlcnic_adapter *, const u8, u8,
					struct __qlcnic_esw_statistics *);
int qlcnic_clear_esw_stats(struct qlcnic_adapter *adapter, u8, u8, u8);
int qlcnic_get_mac_stats(struct qlcnic_adapter *, struct qlcnic_mac_statistics *);

void qlcnic_free_mbx_args(struct qlcnic_cmd_args *cmd);

int qlcnic_alloc_sds_rings(struct qlcnic_recv_context *, int);
void qlcnic_free_sds_rings(struct qlcnic_recv_context *);
void qlcnic_advert_link_change(struct qlcnic_adapter *, int);
void qlcnic_free_tx_rings(struct qlcnic_adapter *);
int qlcnic_alloc_tx_rings(struct qlcnic_adapter *, struct net_device *);
void qlcnic_dump_mbx(struct qlcnic_adapter *, struct qlcnic_cmd_args *);

void qlcnic_create_sysfs_entries(struct qlcnic_adapter *adapter);
void qlcnic_remove_sysfs_entries(struct qlcnic_adapter *adapter);
void qlcnic_create_diag_entries(struct qlcnic_adapter *adapter);
void qlcnic_remove_diag_entries(struct qlcnic_adapter *adapter);
void qlcnic_82xx_add_sysfs(struct qlcnic_adapter *adapter);
void qlcnic_82xx_remove_sysfs(struct qlcnic_adapter *adapter);
int qlcnic_82xx_get_settings(struct qlcnic_adapter *, struct ethtool_cmd *);

int qlcnicvf_config_bridged_mode(struct qlcnic_adapter *, u32);
int qlcnicvf_config_led(struct qlcnic_adapter *, u32, u32);
void qlcnic_set_vlan_config(struct qlcnic_adapter *,
			    struct qlcnic_esw_func_cfg *);
void qlcnic_set_eswitch_port_features(struct qlcnic_adapter *,
				      struct qlcnic_esw_func_cfg *);

void qlcnic_down(struct qlcnic_adapter *, struct net_device *);
int qlcnic_up(struct qlcnic_adapter *, struct net_device *);
void __qlcnic_down(struct qlcnic_adapter *, struct net_device *);
void qlcnic_detach(struct qlcnic_adapter *);
void qlcnic_teardown_intr(struct qlcnic_adapter *);
int qlcnic_attach(struct qlcnic_adapter *);
int __qlcnic_up(struct qlcnic_adapter *, struct net_device *);
void qlcnic_restore_indev_addr(struct net_device *, unsigned long);

int qlcnic_check_temp(struct qlcnic_adapter *);
int qlcnic_init_pci_info(struct qlcnic_adapter *);
int qlcnic_set_default_offload_settings(struct qlcnic_adapter *);
int qlcnic_reset_npar_config(struct qlcnic_adapter *);
int qlcnic_set_eswitch_port_config(struct qlcnic_adapter *);
void qlcnic_add_lb_filter(struct qlcnic_adapter *, struct sk_buff *, int, u16);
int qlcnic_get_beacon_state(struct qlcnic_adapter *, u8 *);
int qlcnic_83xx_configure_opmode(struct qlcnic_adapter *adapter);
int qlcnic_read_mac_addr(struct qlcnic_adapter *);
int qlcnic_setup_netdev(struct qlcnic_adapter *, struct net_device *, int);
void qlcnic_set_netdev_features(struct qlcnic_adapter *,
				struct qlcnic_esw_func_cfg *);
void qlcnic_sriov_vf_schedule_multi(struct net_device *);
void qlcnic_vf_add_mc_list(struct net_device *, u16);

/*
 * QLOGIC Board information
 */

#define QLCNIC_MAX_BOARD_NAME_LEN 100
struct qlcnic_board_info {
	unsigned short  vendor;
	unsigned short  device;
	unsigned short  sub_vendor;
	unsigned short  sub_device;
	char short_name[QLCNIC_MAX_BOARD_NAME_LEN];
};

static inline u32 qlcnic_tx_avail(struct qlcnic_host_tx_ring *tx_ring)
{
	if (likely(tx_ring->producer < tx_ring->sw_consumer))
		return tx_ring->sw_consumer - tx_ring->producer;
	else
		return tx_ring->sw_consumer + tx_ring->num_desc -
				tx_ring->producer;
}

static inline int qlcnic_set_real_num_queues(struct qlcnic_adapter *adapter,
					     struct net_device *netdev)
{
<<<<<<< HEAD
	int err, tx_q;

	tx_q = adapter->max_drv_tx_rings;

	netdev->num_tx_queues = tx_q;
	netdev->real_num_tx_queues = tx_q;

	err = netif_set_real_num_tx_queues(netdev, tx_q);
	if (err)
		dev_err(&adapter->pdev->dev, "failed to set %d Tx queues\n",
			tx_q);
	else
		dev_info(&adapter->pdev->dev, "set %d Tx queues\n", tx_q);
=======
	int err;

	netdev->num_tx_queues = adapter->drv_tx_rings;
	netdev->real_num_tx_queues = adapter->drv_tx_rings;

	err = netif_set_real_num_tx_queues(netdev, adapter->drv_tx_rings);
	if (err)
		dev_err(&adapter->pdev->dev, "failed to set %d Tx queues\n",
			adapter->drv_tx_rings);
	else
		dev_info(&adapter->pdev->dev, "Set %d Tx queues\n",
			 adapter->drv_tx_rings);
>>>>>>> d8ec26d7

	return err;
}

struct qlcnic_nic_template {
	int (*config_bridged_mode) (struct qlcnic_adapter *, u32);
	int (*config_led) (struct qlcnic_adapter *, u32, u32);
	int (*start_firmware) (struct qlcnic_adapter *);
	int (*init_driver) (struct qlcnic_adapter *);
	void (*request_reset) (struct qlcnic_adapter *, u32);
	void (*cancel_idc_work) (struct qlcnic_adapter *);
	int (*napi_add)(struct qlcnic_adapter *, struct net_device *);
	void (*napi_del)(struct qlcnic_adapter *);
	void (*config_ipaddr)(struct qlcnic_adapter *, __be32, int);
	irqreturn_t (*clear_legacy_intr)(struct qlcnic_adapter *);
	int (*shutdown)(struct pci_dev *);
	int (*resume)(struct qlcnic_adapter *);
};

struct qlcnic_mbx_ops {
	int (*enqueue_cmd) (struct qlcnic_adapter *,
			    struct qlcnic_cmd_args *, unsigned long *);
	void (*dequeue_cmd) (struct qlcnic_adapter *, struct qlcnic_cmd_args *);
	void (*decode_resp) (struct qlcnic_adapter *, struct qlcnic_cmd_args *);
	void (*encode_cmd) (struct qlcnic_adapter *, struct qlcnic_cmd_args *);
	void (*nofity_fw) (struct qlcnic_adapter *, u8);
};

int qlcnic_83xx_init_mailbox_work(struct qlcnic_adapter *);
void qlcnic_83xx_detach_mailbox_work(struct qlcnic_adapter *);
void qlcnic_83xx_reinit_mbx_work(struct qlcnic_mailbox *mbx);
void qlcnic_83xx_free_mailbox(struct qlcnic_mailbox *mbx);
<<<<<<< HEAD
=======
void qlcnic_update_stats(struct qlcnic_adapter *);
>>>>>>> d8ec26d7

/* Adapter hardware abstraction */
struct qlcnic_hardware_ops {
	void (*read_crb) (struct qlcnic_adapter *, char *, loff_t, size_t);
	void (*write_crb) (struct qlcnic_adapter *, char *, loff_t, size_t);
	int (*read_reg) (struct qlcnic_adapter *, ulong, int *);
	int (*write_reg) (struct qlcnic_adapter *, ulong, u32);
	void (*get_ocm_win) (struct qlcnic_hardware_context *);
	int (*get_mac_address) (struct qlcnic_adapter *, u8 *, u8);
<<<<<<< HEAD
	int (*setup_intr) (struct qlcnic_adapter *, u8, int);
=======
	int (*setup_intr) (struct qlcnic_adapter *);
>>>>>>> d8ec26d7
	int (*alloc_mbx_args)(struct qlcnic_cmd_args *,
			      struct qlcnic_adapter *, u32);
	int (*mbx_cmd) (struct qlcnic_adapter *, struct qlcnic_cmd_args *);
	void (*get_func_no) (struct qlcnic_adapter *);
	int (*api_lock) (struct qlcnic_adapter *);
	void (*api_unlock) (struct qlcnic_adapter *);
	void (*add_sysfs) (struct qlcnic_adapter *);
	void (*remove_sysfs) (struct qlcnic_adapter *);
	void (*process_lb_rcv_ring_diag) (struct qlcnic_host_sds_ring *);
	int (*create_rx_ctx) (struct qlcnic_adapter *);
	int (*create_tx_ctx) (struct qlcnic_adapter *,
	struct qlcnic_host_tx_ring *, int);
	void (*del_rx_ctx) (struct qlcnic_adapter *);
	void (*del_tx_ctx) (struct qlcnic_adapter *,
			    struct qlcnic_host_tx_ring *);
	int (*setup_link_event) (struct qlcnic_adapter *, int);
	int (*get_nic_info) (struct qlcnic_adapter *, struct qlcnic_info *, u8);
	int (*get_pci_info) (struct qlcnic_adapter *, struct qlcnic_pci_info *);
	int (*set_nic_info) (struct qlcnic_adapter *, struct qlcnic_info *);
	int (*change_macvlan) (struct qlcnic_adapter *, u8*, u16, u8);
	void (*napi_enable) (struct qlcnic_adapter *);
	void (*napi_disable) (struct qlcnic_adapter *);
	void (*config_intr_coal) (struct qlcnic_adapter *);
	int (*config_rss) (struct qlcnic_adapter *, int);
	int (*config_hw_lro) (struct qlcnic_adapter *, int);
	int (*config_loopback) (struct qlcnic_adapter *, u8);
	int (*clear_loopback) (struct qlcnic_adapter *, u8);
	int (*config_promisc_mode) (struct qlcnic_adapter *, u32);
	void (*change_l2_filter) (struct qlcnic_adapter *, u64 *, u16);
	int (*get_board_info) (struct qlcnic_adapter *);
	void (*set_mac_filter_count) (struct qlcnic_adapter *);
	void (*free_mac_list) (struct qlcnic_adapter *);
	int (*read_phys_port_id) (struct qlcnic_adapter *);
	pci_ers_result_t (*io_error_detected) (struct pci_dev *,
					       pci_channel_state_t);
	pci_ers_result_t (*io_slot_reset) (struct pci_dev *);
	void (*io_resume) (struct pci_dev *);
};

extern struct qlcnic_nic_template qlcnic_vf_ops;

static inline int qlcnic_start_firmware(struct qlcnic_adapter *adapter)
{
	return adapter->nic_ops->start_firmware(adapter);
}

static inline void qlcnic_read_crb(struct qlcnic_adapter *adapter, char *buf,
				   loff_t offset, size_t size)
{
	adapter->ahw->hw_ops->read_crb(adapter, buf, offset, size);
}

static inline void qlcnic_write_crb(struct qlcnic_adapter *adapter, char *buf,
				    loff_t offset, size_t size)
{
	adapter->ahw->hw_ops->write_crb(adapter, buf, offset, size);
}

static inline int qlcnic_hw_write_wx_2M(struct qlcnic_adapter *adapter,
					ulong off, u32 data)
{
	return adapter->ahw->hw_ops->write_reg(adapter, off, data);
}

static inline int qlcnic_get_mac_address(struct qlcnic_adapter *adapter,
					 u8 *mac, u8 function)
{
	return adapter->ahw->hw_ops->get_mac_address(adapter, mac, function);
}

<<<<<<< HEAD
static inline int qlcnic_setup_intr(struct qlcnic_adapter *adapter,
				    u8 num_intr, int txq)
{
	return adapter->ahw->hw_ops->setup_intr(adapter, num_intr, txq);
=======
static inline int qlcnic_setup_intr(struct qlcnic_adapter *adapter)
{
	return adapter->ahw->hw_ops->setup_intr(adapter);
>>>>>>> d8ec26d7
}

static inline int qlcnic_alloc_mbx_args(struct qlcnic_cmd_args *mbx,
					struct qlcnic_adapter *adapter, u32 arg)
{
	return adapter->ahw->hw_ops->alloc_mbx_args(mbx, adapter, arg);
}

static inline int qlcnic_issue_cmd(struct qlcnic_adapter *adapter,
				   struct qlcnic_cmd_args *cmd)
{
	if (adapter->ahw->hw_ops->mbx_cmd)
		return adapter->ahw->hw_ops->mbx_cmd(adapter, cmd);

	return -EIO;
}

static inline void qlcnic_get_func_no(struct qlcnic_adapter *adapter)
{
	adapter->ahw->hw_ops->get_func_no(adapter);
}

static inline int qlcnic_api_lock(struct qlcnic_adapter *adapter)
{
	return adapter->ahw->hw_ops->api_lock(adapter);
}

static inline void qlcnic_api_unlock(struct qlcnic_adapter *adapter)
{
	adapter->ahw->hw_ops->api_unlock(adapter);
}

static inline void qlcnic_add_sysfs(struct qlcnic_adapter *adapter)
{
	if (adapter->ahw->hw_ops->add_sysfs)
		adapter->ahw->hw_ops->add_sysfs(adapter);
}

static inline void qlcnic_remove_sysfs(struct qlcnic_adapter *adapter)
{
	if (adapter->ahw->hw_ops->remove_sysfs)
		adapter->ahw->hw_ops->remove_sysfs(adapter);
}

static inline void
qlcnic_process_rcv_ring_diag(struct qlcnic_host_sds_ring *sds_ring)
{
	sds_ring->adapter->ahw->hw_ops->process_lb_rcv_ring_diag(sds_ring);
}

static inline int qlcnic_fw_cmd_create_rx_ctx(struct qlcnic_adapter *adapter)
{
	return adapter->ahw->hw_ops->create_rx_ctx(adapter);
}

static inline int qlcnic_fw_cmd_create_tx_ctx(struct qlcnic_adapter *adapter,
					      struct qlcnic_host_tx_ring *ptr,
					      int ring)
{
	return adapter->ahw->hw_ops->create_tx_ctx(adapter, ptr, ring);
}

static inline void qlcnic_fw_cmd_del_rx_ctx(struct qlcnic_adapter *adapter)
{
	return adapter->ahw->hw_ops->del_rx_ctx(adapter);
}

static inline void qlcnic_fw_cmd_del_tx_ctx(struct qlcnic_adapter *adapter,
					    struct qlcnic_host_tx_ring *ptr)
{
	return adapter->ahw->hw_ops->del_tx_ctx(adapter, ptr);
}

static inline int qlcnic_linkevent_request(struct qlcnic_adapter *adapter,
					   int enable)
{
	return adapter->ahw->hw_ops->setup_link_event(adapter, enable);
}

static inline int qlcnic_get_nic_info(struct qlcnic_adapter *adapter,
				      struct qlcnic_info *info, u8 id)
{
	return adapter->ahw->hw_ops->get_nic_info(adapter, info, id);
}

static inline int qlcnic_get_pci_info(struct qlcnic_adapter *adapter,
				      struct qlcnic_pci_info *info)
{
	return adapter->ahw->hw_ops->get_pci_info(adapter, info);
}

static inline int qlcnic_set_nic_info(struct qlcnic_adapter *adapter,
				      struct qlcnic_info *info)
{
	return adapter->ahw->hw_ops->set_nic_info(adapter, info);
}

static inline int qlcnic_sre_macaddr_change(struct qlcnic_adapter *adapter,
					    u8 *addr, u16 id, u8 cmd)
{
	return adapter->ahw->hw_ops->change_macvlan(adapter, addr, id, cmd);
}

static inline int qlcnic_napi_add(struct qlcnic_adapter *adapter,
				  struct net_device *netdev)
{
	return adapter->nic_ops->napi_add(adapter, netdev);
}

static inline void qlcnic_napi_del(struct qlcnic_adapter *adapter)
{
	adapter->nic_ops->napi_del(adapter);
}

static inline void qlcnic_napi_enable(struct qlcnic_adapter *adapter)
{
	adapter->ahw->hw_ops->napi_enable(adapter);
}

static inline int __qlcnic_shutdown(struct pci_dev *pdev)
{
	struct qlcnic_adapter *adapter = pci_get_drvdata(pdev);

	return adapter->nic_ops->shutdown(pdev);
}

static inline int __qlcnic_resume(struct qlcnic_adapter *adapter)
{
	return adapter->nic_ops->resume(adapter);
}

static inline void qlcnic_napi_disable(struct qlcnic_adapter *adapter)
{
	adapter->ahw->hw_ops->napi_disable(adapter);
}

static inline void qlcnic_config_intr_coalesce(struct qlcnic_adapter *adapter)
{
	adapter->ahw->hw_ops->config_intr_coal(adapter);
}

static inline int qlcnic_config_rss(struct qlcnic_adapter *adapter, int enable)
{
	return adapter->ahw->hw_ops->config_rss(adapter, enable);
}

static inline int qlcnic_config_hw_lro(struct qlcnic_adapter *adapter,
				       int enable)
{
	return adapter->ahw->hw_ops->config_hw_lro(adapter, enable);
}

static inline int qlcnic_set_lb_mode(struct qlcnic_adapter *adapter, u8 mode)
{
	return adapter->ahw->hw_ops->config_loopback(adapter, mode);
}

static inline int qlcnic_clear_lb_mode(struct qlcnic_adapter *adapter, u8 mode)
{
	return adapter->ahw->hw_ops->clear_loopback(adapter, mode);
}

static inline int qlcnic_nic_set_promisc(struct qlcnic_adapter *adapter,
					 u32 mode)
{
	return adapter->ahw->hw_ops->config_promisc_mode(adapter, mode);
}

static inline void qlcnic_change_filter(struct qlcnic_adapter *adapter,
					u64 *addr, u16 id)
{
	adapter->ahw->hw_ops->change_l2_filter(adapter, addr, id);
}

static inline int qlcnic_get_board_info(struct qlcnic_adapter *adapter)
{
	return adapter->ahw->hw_ops->get_board_info(adapter);
}

static inline void qlcnic_free_mac_list(struct qlcnic_adapter *adapter)
{
	return adapter->ahw->hw_ops->free_mac_list(adapter);
}

static inline void qlcnic_set_mac_filter_count(struct qlcnic_adapter *adapter)
{
	if (adapter->ahw->hw_ops->set_mac_filter_count)
		adapter->ahw->hw_ops->set_mac_filter_count(adapter);
}

static inline void qlcnic_read_phys_port_id(struct qlcnic_adapter *adapter)
{
	if (adapter->ahw->hw_ops->read_phys_port_id)
		adapter->ahw->hw_ops->read_phys_port_id(adapter);
}

static inline void qlcnic_dev_request_reset(struct qlcnic_adapter *adapter,
					    u32 key)
{
	if (adapter->nic_ops->request_reset)
		adapter->nic_ops->request_reset(adapter, key);
}

static inline void qlcnic_cancel_idc_work(struct qlcnic_adapter *adapter)
{
	if (adapter->nic_ops->cancel_idc_work)
		adapter->nic_ops->cancel_idc_work(adapter);
}

static inline irqreturn_t
qlcnic_clear_legacy_intr(struct qlcnic_adapter *adapter)
{
	return adapter->nic_ops->clear_legacy_intr(adapter);
}

static inline int qlcnic_config_led(struct qlcnic_adapter *adapter, u32 state,
				    u32 rate)
{
	return adapter->nic_ops->config_led(adapter, state, rate);
}

static inline void qlcnic_config_ipaddr(struct qlcnic_adapter *adapter,
					__be32 ip, int cmd)
{
	adapter->nic_ops->config_ipaddr(adapter, ip, cmd);
}

static inline bool qlcnic_check_multi_tx(struct qlcnic_adapter *adapter)
{
	return test_bit(__QLCNIC_MULTI_TX_UNIQUE, &adapter->state);
}

static inline void qlcnic_disable_multi_tx(struct qlcnic_adapter *adapter)
{
	test_and_clear_bit(__QLCNIC_MULTI_TX_UNIQUE, &adapter->state);
<<<<<<< HEAD
	adapter->max_drv_tx_rings = 1;
=======
	adapter->drv_tx_rings = QLCNIC_SINGLE_RING;
>>>>>>> d8ec26d7
}

/* When operating in a muti tx mode, driver needs to write 0x1
 * to src register, instead of 0x0 to disable receiving interrupt.
 */
static inline void qlcnic_disable_int(struct qlcnic_host_sds_ring *sds_ring)
{
	struct qlcnic_adapter *adapter = sds_ring->adapter;

	if (qlcnic_check_multi_tx(adapter) &&
	    !adapter->ahw->diag_test &&
	    (adapter->flags & QLCNIC_MSIX_ENABLED))
		writel(0x1, sds_ring->crb_intr_mask);
	else
		writel(0, sds_ring->crb_intr_mask);
}

/* When operating in a muti tx mode, driver needs to write 0x0
 * to src register, instead of 0x1 to enable receiving interrupts.
 */
static inline void qlcnic_enable_int(struct qlcnic_host_sds_ring *sds_ring)
{
	struct qlcnic_adapter *adapter = sds_ring->adapter;

	if (qlcnic_check_multi_tx(adapter) &&
	    !adapter->ahw->diag_test &&
	    (adapter->flags & QLCNIC_MSIX_ENABLED))
		writel(0, sds_ring->crb_intr_mask);
	else
		writel(0x1, sds_ring->crb_intr_mask);

	if (!QLCNIC_IS_MSI_FAMILY(adapter))
		writel(0xfbff, adapter->tgt_mask_reg);
}

static inline int qlcnic_get_diag_lock(struct qlcnic_adapter *adapter)
{
	return test_and_set_bit(__QLCNIC_DIAG_MODE, &adapter->state);
}

static inline void qlcnic_release_diag_lock(struct qlcnic_adapter *adapter)
{
	clear_bit(__QLCNIC_DIAG_MODE, &adapter->state);
}

static inline int qlcnic_check_diag_status(struct qlcnic_adapter *adapter)
{
	return test_bit(__QLCNIC_DIAG_MODE, &adapter->state);
}

extern const struct ethtool_ops qlcnic_sriov_vf_ethtool_ops;
extern const struct ethtool_ops qlcnic_ethtool_ops;
extern const struct ethtool_ops qlcnic_ethtool_failed_ops;

#define QLCDB(adapter, lvl, _fmt, _args...) do {	\
	if (NETIF_MSG_##lvl & adapter->ahw->msg_enable)	\
		printk(KERN_INFO "%s: %s: " _fmt,	\
			 dev_name(&adapter->pdev->dev),	\
			__func__, ##_args);		\
	} while (0)

#define PCI_DEVICE_ID_QLOGIC_QLE824X		0x8020
#define PCI_DEVICE_ID_QLOGIC_QLE834X		0x8030
#define PCI_DEVICE_ID_QLOGIC_VF_QLE834X	0x8430
#define PCI_DEVICE_ID_QLOGIC_QLE844X		0x8040
#define PCI_DEVICE_ID_QLOGIC_VF_QLE844X	0x8440

static inline bool qlcnic_82xx_check(struct qlcnic_adapter *adapter)
{
	unsigned short device = adapter->pdev->device;
	return (device == PCI_DEVICE_ID_QLOGIC_QLE824X) ? true : false;
}

static inline bool qlcnic_84xx_check(struct qlcnic_adapter *adapter)
{
	unsigned short device = adapter->pdev->device;

	return ((device == PCI_DEVICE_ID_QLOGIC_QLE844X) ||
		(device == PCI_DEVICE_ID_QLOGIC_VF_QLE844X)) ? true : false;
}

static inline bool qlcnic_83xx_check(struct qlcnic_adapter *adapter)
{
	unsigned short device = adapter->pdev->device;
	bool status;

	status = ((device == PCI_DEVICE_ID_QLOGIC_QLE834X) ||
		  (device == PCI_DEVICE_ID_QLOGIC_QLE844X) ||
		  (device == PCI_DEVICE_ID_QLOGIC_VF_QLE844X) ||
		  (device == PCI_DEVICE_ID_QLOGIC_VF_QLE834X)) ? true : false;

	return status;
}

static inline bool qlcnic_sriov_pf_check(struct qlcnic_adapter *adapter)
{
	return (adapter->ahw->op_mode == QLCNIC_SRIOV_PF_FUNC) ? true : false;
}

static inline bool qlcnic_sriov_vf_check(struct qlcnic_adapter *adapter)
{
	unsigned short device = adapter->pdev->device;
	bool status;

	status = ((device == PCI_DEVICE_ID_QLOGIC_VF_QLE834X) ||
		  (device == PCI_DEVICE_ID_QLOGIC_VF_QLE844X)) ? true : false;
<<<<<<< HEAD

	return status;
}

static inline int qlcnic_dcb_get_hw_capability(struct qlcnic_adapter *adapter)
{
	struct qlcnic_dcb *dcb = adapter->dcb;

	if (dcb && dcb->ops->get_hw_capability)
		return dcb->ops->get_hw_capability(adapter);

	return 0;
}

static inline void qlcnic_dcb_free(struct qlcnic_adapter *adapter)
{
	struct qlcnic_dcb *dcb = adapter->dcb;

	if (dcb && dcb->ops->free)
		dcb->ops->free(adapter);
}

static inline int qlcnic_dcb_attach(struct qlcnic_adapter *adapter)
{
	struct qlcnic_dcb *dcb = adapter->dcb;

	if (dcb && dcb->ops->attach)
		return dcb->ops->attach(adapter);

	return 0;
}

static inline int
qlcnic_dcb_query_hw_capability(struct qlcnic_adapter *adapter, char *buf)
{
	struct qlcnic_dcb *dcb = adapter->dcb;

	if (dcb && dcb->ops->query_hw_capability)
		return dcb->ops->query_hw_capability(adapter, buf);

	return 0;
}

static inline void qlcnic_dcb_get_info(struct qlcnic_adapter *adapter)
{
	struct qlcnic_dcb *dcb = adapter->dcb;

	if (dcb && dcb->ops->get_info)
		dcb->ops->get_info(adapter);
}

static inline int
qlcnic_dcb_query_cee_param(struct qlcnic_adapter *adapter, char *buf, u8 type)
{
	struct qlcnic_dcb *dcb = adapter->dcb;

	if (dcb && dcb->ops->query_cee_param)
		return dcb->ops->query_cee_param(adapter, buf, type);

	return 0;
}

static inline int qlcnic_dcb_get_cee_cfg(struct qlcnic_adapter *adapter)
{
	struct qlcnic_dcb *dcb = adapter->dcb;

	if (dcb && dcb->ops->get_cee_cfg)
		return dcb->ops->get_cee_cfg(adapter);

	return 0;
}

static inline void
qlcnic_dcb_register_aen(struct qlcnic_adapter *adapter, u8 flag)
{
	struct qlcnic_dcb *dcb = adapter->dcb;

	if (dcb && dcb->ops->register_aen)
		dcb->ops->register_aen(adapter, flag);
}

static inline void qlcnic_dcb_handle_aen(struct qlcnic_adapter *adapter,
					 void *msg)
{
	struct qlcnic_dcb *dcb = adapter->dcb;

	if (dcb && dcb->ops->handle_aen)
		dcb->ops->handle_aen(adapter, msg);
}

static inline void qlcnic_dcb_init_dcbnl_ops(struct qlcnic_adapter *adapter)
{
	struct qlcnic_dcb *dcb = adapter->dcb;

	if (dcb && dcb->ops->init_dcbnl_ops)
		dcb->ops->init_dcbnl_ops(adapter);
=======

	return status;
>>>>>>> d8ec26d7
}
#endif				/* __QLCNIC_H_ */<|MERGE_RESOLUTION|>--- conflicted
+++ resolved
@@ -38,13 +38,8 @@
 
 #define _QLCNIC_LINUX_MAJOR 5
 #define _QLCNIC_LINUX_MINOR 3
-<<<<<<< HEAD
-#define _QLCNIC_LINUX_SUBVERSION 50
-#define QLCNIC_LINUX_VERSIONID  "5.3.50"
-=======
 #define _QLCNIC_LINUX_SUBVERSION 52
 #define QLCNIC_LINUX_VERSIONID  "5.3.52"
->>>>>>> d8ec26d7
 #define QLCNIC_DRV_IDC_VER  0x01
 #define QLCNIC_DRIVER_VERSION  ((_QLCNIC_LINUX_MAJOR << 16) |\
 		 (_QLCNIC_LINUX_MINOR << 8) | (_QLCNIC_LINUX_SUBVERSION))
@@ -103,10 +98,6 @@
 #define TX_STOP_THRESH		((MAX_SKB_FRAGS >> 2) + MAX_TSO_HEADER_DESC \
 							+ MGMT_CMD_DESC_RESV)
 #define QLCNIC_MAX_TX_TIMEOUTS	2
-<<<<<<< HEAD
-#define QLCNIC_MAX_TX_RINGS	8
-#define QLCNIC_MAX_SDS_RINGS	8
-=======
 
 /* Driver will use 1 Tx ring in INT-x/MSI/SRIOV mode. */
 #define QLCNIC_SINGLE_RING		1
@@ -123,7 +114,6 @@
 /* Operational mode for driver */
 #define QLCNIC_VNIC_MODE	0xFF
 #define QLCNIC_DEFAULT_MODE	0x0
->>>>>>> d8ec26d7
 
 /*
  * Following are the states of the Phantom. Phantom will set them and
@@ -497,10 +487,7 @@
 	struct qlcnic_mailbox *mailbox;
 	u8 extend_lb_time;
 	u8 phys_port_id[ETH_ALEN];
-<<<<<<< HEAD
-=======
 	u8 lb_mode;
->>>>>>> d8ec26d7
 };
 
 struct qlcnic_adapter_stats {
@@ -580,14 +567,7 @@
 	u32 sw_consumer;
 	u32 num_desc;
 
-<<<<<<< HEAD
-	u64 xmit_on;
-	u64 xmit_off;
-	u64 xmit_called;
-	u64 xmit_finished;
-=======
 	struct qlcnic_tx_queue_stats tx_stats;
->>>>>>> d8ec26d7
 
 	void __iomem *crb_cmd_producer;
 	struct cmd_desc_type0 *desc_head;
@@ -983,11 +963,6 @@
 #define QLCNIC_BEACON_EANBLE		0xC
 #define QLCNIC_BEACON_DISABLE		0xD
 
-<<<<<<< HEAD
-#define QLCNIC_DEF_NUM_STS_DESC_RINGS	4
-#define QLCNIC_DEF_NUM_TX_RINGS		4
-=======
->>>>>>> d8ec26d7
 #define QLCNIC_MSIX_TBL_SPACE		8192
 #define QLCNIC_PCI_REG_MSIX_TBL 	0x44
 #define QLCNIC_MSIX_TBL_PGSIZE		4096
@@ -1007,12 +982,7 @@
 #define __QLCNIC_SRIOV_CAPABLE		11
 #define __QLCNIC_MBX_POLL_ENABLE	12
 #define __QLCNIC_DIAG_MODE		13
-<<<<<<< HEAD
-#define __QLCNIC_DCB_STATE		14
-#define __QLCNIC_DCB_IN_AEN		15
-=======
 #define __QLCNIC_MAINTENANCE_MODE	16
->>>>>>> d8ec26d7
 
 #define QLCNIC_INTERRUPT_TEST		1
 #define QLCNIC_LOOPBACK_TEST		2
@@ -1598,14 +1568,6 @@
 
 /* Functions from qlcnic_main.c */
 int qlcnic_reset_context(struct qlcnic_adapter *);
-<<<<<<< HEAD
-void qlcnic_diag_free_res(struct net_device *netdev, int max_sds_rings);
-int qlcnic_diag_alloc_res(struct net_device *netdev, int test);
-netdev_tx_t qlcnic_xmit_frame(struct sk_buff *skb, struct net_device *netdev);
-int qlcnic_set_max_rss(struct qlcnic_adapter *, u8, int);
-int qlcnic_validate_max_rss(struct qlcnic_adapter *, __u32);
-int qlcnic_validate_max_tx_rings(struct qlcnic_adapter *, u32 txq);
-=======
 void qlcnic_diag_free_res(struct net_device *netdev, int);
 int qlcnic_diag_alloc_res(struct net_device *netdev, int);
 netdev_tx_t qlcnic_xmit_frame(struct sk_buff *, struct net_device *);
@@ -1613,7 +1575,6 @@
 void qlcnic_set_sds_ring_count(struct qlcnic_adapter *, u8);
 int qlcnic_setup_rings(struct qlcnic_adapter *, u8, u8);
 int qlcnic_validate_rings(struct qlcnic_adapter *, __u32, int);
->>>>>>> d8ec26d7
 void qlcnic_alloc_lb_filters_mem(struct qlcnic_adapter *adapter);
 void qlcnic_82xx_set_mac_filter_count(struct qlcnic_adapter *);
 int qlcnic_enable_msix(struct qlcnic_adapter *, u32);
@@ -1706,21 +1667,6 @@
 static inline int qlcnic_set_real_num_queues(struct qlcnic_adapter *adapter,
 					     struct net_device *netdev)
 {
-<<<<<<< HEAD
-	int err, tx_q;
-
-	tx_q = adapter->max_drv_tx_rings;
-
-	netdev->num_tx_queues = tx_q;
-	netdev->real_num_tx_queues = tx_q;
-
-	err = netif_set_real_num_tx_queues(netdev, tx_q);
-	if (err)
-		dev_err(&adapter->pdev->dev, "failed to set %d Tx queues\n",
-			tx_q);
-	else
-		dev_info(&adapter->pdev->dev, "set %d Tx queues\n", tx_q);
-=======
 	int err;
 
 	netdev->num_tx_queues = adapter->drv_tx_rings;
@@ -1733,7 +1679,6 @@
 	else
 		dev_info(&adapter->pdev->dev, "Set %d Tx queues\n",
 			 adapter->drv_tx_rings);
->>>>>>> d8ec26d7
 
 	return err;
 }
@@ -1766,10 +1711,7 @@
 void qlcnic_83xx_detach_mailbox_work(struct qlcnic_adapter *);
 void qlcnic_83xx_reinit_mbx_work(struct qlcnic_mailbox *mbx);
 void qlcnic_83xx_free_mailbox(struct qlcnic_mailbox *mbx);
-<<<<<<< HEAD
-=======
 void qlcnic_update_stats(struct qlcnic_adapter *);
->>>>>>> d8ec26d7
 
 /* Adapter hardware abstraction */
 struct qlcnic_hardware_ops {
@@ -1779,11 +1721,7 @@
 	int (*write_reg) (struct qlcnic_adapter *, ulong, u32);
 	void (*get_ocm_win) (struct qlcnic_hardware_context *);
 	int (*get_mac_address) (struct qlcnic_adapter *, u8 *, u8);
-<<<<<<< HEAD
-	int (*setup_intr) (struct qlcnic_adapter *, u8, int);
-=======
 	int (*setup_intr) (struct qlcnic_adapter *);
->>>>>>> d8ec26d7
 	int (*alloc_mbx_args)(struct qlcnic_cmd_args *,
 			      struct qlcnic_adapter *, u32);
 	int (*mbx_cmd) (struct qlcnic_adapter *, struct qlcnic_cmd_args *);
@@ -1854,16 +1792,9 @@
 	return adapter->ahw->hw_ops->get_mac_address(adapter, mac, function);
 }
 
-<<<<<<< HEAD
-static inline int qlcnic_setup_intr(struct qlcnic_adapter *adapter,
-				    u8 num_intr, int txq)
-{
-	return adapter->ahw->hw_ops->setup_intr(adapter, num_intr, txq);
-=======
 static inline int qlcnic_setup_intr(struct qlcnic_adapter *adapter)
 {
 	return adapter->ahw->hw_ops->setup_intr(adapter);
->>>>>>> d8ec26d7
 }
 
 static inline int qlcnic_alloc_mbx_args(struct qlcnic_cmd_args *mbx,
@@ -2099,11 +2030,7 @@
 static inline void qlcnic_disable_multi_tx(struct qlcnic_adapter *adapter)
 {
 	test_and_clear_bit(__QLCNIC_MULTI_TX_UNIQUE, &adapter->state);
-<<<<<<< HEAD
-	adapter->max_drv_tx_rings = 1;
-=======
 	adapter->drv_tx_rings = QLCNIC_SINGLE_RING;
->>>>>>> d8ec26d7
 }
 
 /* When operating in a muti tx mode, driver needs to write 0x1
@@ -2210,106 +2137,7 @@
 
 	status = ((device == PCI_DEVICE_ID_QLOGIC_VF_QLE834X) ||
 		  (device == PCI_DEVICE_ID_QLOGIC_VF_QLE844X)) ? true : false;
-<<<<<<< HEAD
 
 	return status;
 }
-
-static inline int qlcnic_dcb_get_hw_capability(struct qlcnic_adapter *adapter)
-{
-	struct qlcnic_dcb *dcb = adapter->dcb;
-
-	if (dcb && dcb->ops->get_hw_capability)
-		return dcb->ops->get_hw_capability(adapter);
-
-	return 0;
-}
-
-static inline void qlcnic_dcb_free(struct qlcnic_adapter *adapter)
-{
-	struct qlcnic_dcb *dcb = adapter->dcb;
-
-	if (dcb && dcb->ops->free)
-		dcb->ops->free(adapter);
-}
-
-static inline int qlcnic_dcb_attach(struct qlcnic_adapter *adapter)
-{
-	struct qlcnic_dcb *dcb = adapter->dcb;
-
-	if (dcb && dcb->ops->attach)
-		return dcb->ops->attach(adapter);
-
-	return 0;
-}
-
-static inline int
-qlcnic_dcb_query_hw_capability(struct qlcnic_adapter *adapter, char *buf)
-{
-	struct qlcnic_dcb *dcb = adapter->dcb;
-
-	if (dcb && dcb->ops->query_hw_capability)
-		return dcb->ops->query_hw_capability(adapter, buf);
-
-	return 0;
-}
-
-static inline void qlcnic_dcb_get_info(struct qlcnic_adapter *adapter)
-{
-	struct qlcnic_dcb *dcb = adapter->dcb;
-
-	if (dcb && dcb->ops->get_info)
-		dcb->ops->get_info(adapter);
-}
-
-static inline int
-qlcnic_dcb_query_cee_param(struct qlcnic_adapter *adapter, char *buf, u8 type)
-{
-	struct qlcnic_dcb *dcb = adapter->dcb;
-
-	if (dcb && dcb->ops->query_cee_param)
-		return dcb->ops->query_cee_param(adapter, buf, type);
-
-	return 0;
-}
-
-static inline int qlcnic_dcb_get_cee_cfg(struct qlcnic_adapter *adapter)
-{
-	struct qlcnic_dcb *dcb = adapter->dcb;
-
-	if (dcb && dcb->ops->get_cee_cfg)
-		return dcb->ops->get_cee_cfg(adapter);
-
-	return 0;
-}
-
-static inline void
-qlcnic_dcb_register_aen(struct qlcnic_adapter *adapter, u8 flag)
-{
-	struct qlcnic_dcb *dcb = adapter->dcb;
-
-	if (dcb && dcb->ops->register_aen)
-		dcb->ops->register_aen(adapter, flag);
-}
-
-static inline void qlcnic_dcb_handle_aen(struct qlcnic_adapter *adapter,
-					 void *msg)
-{
-	struct qlcnic_dcb *dcb = adapter->dcb;
-
-	if (dcb && dcb->ops->handle_aen)
-		dcb->ops->handle_aen(adapter, msg);
-}
-
-static inline void qlcnic_dcb_init_dcbnl_ops(struct qlcnic_adapter *adapter)
-{
-	struct qlcnic_dcb *dcb = adapter->dcb;
-
-	if (dcb && dcb->ops->init_dcbnl_ops)
-		dcb->ops->init_dcbnl_ops(adapter);
-=======
-
-	return status;
->>>>>>> d8ec26d7
-}
 #endif				/* __QLCNIC_H_ */