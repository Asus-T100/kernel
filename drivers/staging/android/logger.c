/*
 * drivers/misc/logger.c
 *
 * A Logging Subsystem
 *
 * Copyright (C) 2007-2008 Google, Inc.
 *
 * Robert Love <rlove@google.com>
 *
 * This software is licensed under the terms of the GNU General Public
 * License version 2, as published by the Free Software Foundation, and
 * may be copied, distributed, and modified under those terms.
 *
 * This program is distributed in the hope that it will be useful,
 * but WITHOUT ANY WARRANTY; without even the implied warranty of
 * MERCHANTABILITY or FITNESS FOR A PARTICULAR PURPOSE.  See the
 * GNU General Public License for more details.
 */

#include <linux/sched.h>
#include <linux/module.h>
#include <linux/fs.h>
#include <linux/miscdevice.h>
#include <linux/uaccess.h>
#include <linux/poll.h>
#include <linux/slab.h>
#include <linux/time.h>
#include "logger.h"

#include <asm/ioctls.h>

/*
 * struct logger_log - represents a specific log, such as 'main' or 'radio'
 *
 * This structure lives from module insertion until module removal, so it does
 * not need additional reference counting. The structure is protected by the
 * mutex 'mutex'.
 */
struct logger_log {
	unsigned char		*buffer;/* the ring buffer itself */
	struct miscdevice	misc;	/* misc device representing the log */
	wait_queue_head_t	wq;	/* wait queue for readers */
	struct list_head	readers; /* this log's readers */
	struct mutex		mutex;	/* mutex protecting buffer */
	size_t			w_off;	/* current write head offset */
	size_t			head;	/* new readers start here */
	size_t			size;	/* size of the log */
};

/*
 * struct logger_reader - a logging device open for reading
 *
 * This object lives from open to release, so we don't need additional
 * reference counting. The structure is protected by log->mutex.
 */
struct logger_reader {
	struct logger_log	*log;	/* associated log */
	struct list_head	list;	/* entry in logger_log's list */
	size_t			r_off;	/* current read head offset */
	bool			r_all;	/* reader can read all entries */
	int			r_ver;	/* reader ABI version */
};

/* logger_offset - returns index 'n' into the log via (optimized) modulus */
size_t logger_offset(struct logger_log *log, size_t n)
{
	return n & (log->size-1);
}


/*
 * file_get_log - Given a file structure, return the associated log
 *
 * This isn't aesthetic. We have several goals:
 *
 *	1) Need to quickly obtain the associated log during an I/O operation
 *	2) Readers need to maintain state (logger_reader)
 *	3) Writers need to be very fast (open() should be a near no-op)
 *
 * In the reader case, we can trivially go file->logger_reader->logger_log.
 * For a writer, we don't want to maintain a logger_reader, so we just go
 * file->logger_log. Thus what file->private_data points at depends on whether
 * or not the file was opened for reading. This function hides that dirtiness.
 */
static inline struct logger_log *file_get_log(struct file *file)
{
	if (file->f_mode & FMODE_READ) {
		struct logger_reader *reader = file->private_data;
		return reader->log;
	} else
		return file->private_data;
}

/*
 * get_entry_header - returns a pointer to the logger_entry header within
 * 'log' starting at offset 'off'. A temporary logger_entry 'scratch' must
 * be provided. Typically the return value will be a pointer within
 * 'logger->buf'.  However, a pointer to 'scratch' may be returned if
 * the log entry spans the end and beginning of the circular buffer.
 */
static struct logger_entry *get_entry_header(struct logger_log *log,
		size_t off, struct logger_entry *scratch)
{
	size_t len = min(sizeof(struct logger_entry), log->size - off);
	if (len != sizeof(struct logger_entry)) {
		memcpy(((void *) scratch), log->buffer + off, len);
		memcpy(((void *) scratch) + len, log->buffer,
			sizeof(struct logger_entry) - len);
		return scratch;
	}

	return (struct logger_entry *) (log->buffer + off);
}

/*
 * get_entry_msg_len - Grabs the length of the message of the entry
 * starting from from 'off'.
 *
 * An entry length is 2 bytes (16 bits) in host endian order.
 * In the log, the length does not include the size of the log entry structure.
 * This function returns the size including the log entry structure.
 *
 * Caller needs to hold log->mutex.
 */
static __u32 get_entry_msg_len(struct logger_log *log, size_t off)
{
	struct logger_entry scratch;
	struct logger_entry *entry;

	entry = get_entry_header(log, off, &scratch);
	return entry->len;
}

static size_t get_user_hdr_len(int ver)
{
	if (ver < 2)
		return sizeof(struct user_logger_entry_compat);
	else
		return sizeof(struct logger_entry);
}
<<<<<<< HEAD

static ssize_t copy_header_to_user(int ver, struct logger_entry *entry,
					 char __user *buf)
{
	void *hdr;
	size_t hdr_len;
	struct user_logger_entry_compat v1;

	if (ver < 2) {
		v1.len      = entry->len;
		v1.__pad    = 0;
		v1.pid      = entry->pid;
		v1.tid      = entry->tid;
		v1.sec      = entry->sec;
		v1.nsec     = entry->nsec;
		hdr         = &v1;
		hdr_len     = sizeof(struct user_logger_entry_compat);
	} else {
		hdr         = entry;
		hdr_len     = sizeof(struct logger_entry);
	}

=======

static ssize_t copy_header_to_user(int ver, struct logger_entry *entry,
					 char __user *buf)
{
	void *hdr;
	size_t hdr_len;
	struct user_logger_entry_compat v1;

	if (ver < 2) {
		v1.len      = entry->len;
		v1.__pad    = 0;
		v1.pid      = entry->pid;
		v1.tid      = entry->tid;
		v1.sec      = entry->sec;
		v1.nsec     = entry->nsec;
		hdr         = &v1;
		hdr_len     = sizeof(struct user_logger_entry_compat);
	} else {
		hdr         = entry;
		hdr_len     = sizeof(struct logger_entry);
	}

>>>>>>> cad16844
	return copy_to_user(buf, hdr, hdr_len);
}

/*
 * do_read_log_to_user - reads exactly 'count' bytes from 'log' into the
 * user-space buffer 'buf'. Returns 'count' on success.
 *
 * Caller must hold log->mutex.
 */
static ssize_t do_read_log_to_user(struct logger_log *log,
				   struct logger_reader *reader,
				   char __user *buf,
				   size_t count)
{
	struct logger_entry scratch;
	struct logger_entry *entry;
	size_t len;
	size_t msg_start;

	/*
	 * First, copy the header to userspace, using the version of
	 * the header requested
	 */
	entry = get_entry_header(log, reader->r_off, &scratch);
	if (copy_header_to_user(reader->r_ver, entry, buf))
		return -EFAULT;

	count -= get_user_hdr_len(reader->r_ver);
	buf += get_user_hdr_len(reader->r_ver);
	msg_start = logger_offset(log,
		reader->r_off + sizeof(struct logger_entry));

	/*
	 * We read from the msg in two disjoint operations. First, we read from
	 * the current msg head offset up to 'count' bytes or to the end of
	 * the log, whichever comes first.
	 */
	len = min(count, log->size - msg_start);
	if (copy_to_user(buf, log->buffer + msg_start, len))
		return -EFAULT;

	/*
	 * Second, we read any remaining bytes, starting back at the head of
	 * the log.
	 */
	if (count != len)
		if (copy_to_user(buf + len, log->buffer, count - len))
			return -EFAULT;

	reader->r_off = logger_offset(log, reader->r_off +
		sizeof(struct logger_entry) + count);

	return count + get_user_hdr_len(reader->r_ver);
}

/*
 * get_next_entry_by_uid - Starting at 'off', returns an offset into
 * 'log->buffer' which contains the first entry readable by 'euid'
 */
static size_t get_next_entry_by_uid(struct logger_log *log,
		size_t off, uid_t euid)
{
	while (off != log->w_off) {
		struct logger_entry *entry;
		struct logger_entry scratch;
		size_t next_len;

		entry = get_entry_header(log, off, &scratch);

		if (entry->euid == euid)
			return off;

		next_len = sizeof(struct logger_entry) + entry->len;
		off = logger_offset(log, off + next_len);
	}

	return off;
}

/*
 * logger_read - our log's read() method
 *
 * Behavior:
 *
 *	- O_NONBLOCK works
 *	- If there are no log entries to read, blocks until log is written to
 *	- Atomically reads exactly one log entry
 *
 * Will set errno to EINVAL if read
 * buffer is insufficient to hold next entry.
 */
static ssize_t logger_read(struct file *file, char __user *buf,
			   size_t count, loff_t *pos)
{
	struct logger_reader *reader = file->private_data;
	struct logger_log *log = reader->log;
	ssize_t ret;
	DEFINE_WAIT(wait);

start:
	while (1) {
		mutex_lock(&log->mutex);

		prepare_to_wait(&log->wq, &wait, TASK_INTERRUPTIBLE);

		ret = (log->w_off == reader->r_off);
		mutex_unlock(&log->mutex);
		if (!ret)
			break;

		if (file->f_flags & O_NONBLOCK) {
			ret = -EAGAIN;
			break;
		}

		if (signal_pending(current)) {
			ret = -EINTR;
			break;
		}

		schedule();
	}

	finish_wait(&log->wq, &wait);
	if (ret)
		return ret;

	mutex_lock(&log->mutex);

	if (!reader->r_all)
		reader->r_off = get_next_entry_by_uid(log,
			reader->r_off, current_euid());

	/* is there still something to read or did we race? */
	if (unlikely(log->w_off == reader->r_off)) {
		mutex_unlock(&log->mutex);
		goto start;
	}

	/* get the size of the next entry */
	ret = get_user_hdr_len(reader->r_ver) +
		get_entry_msg_len(log, reader->r_off);
	if (count < ret) {
		ret = -EINVAL;
		goto out;
	}

	/* get exactly one entry from the log */
	ret = do_read_log_to_user(log, reader, buf, ret);

out:
	mutex_unlock(&log->mutex);

	return ret;
}

/*
 * get_next_entry - return the offset of the first valid entry at least 'len'
 * bytes after 'off'.
 *
 * Caller must hold log->mutex.
 */
static size_t get_next_entry(struct logger_log *log, size_t off, size_t len)
{
	size_t count = 0;

	do {
		size_t nr = sizeof(struct logger_entry) +
			get_entry_msg_len(log, off);
		off = logger_offset(log, off + nr);
		count += nr;
	} while (count < len);

	return off;
}

/*
 * is_between - is a < c < b, accounting for wrapping of a, b, and c
 *    positions in the buffer
 *
 * That is, if a<b, check for c between a and b
 * and if a>b, check for c outside (not between) a and b
 *
 * |------- a xxxxxxxx b --------|
 *               c^
 *
 * |xxxxx b --------- a xxxxxxxxx|
 *    c^
 *  or                    c^
 */
static inline int is_between(size_t a, size_t b, size_t c)
{
	if (a < b) {
		/* is c between a and b? */
		if (a < c && c <= b)
			return 1;
	} else {
		/* is c outside of b through a? */
		if (c <= b || a < c)
			return 1;
	}

	return 0;
}

/*
 * fix_up_readers - walk the list of all readers and "fix up" any who were
 * lapped by the writer; also do the same for the default "start head".
 * We do this by "pulling forward" the readers and start head to the first
 * entry after the new write head.
 *
 * The caller needs to hold log->mutex.
 */
static void fix_up_readers(struct logger_log *log, size_t len)
{
	size_t old = log->w_off;
	size_t new = logger_offset(log, old + len);
	struct logger_reader *reader;

	if (is_between(old, new, log->head))
		log->head = get_next_entry(log, log->head, len);

	list_for_each_entry(reader, &log->readers, list)
		if (is_between(old, new, reader->r_off))
			reader->r_off = get_next_entry(log, reader->r_off, len);
}

/*
 * do_write_log - writes 'len' bytes from 'buf' to 'log'
 *
 * The caller needs to hold log->mutex.
 */
static void do_write_log(struct logger_log *log, const void *buf, size_t count)
{
	size_t len;

	len = min(count, log->size - log->w_off);
	memcpy(log->buffer + log->w_off, buf, len);

	if (count != len)
		memcpy(log->buffer, buf + len, count - len);

	log->w_off = logger_offset(log, log->w_off + count);

}

/*
 * do_write_log_user - writes 'len' bytes from the user-space buffer 'buf' to
 * the log 'log'
 *
 * The caller needs to hold log->mutex.
 *
 * Returns 'count' on success, negative error code on failure.
 */
static ssize_t do_write_log_from_user(struct logger_log *log,
				      const void __user *buf, size_t count)
{
	size_t len;

	len = min(count, log->size - log->w_off);
	if (len && copy_from_user(log->buffer + log->w_off, buf, len))
		return -EFAULT;

	if (count != len)
		if (copy_from_user(log->buffer, buf + len, count - len))
			/*
			 * Note that by not updating w_off, this abandons the
			 * portion of the new entry that *was* successfully
			 * copied, just above.  This is intentional to avoid
			 * message corruption from missing fragments.
			 */
			return -EFAULT;

	log->w_off = logger_offset(log, log->w_off + count);

	return count;
}

/*
 * logger_aio_write - our write method, implementing support for write(),
 * writev(), and aio_write(). Writes are our fast path, and we try to optimize
 * them above all else.
 */
ssize_t logger_aio_write(struct kiocb *iocb, const struct iovec *iov,
			 unsigned long nr_segs, loff_t ppos)
{
	struct logger_log *log = file_get_log(iocb->ki_filp);
	size_t orig = log->w_off;
	struct logger_entry header;
	struct timespec now;
	ssize_t ret = 0;

	now = current_kernel_time();

	header.pid = current->tgid;
	header.tid = current->pid;
	header.sec = now.tv_sec;
	header.nsec = now.tv_nsec;
	header.euid = current_euid();
	header.len = min_t(size_t, iocb->ki_left, LOGGER_ENTRY_MAX_PAYLOAD);
	header.hdr_size = sizeof(struct logger_entry);

	/* null writes succeed, return zero */
	if (unlikely(!header.len))
		return 0;

	mutex_lock(&log->mutex);

	/*
	 * Fix up any readers, pulling them forward to the first readable
	 * entry after (what will be) the new write offset. We do this now
	 * because if we partially fail, we can end up with clobbered log
	 * entries that encroach on readable buffer.
	 */
	fix_up_readers(log, sizeof(struct logger_entry) + header.len);

	do_write_log(log, &header, sizeof(struct logger_entry));

	while (nr_segs-- > 0) {
		size_t len;
		ssize_t nr;

		/* figure out how much of this vector we can keep */
		len = min_t(size_t, iov->iov_len, header.len - ret);

		/* write out this segment's payload */
		nr = do_write_log_from_user(log, iov->iov_base, len);
		if (unlikely(nr < 0)) {
			log->w_off = orig;
			mutex_unlock(&log->mutex);
			return nr;
		}

		iov++;
		ret += nr;
	}

	mutex_unlock(&log->mutex);

	/* wake up any blocked readers */
	wake_up_interruptible(&log->wq);

	return ret;
}

static struct logger_log *get_log_from_minor(int);

/*
 * logger_open - the log's open() file operation
 *
 * Note how near a no-op this is in the write-only case. Keep it that way!
 */
static int logger_open(struct inode *inode, struct file *file)
{
	struct logger_log *log;
	int ret;

	ret = nonseekable_open(inode, file);
	if (ret)
		return ret;

	log = get_log_from_minor(MINOR(inode->i_rdev));
	if (!log)
		return -ENODEV;

	if (file->f_mode & FMODE_READ) {
		struct logger_reader *reader;

		reader = kmalloc(sizeof(struct logger_reader), GFP_KERNEL);
		if (!reader)
			return -ENOMEM;

		reader->log = log;
		reader->r_ver = 1;
		reader->r_all = in_egroup_p(inode->i_gid) ||
			capable(CAP_SYSLOG);

		INIT_LIST_HEAD(&reader->list);

		mutex_lock(&log->mutex);
		reader->r_off = log->head;
		list_add_tail(&reader->list, &log->readers);
		mutex_unlock(&log->mutex);

		file->private_data = reader;
	} else
		file->private_data = log;

	return 0;
}

/*
 * logger_release - the log's release file operation
 *
 * Note this is a total no-op in the write-only case. Keep it that way!
 */
static int logger_release(struct inode *ignored, struct file *file)
{
	if (file->f_mode & FMODE_READ) {
		struct logger_reader *reader = file->private_data;
		struct logger_log *log = reader->log;

		mutex_lock(&log->mutex);
		list_del(&reader->list);
		mutex_unlock(&log->mutex);

		kfree(reader);
	}

	return 0;
}

/*
 * logger_poll - the log's poll file operation, for poll/select/epoll
 *
 * Note we always return POLLOUT, because you can always write() to the log.
 * Note also that, strictly speaking, a return value of POLLIN does not
 * guarantee that the log is readable without blocking, as there is a small
 * chance that the writer can lap the reader in the interim between poll()
 * returning and the read() request.
 */
static unsigned int logger_poll(struct file *file, poll_table *wait)
{
	struct logger_reader *reader;
	struct logger_log *log;
	unsigned int ret = POLLOUT | POLLWRNORM;

	if (!(file->f_mode & FMODE_READ))
		return ret;

	reader = file->private_data;
	log = reader->log;

	poll_wait(file, &log->wq, wait);

	mutex_lock(&log->mutex);
	if (!reader->r_all)
		reader->r_off = get_next_entry_by_uid(log,
			reader->r_off, current_euid());

	if (log->w_off != reader->r_off)
		ret |= POLLIN | POLLRDNORM;
	mutex_unlock(&log->mutex);

	return ret;
}

static long logger_set_version(struct logger_reader *reader, void __user *arg)
{
	int version;
	if (copy_from_user(&version, arg, sizeof(int)))
		return -EFAULT;

	if ((version < 1) || (version > 2))
		return -EINVAL;

	reader->r_ver = version;
	return 0;
}

static long logger_ioctl(struct file *file, unsigned int cmd, unsigned long arg)
{
	struct logger_log *log = file_get_log(file);
	struct logger_reader *reader;
	long ret = -EINVAL;
	void __user *argp = (void __user *) arg;

	mutex_lock(&log->mutex);

	switch (cmd) {
	case LOGGER_GET_LOG_BUF_SIZE:
		ret = log->size;
		break;
	case LOGGER_GET_LOG_LEN:
		if (!(file->f_mode & FMODE_READ)) {
			ret = -EBADF;
			break;
		}
		reader = file->private_data;
		if (log->w_off >= reader->r_off)
			ret = log->w_off - reader->r_off;
		else
			ret = (log->size - reader->r_off) + log->w_off;
		break;
	case LOGGER_GET_NEXT_ENTRY_LEN:
		if (!(file->f_mode & FMODE_READ)) {
			ret = -EBADF;
			break;
		}
		reader = file->private_data;

		if (!reader->r_all)
			reader->r_off = get_next_entry_by_uid(log,
				reader->r_off, current_euid());

		if (log->w_off != reader->r_off)
			ret = get_user_hdr_len(reader->r_ver) +
				get_entry_msg_len(log, reader->r_off);
		else
			ret = 0;
		break;
	case LOGGER_FLUSH_LOG:
		if (!(file->f_mode & FMODE_WRITE)) {
			ret = -EBADF;
			break;
		}
		if (!(in_egroup_p(file->f_dentry->d_inode->i_gid) ||
				capable(CAP_SYSLOG))) {
			ret = -EPERM;
			break;
		}
		list_for_each_entry(reader, &log->readers, list)
			reader->r_off = log->w_off;
		log->head = log->w_off;
		ret = 0;
		break;
	case LOGGER_GET_VERSION:
		if (!(file->f_mode & FMODE_READ)) {
			ret = -EBADF;
			break;
		}
		reader = file->private_data;
		ret = reader->r_ver;
		break;
	case LOGGER_SET_VERSION:
		if (!(file->f_mode & FMODE_READ)) {
			ret = -EBADF;
			break;
		}
		reader = file->private_data;
		ret = logger_set_version(reader, argp);
		break;
	}

	mutex_unlock(&log->mutex);

	return ret;
}

static const struct file_operations logger_fops = {
	.owner = THIS_MODULE,
	.read = logger_read,
	.aio_write = logger_aio_write,
	.poll = logger_poll,
	.unlocked_ioctl = logger_ioctl,
	.compat_ioctl = logger_ioctl,
	.open = logger_open,
	.release = logger_release,
};

/*
 * Defines a log structure with name 'NAME' and a size of 'SIZE' bytes, which
 * must be a power of two, and greater than
 * (LOGGER_ENTRY_MAX_PAYLOAD + sizeof(struct logger_entry)).
 */
#define DEFINE_LOGGER_DEVICE(VAR, NAME, SIZE) \
static unsigned char _buf_ ## VAR[SIZE]; \
static struct logger_log VAR = { \
	.buffer = _buf_ ## VAR, \
	.misc = { \
		.minor = MISC_DYNAMIC_MINOR, \
		.name = NAME, \
		.fops = &logger_fops, \
		.parent = NULL, \
	}, \
	.wq = __WAIT_QUEUE_HEAD_INITIALIZER(VAR .wq), \
	.readers = LIST_HEAD_INIT(VAR .readers), \
	.mutex = __MUTEX_INITIALIZER(VAR .mutex), \
	.w_off = 0, \
	.head = 0, \
	.size = SIZE, \
};

DEFINE_LOGGER_DEVICE(log_main, LOGGER_LOG_MAIN, 256*1024)
DEFINE_LOGGER_DEVICE(log_events, LOGGER_LOG_EVENTS, 256*1024)
DEFINE_LOGGER_DEVICE(log_radio, LOGGER_LOG_RADIO, 256*1024)
DEFINE_LOGGER_DEVICE(log_system, LOGGER_LOG_SYSTEM, 256*1024)

static struct logger_log *get_log_from_minor(int minor)
{
	if (log_main.misc.minor == minor)
		return &log_main;
	if (log_events.misc.minor == minor)
		return &log_events;
	if (log_radio.misc.minor == minor)
		return &log_radio;
	if (log_system.misc.minor == minor)
		return &log_system;
	return NULL;
}

static int __init init_log(struct logger_log *log)
{
	int ret;

	ret = misc_register(&log->misc);
	if (unlikely(ret)) {
		printk(KERN_ERR "logger: failed to register misc "
		       "device for log '%s'!\n", log->misc.name);
		return ret;
	}

	printk(KERN_INFO "logger: created %luK log '%s'\n",
	       (unsigned long) log->size >> 10, log->misc.name);

	return 0;
}

static int __init logger_init(void)
{
	int ret;

	ret = init_log(&log_main);
	if (unlikely(ret))
		goto out;

	ret = init_log(&log_events);
	if (unlikely(ret))
		goto out;

	ret = init_log(&log_radio);
	if (unlikely(ret))
		goto out;

	ret = init_log(&log_system);
	if (unlikely(ret))
		goto out;

out:
	return ret;
}
device_initcall(logger_init);<|MERGE_RESOLUTION|>--- conflicted
+++ resolved
@@ -138,7 +138,6 @@
 	else
 		return sizeof(struct logger_entry);
 }
-<<<<<<< HEAD
 
 static ssize_t copy_header_to_user(int ver, struct logger_entry *entry,
 					 char __user *buf)
@@ -161,30 +160,6 @@
 		hdr_len     = sizeof(struct logger_entry);
 	}
 
-=======
-
-static ssize_t copy_header_to_user(int ver, struct logger_entry *entry,
-					 char __user *buf)
-{
-	void *hdr;
-	size_t hdr_len;
-	struct user_logger_entry_compat v1;
-
-	if (ver < 2) {
-		v1.len      = entry->len;
-		v1.__pad    = 0;
-		v1.pid      = entry->pid;
-		v1.tid      = entry->tid;
-		v1.sec      = entry->sec;
-		v1.nsec     = entry->nsec;
-		hdr         = &v1;
-		hdr_len     = sizeof(struct user_logger_entry_compat);
-	} else {
-		hdr         = entry;
-		hdr_len     = sizeof(struct logger_entry);
-	}
-
->>>>>>> cad16844
 	return copy_to_user(buf, hdr, hdr_len);
 }
 
