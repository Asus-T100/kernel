--- conflicted
+++ resolved
@@ -589,28 +589,20 @@
 int sync_fence_wait(struct sync_fence *fence, long timeout)
 {
 	int err = 0;
-<<<<<<< HEAD
-
-=======
 	struct sync_pt *pt;
 
 	trace_sync_wait(fence, 1);
 	list_for_each_entry(pt, &fence->pt_list_head, pt_list)
 		trace_sync_pt(pt);
 
->>>>>>> 365b83ef
 	if (timeout > 0) {
 		timeout = msecs_to_jiffies(timeout);
 		err = wait_event_interruptible_timeout(fence->wq,
 						       sync_fence_check(fence),
 						       timeout);
 	} else if (timeout < 0) {
-<<<<<<< HEAD
-		err = wait_event_interruptible(fence->wq, fence->status != 0);
-=======
 		err = wait_event_interruptible(fence->wq,
 					       sync_fence_check(fence));
->>>>>>> 365b83ef
 	}
 	trace_sync_wait(fence, 0);
 
@@ -624,17 +616,11 @@
 	}
 
 	if (fence->status == 0) {
-<<<<<<< HEAD
-		pr_info("fence timeout on [%p] after %dms\n", fence,
-			jiffies_to_msecs(timeout));
-		sync_dump();
-=======
 		if (timeout > 0) {
 			pr_info("fence timeout on [%p] after %dms\n", fence,
 				jiffies_to_msecs(timeout));
 			sync_dump();
 		}
->>>>>>> 365b83ef
 		return -ETIME;
 	}
 
