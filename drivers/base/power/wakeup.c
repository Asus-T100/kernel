--- conflicted
+++ resolved
@@ -649,8 +649,6 @@
 }
 EXPORT_SYMBOL_GPL(pm_wakeup_event);
 
-<<<<<<< HEAD
-=======
 static void print_active_wakeup_sources(void)
 {
 	struct wakeup_source *ws;
@@ -676,7 +674,6 @@
 	rcu_read_unlock();
 }
 
->>>>>>> feddc13a
 /**
  * pm_wakeup_pending - Check if power transition in progress should be aborted.
  *
@@ -699,13 +696,10 @@
 		events_check_enabled = !ret;
 	}
 	spin_unlock_irqrestore(&events_lock, flags);
-<<<<<<< HEAD
-=======
 
 	if (ret)
 		print_active_wakeup_sources();
 
->>>>>>> feddc13a
 	return ret;
 }
 
