--- conflicted
+++ resolved
@@ -519,12 +519,8 @@
 		error = sysfs_create_link(&bus->p->devices_kset->kobj,
 						&dev->kobj, dev_name(dev));
 		if (error)
-<<<<<<< HEAD
-			goto out_id;
+			goto out_groups;
 #ifndef CONFIG_ANDROID
-=======
-			goto out_groups;
->>>>>>> a0ce8894
 		error = sysfs_create_link(&dev->kobj,
 				&dev->bus->p->subsys.kobj, "subsystem");
 		if (error)
