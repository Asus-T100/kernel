<<<<<<< HEAD
=======
/* Release Version: ci_master_byt_20130905_2200 */
>>>>>>> 8d5faacb
/*
 * Support for Intel Camera Imaging ISP subsystem.
 *
 * Copyright (c) 2010 - 2013 Intel Corporation. All Rights Reserved.
 *
 * This program is free software; you can redistribute it and/or
 * modify it under the terms of the GNU General Public License version
 * 2 as published by the Free Software Foundation.
 *
 * This program is distributed in the hope that it will be useful,
 * but WITHOUT ANY WARRANTY; without even the implied warranty of
 * MERCHANTABILITY or FITNESS FOR A PARTICULAR PURPOSE.  See the
 * GNU General Public License for more details.
 *
 * You should have received a copy of the GNU General Public License
 * along with this program; if not, write to the Free Software
 * Foundation, Inc., 51 Franklin Street, Fifth Floor, Boston, MA
 * 02110-1301, USA.
 *
 */

#ifndef _SH_CSS_INTERNAL_H_
#define _SH_CSS_INTERNAL_H_

#ifdef __KERNEL__
#include <linux/kernel.h>
#else
#include <stdbool.h>
#include <stdint.h>
#endif

#include "input_formatter.h"
#include "input_system.h"

#include "pipeline.h"
#include "csc_kernel.h"

#include "ia_css_types.h"
#include "ia_css_acc_types.h"
//#include "sh_css_internal.h"
#include "sh_css_binary.h"
#include "sh_css_firmware.h"
#include "sh_css_legacy.h"
#include "sh_css_defs.h"
#include "dma.h"	/* N_DMA_CHANNEL_ID */

#define SH_CSS_MAX_BINARY_NAME	32

#define SP_DEBUG_NONE	(0)
#define SP_DEBUG_DUMP	(1)
#define SP_DEBUG_COPY	(2)
#define SP_DEBUG_TRACE	(3) /* not yet functional */
#define SP_DEBUG_MINIMAL (4)

#define SP_DEBUG SP_DEBUG_NONE
#define SP_DEBUG_MINIMAL_OVERWRITE 1


#ifdef __DISABLE_UNUSED_THREAD__
#define SH_CSS_MAX_SP_THREADS	1 /* preview */
#else
#define SH_CSS_MAX_SP_THREADS	4 /* raw_copy, preview, capture, acceleration */
#endif

#define NUM_REF_FRAMES		(3)

/* keep next up to date with the definition for MAX_CB_ELEMS_FOR_TAGGER in tagger.sp.c */
#if defined(HAS_SP_2400)
#define NUM_CONTINUOUS_FRAMES	15
#else
#define NUM_CONTINUOUS_FRAMES	10
#endif
#define NUM_MIPI_FRAMES		8

#define NUM_TNR_FRAMES		2

#define NUM_VIDEO_REF_FRAMES	(3)  /* SN: Should this not always match NUM_REF_FRAMES ?*/
#define NUM_VIDEO_TNR_FRAMES	2
#define NR_OF_PIPELINES			5 /* Must match with IA_CSS_PIPE_ID_NUM */

#define SH_CSS_MAX_IF_CONFIGS	3 /* Must match with IA_CSS_NR_OF_CONFIGS (not defined yet).*/
#define SH_CSS_IF_CONFIG_NOT_NEEDED	0xFF

/* MW: This has to be moved to the "pipeline" file set */
/*#define SH_CSS_MAX_STAGES 6 *//* copy, preisp, anr, postisp, capture_pp, vf_pp */

/*
 * JB: keep next enum in sync with thread id's
 * and pipe id's
 */
enum sh_css_pipe_config_override {
	SH_CSS_PIPE_CONFIG_OVRD_NONE     = 0,
	SH_CSS_PIPE_CONFIG_OVRD_NO_OVRD  = 0xffff
};

enum host2sp_commands {
	host2sp_cmd_error = 0,
	/*
	 * The host2sp_cmd_ready command is the only command written by the SP
	 * It acknowledges that is previous command has been received.
	 * (this does not mean that the command has been executed)
	 * It also indicates that a new command can be send (it is a queue
	 * with depth 1).
	 */
	host2sp_cmd_ready = 1,
	/* Command written by the Host */
	host2sp_cmd_dummy,		/* No action, can be used as watchdog */
	host2sp_cmd_terminate,		/* SP should terminate itself */
	N_host2sp_cmd
};

/** Enumeration used to indicate the events that are produced by
 *  the SP and consumed by the Host.
 */
enum sh_css_sp_event_type {
	SH_CSS_SP_EVENT_OUTPUT_FRAME_DONE,
	SH_CSS_SP_EVENT_VF_OUTPUT_FRAME_DONE,
	SH_CSS_SP_EVENT_3A_STATISTICS_DONE,
	SH_CSS_SP_EVENT_DIS_STATISTICS_DONE,
	SH_CSS_SP_EVENT_PIPELINE_DONE,
	SH_CSS_SP_EVENT_FRAME_TAGGED,
	SH_CSS_SP_EVENT_PORT_EOF,
	SH_CSS_SP_EVENT_NR_OF_TYPES,		/* must be last */
};

/* xmem address map allocation */
struct sh_css_ddr_address_map {
	hrt_vaddress isp_param;
	hrt_vaddress ctc_tbl;
	hrt_vaddress xnr_tbl;
	hrt_vaddress gamma_tbl;
	hrt_vaddress macc_tbl;
	hrt_vaddress fpn_tbl;
	hrt_vaddress sc_tbl;
	hrt_vaddress sdis_hor_coef;
	hrt_vaddress sdis_ver_coef;
	hrt_vaddress tetra_r_x;
	hrt_vaddress tetra_r_y;
	hrt_vaddress tetra_gr_x;
	hrt_vaddress tetra_gr_y;
	hrt_vaddress tetra_gb_x;
	hrt_vaddress tetra_gb_y;
	hrt_vaddress tetra_b_x;
	hrt_vaddress tetra_b_y;
	hrt_vaddress tetra_ratb_x;
	hrt_vaddress tetra_ratb_y;
	hrt_vaddress tetra_batr_x;
	hrt_vaddress tetra_batr_y;
	hrt_vaddress dvs_6axis_params_y;
	hrt_vaddress r_gamma_tbl;
	hrt_vaddress g_gamma_tbl;
	hrt_vaddress b_gamma_tbl;
	hrt_vaddress anr_thres;
};

/* xmem address map allocation */
struct sh_css_ddr_address_map_size {
	size_t isp_param;
	size_t ctc_tbl;
	size_t gamma_tbl;
	size_t xnr_tbl;
	size_t macc_tbl;
	size_t fpn_tbl;
	size_t sc_tbl;
	size_t sdis_hor_coef;
	size_t sdis_ver_coef;
	size_t tetra_r_x;
	size_t tetra_r_y;
	size_t tetra_gr_x;
	size_t tetra_gr_y;
	size_t tetra_gb_x;
	size_t tetra_gb_y;
	size_t tetra_b_x;
	size_t tetra_b_y;
	size_t tetra_ratb_x;
	size_t tetra_ratb_y;
	size_t tetra_batr_x;
	size_t tetra_batr_y;
	size_t dvs_6axis_params_y;
	size_t r_gamma_tbl;
	size_t g_gamma_tbl;
	size_t b_gamma_tbl;
	size_t anr_thres;
};

struct sh_css_ddr_address_map_compound {
	struct sh_css_ddr_address_map		map;
	struct sh_css_ddr_address_map_size	size;
};

/* this struct contains all arguments that can be passed to
   a binary. It depends on the binary which ones are used. */
struct sh_css_binary_args {
	struct ia_css_frame *cc_frame;       /* continuous capture frame */
	struct ia_css_frame *in_frame;	     /* input frame */
	struct ia_css_frame *in_ref_frame;   /* reference input frame */
	struct ia_css_frame *in_tnr_frame;   /* tnr input frame */
	struct ia_css_frame *out_frame;      /* output frame */
	struct ia_css_frame *out_ref_frame;  /* reference output frame */
	struct ia_css_frame *out_tnr_frame;  /* tnr output frame */
	struct ia_css_frame *extra_frame;    /* intermediate frame */
	struct ia_css_frame *out_vf_frame;   /* viewfinder output frame */
	struct ia_css_frame *extra_ref_frame;    /* reference extra frame */
	bool                 copy_vf;
	bool                 copy_output;
	unsigned             vf_downscale_log2;
};

enum sh_css_sp_stage_func {
  SH_CSS_SP_RAW_COPY  = 0,
  SH_CSS_SP_BIN_COPY  = 1,
  SH_CSS_SP_ISYS_COPY = 2,
  SH_CSS_SP_NO_FUNC   = 3,
};
#define SH_CSS_NUM_STAGE_FUNCS 3

/* Pipeline stage to be executed on SP/ISP */
struct sh_css_pipeline_stage {
	unsigned int		     stage_num;
	struct sh_css_binary	    *binary;      /* built-in binary */
	struct ia_css_binary_info   *binary_info;
	const struct ia_css_fw_info *firmware; /* acceleration binary */
	enum sh_css_sp_stage_func    sp_func; /* SP function for SP stage */
	unsigned		     max_input_width; /* For SP raw copy */
	struct sh_css_binary_args    args;
	int			     mode;
	bool			     out_frame_allocated;
	bool			     vf_frame_allocated;
	/* Indicate which buffers require an IRQ */
	unsigned int		     irq_buf_flags;
	struct sh_css_pipeline_stage *next;
};

/* Pipeline of n stages to be executed on SP/ISP per stage */
struct sh_css_pipeline {
	enum ia_css_pipe_id pipe_id;
	struct sh_css_pipeline_stage *stages;
	bool reload;
	struct sh_css_pipeline_stage *current_stage;
	unsigned num_stages;
	struct ia_css_frame in_frame;
	struct ia_css_frame out_frame;
	struct ia_css_frame vf_frame;
	enum ia_css_frame_delay dvs_frame_delay;
	int                     acc_num_execs;
};


#if SP_DEBUG == SP_DEBUG_DUMP

#define SH_CSS_NUM_SP_DEBUG 48

struct sh_css_sp_debug_state {
	unsigned int error;
	unsigned int debug[SH_CSS_NUM_SP_DEBUG];
};

#elif SP_DEBUG == SP_DEBUG_COPY

#define SH_CSS_SP_DBG_TRACE_DEPTH	(40)

struct sh_css_sp_debug_trace {
	uint16_t frame;
	uint16_t line;
	uint16_t pixel_distance;
	uint16_t mipi_used_dword;
	uint16_t sp_index;
};

struct sh_css_sp_debug_state {
	uint16_t if_start_line;
	uint16_t if_start_column;
	uint16_t if_cropped_height;
	uint16_t if_cropped_width;
	unsigned int index;
	struct sh_css_sp_debug_trace
		trace[SH_CSS_SP_DBG_TRACE_DEPTH];
};

#elif SP_DEBUG == SP_DEBUG_TRACE

#define SH_CSS_SP_DBG_NR_OF_TRACES	(4)
#define SH_CSS_SP_DBG_TRACE_DEPTH	(20)

#define SH_CSS_SP_DBG_TRACE_FILE_ID_BIT_POS (13)

/* trace id 0..3 are used by the SP threads */
#define SH_CSS_SP_DBG_TRACE_ID_CONTROL (3) /* Re-use accl thread */
#define SH_CSS_SP_DBG_TRACE_ID_TBD  (5)

struct sh_css_sp_debug_trace {
	uint16_t time_stamp;
	uint16_t location;	/* bit 15..13 = file_id, 12..0 = line */
	uint32_t data;
};

struct sh_css_sp_debug_state {
	unsigned int mipi_fifo_high_water;
	struct sh_css_sp_debug_trace
		trace[SH_CSS_SP_DBG_NR_OF_TRACES][SH_CSS_SP_DBG_TRACE_DEPTH];
	uint8_t index[SH_CSS_SP_DBG_NR_OF_TRACES];
};


#elif SP_DEBUG == SP_DEBUG_MINIMAL

#define SH_CSS_NUM_SP_DEBUG 128

struct sh_css_sp_debug_state {
	unsigned int error;
	unsigned int debug[SH_CSS_NUM_SP_DEBUG];
};

#endif


struct sh_css_sp_debug_command {
	/*
	 * The DMA software-mask,
	 *	Bit 31...24: unused.
	 *	Bit 23...16: unused.
	 *	Bit 15...08: reading-request enabling bits for DMA channel 7..0
	 *	Bit 07...00: writing-reqeust enabling bits for DMA channel 7..0
	 *
	 * For example, "0...0 0...0 11111011 11111101" indicates that the
	 * writing request through DMA Channel 1 and the reading request
	 * through DMA channel 2 are both disabled. The others are enabled.
	 */
	uint32_t dma_sw_reg;
};

/* SP input formatter configuration.*/
struct sh_css_sp_input_formatter_set {
	uint32_t				stream_format;
	input_formatter_cfg_t	config_a;
	input_formatter_cfg_t	config_b;
};

/* SP configuration information */
struct sh_css_sp_config {
	uint8_t			is_offline;  /* Run offline, with continuous copy */
	uint8_t			input_needs_raw_binning;
	uint8_t			no_isp_sync; /* Signal host immediately after start */
	struct {
		uint8_t					a_changed;
		uint8_t					b_changed;
		uint8_t					isp_2ppc;
		struct sh_css_sp_input_formatter_set	set[SH_CSS_MAX_IF_CONFIGS]; /* CSI-2 port is used as index. */
	} input_formatter;
	sync_generator_cfg_t	sync_gen;
	tpg_cfg_t				tpg;
	prbs_cfg_t				prbs;
	input_system_cfg_t		input_circuit;
	uint8_t					input_circuit_cfg_changed;
};

enum sh_css_stage_type {
  SH_CSS_SP_STAGE_TYPE  = 0,
  SH_CSS_ISP_STAGE_TYPE = 1
};
#define SH_CSS_NUM_STAGE_TYPES 2

#define SH_CSS_PIPE_CONFIG_SAMPLE_PARAMS 	(1 << 0)
#define SH_CSS_PIPE_CONFIG_SAMPLE_PARAMS_MASK \
	((SH_CSS_PIPE_CONFIG_SAMPLE_PARAMS << SH_CSS_MAX_SP_THREADS)-1)

/* Information for a pipeline */
struct sh_css_sp_pipeline {
	uint32_t	pipe_id;	/* the pipe ID */
	uint32_t	pipe_num;	/* the dynamic pipe number */
	uint32_t	thread_id;	/* the sp thread ID */
	uint32_t	pipe_config;	/* the pipe config */
	uint32_t	input_system_mode;	/* enum ia_css_input_mode */
	mipi_port_ID_t	port_id;	/* port_id for input system */
	uint32_t	num_stages;		/* the pipe config */
	uint32_t	running;	/* needed for pipe termination */
	uint32_t	dvs_frame_delay;
	hrt_vaddress	sp_stage_addr[SH_CSS_MAX_STAGES];
	struct sh_css_sp_stage *stage; /* Current stage for this pipeline */
	int32_t         acc_num_execs; /* number of times to run if this is
					  an acceleration pipe. */
	union {
		struct {
			unsigned int	bytes_available;
		} bin;
		struct {
			unsigned int	height;
			unsigned int	width;
			unsigned int	padded_width;
			unsigned int	max_input_width;
			unsigned int	raw_bit_depth;
		} raw;
	} copy;
};

/*
 * These structs are derived from structs defined in ia_css_types.h
 * (just take out the "_sp" from the struct name to get the "original")
 * All the fields that are not needed by the SP are removed.
 */
struct sh_css_sp_frame_plane {
	unsigned int offset;	/* offset in bytes to start of frame data */
				/* offset is wrt data in sh_css_sp_sp_frame */
};

struct sh_css_sp_frame_binary_plane {
	unsigned int size;
	struct sh_css_sp_frame_plane data;
};

struct sh_css_sp_frame_yuv_planes {
	struct sh_css_sp_frame_plane y;
	struct sh_css_sp_frame_plane u;
	struct sh_css_sp_frame_plane v;
};

struct sh_css_sp_frame_nv_planes {
	struct sh_css_sp_frame_plane y;
	struct sh_css_sp_frame_plane uv;
};

struct sh_css_sp_frame_rgb_planes {
	struct sh_css_sp_frame_plane r;
	struct sh_css_sp_frame_plane g;
	struct sh_css_sp_frame_plane b;
};

struct sh_css_sp_frame_plane6_planes {
	struct sh_css_sp_frame_plane r;
	struct sh_css_sp_frame_plane r_at_b;
	struct sh_css_sp_frame_plane gr;
	struct sh_css_sp_frame_plane gb;
	struct sh_css_sp_frame_plane b;
	struct sh_css_sp_frame_plane b_at_r;
};

/* MW: ALL CAPS, and is it too much trouble to suffix an ID with ID ? */
enum sh_css_frame_id {
	sh_css_frame_in,		/* Dynamic */
	sh_css_frame_out,		/* Dynamic */
	sh_css_frame_out_vf,		/* Dynamic */
	sh_css_frame_s3a,		/* Dynamic */
	sh_css_frame_dis,		/* Dynamic */
	sh_css_frame_ref_in,
	sh_css_frame_ref_out,
	sh_css_frame_ref_extra,
	sh_css_frame_tnr_in,
	sh_css_frame_tnr_out,
	sh_css_frame_extra,
	sh_css_frame_raw_out,
	sh_css_frame_cust_in,
	sh_css_frame_cust_out,
};
/*
 * The first frames (with comment Dynamic) can be dynamic or static
 * The other frames (ref_in and below) can only be static
 * Static means that the data addres will not change during the life time
 * of the associated pipe. Dynamic means that the data address can
 * change with every (frame) iteration of the associated pipe
 *
 * s3a and dis are now also dynamic but (stil) handled seperately
 */
#define SH_CSS_NUM_FRAME_IDS (14)
#define SH_CSS_NUM_DYNAMIC_BUFFER_IDS (5)
#define SH_CSS_NUM_DYNAMIC_FRAME_IDS (3)
#define SH_CSS_INVALID_FRAME_ID (-1)


/** Frame info struct. This describes the contents of an image frame buffer.
  */
struct sh_css_sp_frame_info {
	uint16_t width;  /**< width of valid data in pixels */
	uint16_t height; /**< Height of valid data in lines */
	uint16_t padded_width; /**< stride of line in memory (in pixels) */
	unsigned char format; /**< format of the frame data */
	unsigned char raw_bit_depth; /**< number of valid bits per pixel,
					 only valid for RAW bayer frames */
	unsigned char raw_bayer_order; /**< bayer order, only valid
						      for RAW bayer frames */
	unsigned char padding;
};


struct sh_css_sp_frame {
	struct sh_css_sp_frame_info info;
	union {
		struct sh_css_sp_frame_plane raw;
		struct sh_css_sp_frame_plane rgb;
		struct sh_css_sp_frame_rgb_planes planar_rgb;
		struct sh_css_sp_frame_plane yuyv;
		struct sh_css_sp_frame_yuv_planes yuv;
		struct sh_css_sp_frame_nv_planes nv;
		struct sh_css_sp_frame_plane6_planes plane6;
		struct sh_css_sp_frame_binary_plane binary;
	} planes;
};

struct sh_css_sp_frames {
	struct sh_css_sp_frame	in;
	struct sh_css_sp_frame	out;
	struct sh_css_sp_frame	out_vf;
	struct sh_css_sp_frame	ref_in;
	/* ref_out_frame is same as ref_in_frame */
	struct sh_css_sp_frame	tnr_in;
	/* trn_out_frame is same as tnr_in_frame */
	struct sh_css_sp_frame	extra;
	struct sh_css_sp_frame_info internal_frame_info;
	hrt_vaddress static_frame_data[SH_CSS_NUM_FRAME_IDS];
};

/* Information for a single pipeline stage for an ISP */
struct sh_css_isp_stage {
	/*
	 * For compatability and portabilty, only types
	 * from "stdint.h" are allowed
	 *
	 * Use of "enum" and "bool" is prohibited
	 * Multiple boolean flags can be stored in an
	 * integer
	 */
	struct ia_css_blob_info	  blob_info;
	struct ia_css_binary_info binary_info;
	char			  binary_name[SH_CSS_MAX_BINARY_NAME];
	struct ia_css_data        mem_initializers[IA_CSS_NUM_ISP_MEMORIES];
};

/* Information for a single pipeline stage */
struct sh_css_sp_stage {
	/*
	 * For compatability and portabilty, only types
	 * from "stdint.h" are allowed
	 *
	 * Use of "enum" and "bool" is prohibited
	 * Multiple boolean flags can be stored in an
	 * integer
	 */
	uint8_t			num; /* Stage number */
	uint8_t			isp_online;
	uint8_t			isp_copy_vf;
	uint8_t			isp_copy_output;
	uint8_t			sp_enable_xnr;
	uint8_t			isp_deci_log_factor;
	uint8_t			isp_vf_downscale_bits;
	uint8_t			anr;
	uint8_t			deinterleaved;
/*
 * NOTE: Programming the input circuit can only be done at the
 * start of a session. It is illegal to program it during execution
 * The input circuit defines the connectivity
 */
	uint8_t			program_input_circuit;
/* enum sh_css_sp_stage_func	func; */
	uint8_t			func;
	/* The type of the pipe-stage */
	/* enum sh_css_stage_type	stage_type; */
	uint8_t			stage_type;
	uint8_t			num_stripes;
	uint8_t			isp_pipe_version;
	struct {
		uint8_t		vf_output;
		uint8_t		s3a;
		uint8_t		sdis;
	} enable;
	/* Add padding to come to a word boundary */
	/* unsigned char			padding[0]; */

	struct sh_css_crop_pos		sp_out_crop_pos;
	/* Indicate which buffers require an IRQ */
	uint32_t					irq_buf_flags;
	struct sh_css_sp_frames		frames;
	struct ia_css_resolution	dvs_envelope;
	struct sh_css_uds_info		uds;
	hrt_vaddress			isp_stage_addr;
	hrt_vaddress			xmem_bin_addr;
	hrt_vaddress			xmem_map_addr;

	uint8_t			if_config_index; /* Which should be applied by this stage. */
};

/*
 * Time: 2012-07-19, 17:40.
 * Author: zhengjie.lu@intel.com
 * Note: Add a new data memeber "debug" in "sh_css_sp_group". This
 * data member is used to pass the debugging command from the
 * Host to the SP.
 *
 * Time: Before 2012-07-19.
 * Author: unknown
 * Note:
 * Group all host initialized SP variables into this struct.
 * This is initialized every stage through dma.
 * The stage part itself is transfered through sh_css_sp_stage.
*/
struct sh_css_sp_group {
	struct sh_css_sp_config		config;
	struct sh_css_sp_pipeline	pipe[SH_CSS_MAX_SP_THREADS];

	struct sh_css_sp_debug_command	debug;
};

/* Data in SP dmem that is set from the host every stage. */
struct sh_css_sp_per_frame_data {
	/* ddr address of sp_group and sp_stage */
	hrt_vaddress			sp_group_addr;
};

#define SH_CSS_NUM_SDW_IRQS 3

/* Output data from SP to css */
struct sh_css_sp_output {
	unsigned int			bin_copy_bytes_copied;
#if SP_DEBUG != SP_DEBUG_NONE
	struct sh_css_sp_debug_state	debug;
#endif
	unsigned int		sw_interrupt_value[SH_CSS_NUM_SDW_IRQS];
};

/**
 * @brief Data structure for the circular buffer.
 * The circular buffer is empty if "start == end". The
 * circular buffer is full if "(end + 1) % size == start".
 */
#if defined(HAS_SP_2400)
#define  SH_CSS_CIRCULAR_BUF_NUM_ELEMS             13
#else
#define  SH_CSS_CIRCULAR_BUF_NUM_ELEMS              6
#endif
struct sh_css_circular_buf {
	/*
	 * WARNING: Do NOT change the memeber orders below,
	 * unless you are the expert of either the CSS API
	 * or the SP code.
	 */

	uint8_t size;  /* maximum number of elements */
	uint8_t step;  /* number of bytes per element */
	uint8_t start; /* index of the oldest element */
	uint8_t end;   /* index at which to write the new element */

	uint32_t elems[SH_CSS_CIRCULAR_BUF_NUM_ELEMS]; /* array of elements */
};

struct sh_css_hmm_buffer {
	hrt_vaddress kernel_ptr;
	union {
		struct ia_css_isp_3a_statistics  s3a;
		struct ia_css_isp_dvs_statistics dis;
//		hrt_vaddress frame_data;
		struct {
			hrt_vaddress	frame_data;
			unsigned int	flashed;
			unsigned int	exp_id;
		} frame;
		hrt_vaddress ddr_ptrs;
	} payload;
};

enum sh_css_buffer_queue_id {
	sh_css_invalid_buffer_queue = -1,
	sh_css_input_buffer_queue,
	sh_css_output_buffer_queue,
	sh_css_vf_output_buffer_queue,
	sh_css_s3a_buffer_queue,
	sh_css_dis_buffer_queue,
	sh_css_param_buffer_queue,
	sh_css_tag_cmd_queue
};

struct sh_css_event_irq_mask {
	uint16_t or_mask;
	uint16_t and_mask;
};

#define SH_CSS_NUM_BUFFER_QUEUES 7

struct host_sp_communication {
	/*
	 * Don't use enum host2sp_commands, because the sizeof an enum is
	 * compiler dependant and thus non-portable
	 */
	uint32_t host2sp_command;

	/*
	 * The frame buffers that are reused by the
	 * copy pipe in the offline preview mode.
	 *
	 * host2sp_offline_frames[0]: the input frame of the preview pipe.
	 * host2sp_offline_frames[1]: the output frame of the copy pipe.
	 *
	 * TODO:
	 *   Remove it when the Host and the SP is decoupled.
	 */
	hrt_vaddress host2sp_offline_frames[NUM_CONTINUOUS_FRAMES];
	hrt_vaddress host2sp_mipi_frames[NUM_MIPI_FRAMES];
	uint32_t host2sp_cont_num_raw_frames;
	uint32_t host2sp_cont_num_mipi_frames;
	struct sh_css_event_irq_mask host2sp_event_irq_mask[NR_OF_PIPELINES];

};

struct host_sp_queues {
	/*
	 * Queues for the dynamic frame information,
	 * i.e. the "in_frame" buffer, the "out_frame"
	 * buffer and the "vf_out_frame" buffer.
	 */
	struct sh_css_circular_buf host2sp_buffer_queues
		[SH_CSS_MAX_SP_THREADS][SH_CSS_NUM_BUFFER_QUEUES];
	struct sh_css_circular_buf sp2host_buffer_queues
		[SH_CSS_NUM_BUFFER_QUEUES];

	/*
	 * The queue for the events.
	 */
	struct sh_css_circular_buf host2sp_event_queue;
	struct sh_css_circular_buf sp2host_event_queue;
};

struct ia_css_isp_gamma_table {
	uint16_t data[SH_CSS_ISP_GAMMA_TABLE_SIZE];
};

struct ia_css_isp_ctc_table {
	uint16_t data[SH_CSS_ISP_CTC_TABLE_SIZE];
};

struct ia_css_isp_rgb_gamma_table {
	uint16_t data[SH_CSS_ISP_RGB_GAMMA_TABLE_SIZE];
};

struct ia_css_isp_xnr_table {
	uint16_t data[SH_CSS_ISP_XNR_TABLE_SIZE];
};

extern int (*sh_css_printf) (const char *fmt, va_list args);

#ifdef __HIVECC
/* inline functions in hivecc cannot use varargs */
static void
#else
STORAGE_CLASS_INLINE void
#endif
sh_css_print(const char *fmt, ...)
{
	va_list ap;

	if (sh_css_printf) {
		va_start(ap, fmt);
		sh_css_printf(fmt, ap);
		va_end(ap);
	}
}

#ifdef __HIVECC
/* inline functions in hivecc cannot use varargs */
static void
#else
STORAGE_CLASS_INLINE void
#endif
sh_css_vprint(const char *fmt, va_list args)
{
	if (sh_css_printf)
		sh_css_printf(fmt, args);
}

hrt_vaddress
sh_css_params_ddr_address_map(void);

enum ia_css_err
sh_css_params_init(void);

void
sh_css_params_uninit(void);

void
sh_css_params_reconfigure_gdc_lut(void);

void *
sh_css_malloc(size_t size);

void *
sh_css_calloc(size_t N, size_t size);

void
sh_css_free(void *ptr);

/* For Acceleration API: Flush FW (shared buffer pointer) arguments */
extern void
sh_css_flush(struct ia_css_acc_fw *fw);

/* Check two frames for equality (format, resolution, bits per element) */
bool
sh_css_frame_equal_types(const struct ia_css_frame *frame_a,
			 const struct ia_css_frame *frame_b);

bool
sh_css_frame_info_equal_resolution(const struct ia_css_frame_info *info_a,
				   const struct ia_css_frame_info *info_b);

unsigned int
sh_css_input_format_bits_per_pixel(enum ia_css_stream_format format,
				   bool two_ppc);

enum ia_css_err
sh_css_vf_downscale_log2(const struct ia_css_frame_info *out_info,
			 const struct ia_css_frame_info *vf_info,
			 unsigned int *downscale_log2);

void
sh_css_capture_enable_bayer_downscaling(bool enable);

void
sh_css_binary_print(const struct sh_css_binary *binary);

#if SP_DEBUG !=SP_DEBUG_NONE

void
sh_css_print_sp_debug_state(const struct sh_css_sp_debug_state *state);

#endif

void
sh_css_frame_info_set_width(struct ia_css_frame_info *info,
			    unsigned int width,
			    unsigned int aligned); // this can be used for an extra alignemt requirement. when 0, no extra alignment is done.

/* Return whether the sp copy process should be started */
bool
sh_css_continuous_start_sp_copy(void);

bool
sh_css_pipe_uses_params(struct sh_css_pipeline *me);

hrt_vaddress
sh_css_store_sp_group_to_ddr(void);

hrt_vaddress
sh_css_store_sp_stage_to_ddr(unsigned pipe, unsigned stage);

hrt_vaddress
sh_css_store_isp_stage_to_ddr(unsigned pipe, unsigned stage);

void
sh_css_frame_info_init(struct ia_css_frame_info *info,
		       unsigned int width,
		       unsigned int height,
		       enum ia_css_frame_format format,
		       unsigned int aligned);

bool
sh_css_enqueue_frame(unsigned int pipe_num,
		     enum sh_css_frame_id frame_id,
		     struct ia_css_frame *frame);

/**
 * @brief Query the SP thread ID.
 *
 * @param[in]	key	The query key, typical use is pipe_num.
 * @param[out]	val	The query value.
 *
 * @return
 *	true, if the query succeeds;
 *	false, if the query fails.
 */
bool
sh_css_query_sp_thread_id(unsigned int key,
			  unsigned int *val);

/**
 * @brief Query the internal frame ID.
 *
 * @param[in]	key	The query key.
 * @param[out]	val	The query value.
 *
 * @return
 *	true, if the query succeeds;
 *	false, if the query fails.
 */
bool
sh_css_query_internal_queue_id(enum ia_css_buffer_type key,
		enum sh_css_buffer_queue_id *val);

void
sh_css_update_uds_and_crop_info(
		const struct ia_css_binary_info *info,
		const struct ia_css_frame_info *in_frame_info,
		const struct ia_css_frame_info *out_frame_info,
		const struct ia_css_resolution *dvs_env,
		bool preview_mode,
		const struct ia_css_dz_config *zoom,
		const struct ia_css_vector *motion_vector,
		struct sh_css_uds_info *uds,		/* out */
		struct sh_css_crop_pos *sp_out_crop_pos	/* out */
		);

void
sh_css_invalidate_shading_tables(struct ia_css_stream *stream);

struct sh_css_pipeline *
ia_css_pipe_get_pipeline(const struct ia_css_pipe *pipe);

unsigned int
ia_css_pipe_get_pipe_num(const struct ia_css_pipe *pipe);

unsigned int
ia_css_pipe_get_isp_pipe_version(const struct ia_css_pipe *pipe);

bool
sh_css_continuous_is_enabled(uint8_t pipe_num);

#endif /* _SH_CSS_INTERNAL_H_ */<|MERGE_RESOLUTION|>--- conflicted
+++ resolved
@@ -1,7 +1,4 @@
-<<<<<<< HEAD
-=======
 /* Release Version: ci_master_byt_20130905_2200 */
->>>>>>> 8d5faacb
 /*
  * Support for Intel Camera Imaging ISP subsystem.
  *
@@ -74,7 +71,10 @@
 #else
 #define NUM_CONTINUOUS_FRAMES	10
 #endif
-#define NUM_MIPI_FRAMES		8
+#define NUM_MIPI_FRAMES		4
+
+#define NUM_OFFLINE_INIT_CONTINUOUS_FRAMES     3
+#define NUM_ONLINE_INIT_CONTINUOUS_FRAMES      2
 
 #define NUM_TNR_FRAMES		2
 
@@ -340,6 +340,8 @@
 	input_formatter_cfg_t	config_b;
 };
 
+#define IA_CSS_MIPI_SIZE_CHECK_MAX_NOF_ENTRIES_PER_PORT (3)
+
 /* SP configuration information */
 struct sh_css_sp_config {
 	uint8_t			is_offline;  /* Run offline, with continuous copy */
@@ -356,6 +358,7 @@
 	prbs_cfg_t				prbs;
 	input_system_cfg_t		input_circuit;
 	uint8_t					input_circuit_cfg_changed;
+	uint32_t				mipi_sizes_for_check[N_CSI_PORTS][IA_CSS_MIPI_SIZE_CHECK_MAX_NOF_ENTRIES_PER_PORT];
 };
 
 enum sh_css_stage_type {
@@ -646,6 +649,7 @@
 
 struct sh_css_hmm_buffer {
 	hrt_vaddress kernel_ptr;
+	uint32_t exp_id;
 	union {
 		struct ia_css_isp_3a_statistics  s3a;
 		struct ia_css_isp_dvs_statistics dis;
@@ -696,7 +700,9 @@
 	 */
 	hrt_vaddress host2sp_offline_frames[NUM_CONTINUOUS_FRAMES];
 	hrt_vaddress host2sp_mipi_frames[NUM_MIPI_FRAMES];
-	uint32_t host2sp_cont_num_raw_frames;
+	uint32_t host2sp_cont_avail_num_raw_frames;
+	uint32_t host2sp_cont_extra_num_raw_frames;
+	uint32_t host2sp_cont_target_num_raw_frames;
 	uint32_t host2sp_cont_num_mipi_frames;
 	struct sh_css_event_irq_mask host2sp_event_irq_mask[NR_OF_PIPELINES];
 
@@ -827,6 +833,8 @@
 sh_css_frame_info_set_width(struct ia_css_frame_info *info,
 			    unsigned int width,
 			    unsigned int aligned); // this can be used for an extra alignemt requirement. when 0, no extra alignment is done.
+
+unsigned int sh_css_get_mipi_sizes_for_check(const unsigned int port, const unsigned int idx);
 
 /* Return whether the sp copy process should be started */
 bool
