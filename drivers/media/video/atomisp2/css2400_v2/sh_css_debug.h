--- conflicted
+++ resolved
@@ -1,7 +1,4 @@
-<<<<<<< HEAD
-=======
 /* Release Version: ci_master_byt_20130905_2200 */
->>>>>>> 8d5faacb
 /*
  * Support for Intel Camera Imaging ISP subsystem.
  *
@@ -236,6 +233,8 @@
 
 void sh_css_dump_isp_binary(void);
 
+void sh_css_dump_sp_raw_copy_linecount(bool reduced);
+
 /*
 extern void sh_css_init_ddr_debug_queue(void);
 extern void sh_css_load_ddr_debug_queue(void);
