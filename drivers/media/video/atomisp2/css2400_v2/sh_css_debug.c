--- conflicted
+++ resolved
@@ -1,7 +1,4 @@
-<<<<<<< HEAD
-=======
 /* Release Version: ci_master_byt_20130905_2200 */
->>>>>>> 8d5faacb
 /*
  * Support for Intel Camera Imaging ISP subsystem.
  *
@@ -25,12 +22,12 @@
 
 #include "debug.h"
 #include "memory_access.h"
+#include "assert_support.h"
 
 #include "sh_css_debug.h"
 #include "sh_css_debug_internal.h"
 #include "ia_css_stream.h"
 
-#include "assert_support.h"
 #include "print_support.h"
 #if !defined(__KERNEL__) && !defined(_MSC_VER)
 #include <stdio.h>	/* snprintf() */
@@ -71,14 +68,11 @@
 
 static void print_sp_state(
 	const sp_state_t	*state,
-	const char			*cell)
-{
-<<<<<<< HEAD
-=======
+	const char		*cell)
+{
 	assert(state != NULL);
 	assert(cell != NULL);
 
->>>>>>> 8d5faacb
 	sh_css_dtrace(2, "%s state:\n", cell);
 	sh_css_dtrace(2, "\t%-32s: 0x%X\n", "PC", state->pc);
 	sh_css_dtrace(2, "\t%-32s: 0x%X\n", "Status register",
@@ -92,14 +86,11 @@
 
 static void print_isp_state(
 	const isp_state_t	*state,
-	const char			*cell)
-{
-<<<<<<< HEAD
-=======
+	const char		*cell)
+{
 	assert(state != NULL);
 	assert(cell != NULL);
 
->>>>>>> 8d5faacb
 	sh_css_dtrace(2, "%s state:\n", cell);
 	sh_css_dtrace(2, "\t%-32s: 0x%X\n", "PC", state->pc);
 	sh_css_dtrace(2, "\t%-32s: 0x%X\n", "Status register",
@@ -212,35 +203,15 @@
 	unsigned int val;
 
 #if defined(HAS_INPUT_FORMATTER_VERSION_1)
-	const char *st_reset  = (state->reset ? "Active" : "Not active");
-#endif
-	const char *st_vsync_active_low =
-		(state->vsync_active_low ? "low" : "high");
-	const char *st_hsync_active_low =
-		(state->hsync_active_low ? "low" : "high");
+	const char *st_reset;
+#endif
+	const char *st_vsync_active_low;
+	const char *st_hsync_active_low;
 
 	const char *fsm_sync_status_str    = "unknown";
 	const char *fsm_crop_status_str    = "unknown";
 	const char *fsm_padding_status_str = "unknown";
 
-<<<<<<< HEAD
-	int st_stline = state->start_line;
-	int st_stcol  = state->start_column;
-	int st_crpht  = state->cropped_height;
-	int st_crpwd  = state->cropped_width;
-	int st_verdcm = state->ver_decimation;
-	int st_hordcm = state->hor_decimation;
-	int st_ver_deinterleaving = state->ver_deinterleaving;
-	int st_hor_deinterleaving = state->hor_deinterleaving;
-	int st_leftpd = state->left_padding;
-	int st_eoloff = state->eol_offset;
-	int st_vmstartaddr = state->vmem_start_address;
-	int st_vmendaddr = state->vmem_end_address;
-	int st_vmincr = state->vmem_increment;
-	int st_yuv420 = state->is_yuv420;
-	int st_allow_fifo_overflow = state->allow_fifo_overflow;
-	int st_block_fifo_when_no_req = state->block_fifo_when_no_req;
-=======
 	int st_stline;
 	int st_stcol;
 	int st_crpht;
@@ -283,7 +254,6 @@
 	st_yuv420 = state->is_yuv420;
 	st_allow_fifo_overflow = state->allow_fifo_overflow;
 	st_block_fifo_when_no_req = state->block_fifo_when_no_req;
->>>>>>> 8d5faacb
 
 	sh_css_dtrace(2, "InputFormatter State:\n");
 
@@ -350,7 +320,7 @@
 	 ***********************************************************/
 	sh_css_dtrace(2, "\t\t%-32s: %d\n",
 			"IF_BLOCKED_FIFO_NO_REQ_ADDRESS",
-			input_formatter_reg_load(INPUT_FORMATTER0_ID, 							HIVE_IF_BLOCK_FIFO_NO_REQ_ADDRESS)
+			input_formatter_reg_load(INPUT_FORMATTER0_ID, HIVE_IF_BLOCK_FIFO_NO_REQ_ADDRESS)
 			);
 	/** End of hack for WHQL ***********************************/
 
@@ -627,6 +597,10 @@
 	case N_DMA_COMMANDS:
 		snprintf(last_cmd_str, 64,
 		  "UNKNOWN");
+		break;
+	default:
+		snprintf(last_cmd_str, 64,
+		  "unknown [Channel: %d]", ch_id);
 		break;
 	}
 	sh_css_dtrace(2, "\t%-32s: (0x%X : %s)\n", "last command received",
@@ -819,14 +793,11 @@
 
 static void print_fifo_channel_state(
 	const fifo_channel_state_t	*state,
-	const char					*descr)
-{
-<<<<<<< HEAD
-=======
+	const char			*descr)
+{
 	assert(state != NULL);
 	assert(descr != NULL);
 
->>>>>>> 8d5faacb
 	sh_css_dtrace(2, "FIFO channel: %s\n", descr);
 	sh_css_dtrace(2, "\t%-32s: %d\n", "source valid", state->src_valid);
 	sh_css_dtrace(2, "\t%-32s: %d\n", "fifo accept" , state->fifo_accept);
@@ -911,11 +882,8 @@
 static void sh_css_binary_info_print(
 	const struct ia_css_binary_info *info)
 {
-<<<<<<< HEAD
-=======
 	assert(info != NULL);
 
->>>>>>> 8d5faacb
 	sh_css_dtrace(2, "id = %d\n", info->id);
 	sh_css_dtrace(2, "mode = %d\n", info->mode);
 	sh_css_dtrace(2, "max_input_width = %d\n", info->max_input_width);
@@ -969,18 +937,14 @@
 
 void sh_css_frame_print(
 	const struct ia_css_frame	*frame,
-	const char					*descr)
-{
-<<<<<<< HEAD
-	char *data = (char *)HOST_ADDRESS(frame->data);
-=======
+	const char			*descr)
+{
 	char *data;
 
 	assert(frame != NULL);
 	assert(descr != NULL);
 
 	data = (char *)HOST_ADDRESS(frame->data);
->>>>>>> 8d5faacb
 	sh_css_dtrace(2, "frame %s (%p):\n", descr, frame);
 	sh_css_dtrace(2, "  resolution    = %dx%d\n",
 		     frame->info.res.width, frame->info.res.height);
@@ -1052,19 +1016,14 @@
 return;
 }
 
-#if SP_DEBUG !=SP_DEBUG_NONE
+#if SP_DEBUG != SP_DEBUG_NONE
 
 void sh_css_print_sp_debug_state(
 	const struct sh_css_sp_debug_state	*state)
 {
-
-<<<<<<< HEAD
-#endif
-
 #if SP_DEBUG == SP_DEBUG_DUMP
-=======
+
 	assert(state != NULL);
->>>>>>> 8d5faacb
 
 	sh_css_dtrace(SH_DBG_DEBUG, "current SP software counter: %d\n",
 				state->debug[0]);
@@ -1169,11 +1128,8 @@
 	int sp_index = state->index;
 	int n;
 
-<<<<<<< HEAD
-=======
 	assert(state != NULL);
 
->>>>>>> 8d5faacb
 	if (sp_index < last_index) {
 		/* SP has been reset */
 		last_index = 0;
@@ -1233,11 +1189,8 @@
 #endif
 	int t, d;
 
-<<<<<<< HEAD
-=======
 	assert(state != NULL);
 
->>>>>>> 8d5faacb
 	for (t = 0; t < SH_CSS_SP_DBG_NR_OF_TRACES; t++) {
 		/* base contains the "oldest" index */
 		int base = state->index[t];
@@ -1269,11 +1222,8 @@
 	int limit = SH_CSS_NUM_SP_DEBUG;
 	int step = 1;
 
-<<<<<<< HEAD
-=======
 	assert(state != NULL);
 
->>>>>>> 8d5faacb
 	for (i = base; i < limit; i += step) {
 		sh_css_dtrace(SH_DBG_DEBUG,
 			"sp_dbg_trace[%d] = %d\n",
@@ -1282,8 +1232,6 @@
 	}
 #endif
 
-#if SP_DEBUG !=SP_DEBUG_NONE
-
 	return;
 }
 #endif
@@ -1294,11 +1242,8 @@
 {
 	int i;
 
-<<<<<<< HEAD
-=======
 	assert(state != NULL);
 
->>>>>>> 8d5faacb
 	sh_css_dtrace(2, "\t\t%-32s: %d\n"	,
 			"device_ready"		, state->device_ready);
 
@@ -1343,11 +1288,8 @@
 {
 	int i;
 
-<<<<<<< HEAD
-=======
 	assert(state != NULL);
 
->>>>>>> 8d5faacb
 	sh_css_dtrace(2, "\t\t%-32s: %d\n"	,
 			"compression_scheme0"	, state->comp_scheme0);
 
@@ -1372,11 +1314,8 @@
 {
 	int i;
 
-<<<<<<< HEAD
-=======
 	assert(state != NULL);
 
->>>>>>> 8d5faacb
 	sh_css_dtrace(2, "CSI Receiver State:\n");
 
 	sh_css_dtrace(2, "\tConfiguration:\n");
@@ -1534,11 +1473,8 @@
 static void print_isys_capture_unit_state(
 	capture_unit_state_t *state)
 {
-<<<<<<< HEAD
-=======
 	assert(state != NULL);
 
->>>>>>> 8d5faacb
 	sh_css_dtrace(2, "\t\t%-32s: %d\n"	,
 			"Packet_Length"		, state->Packet_Length);
 
@@ -1593,11 +1529,8 @@
 static void print_isys_acquisition_unit_state(
 	acquisition_unit_state_t *state)
 {
-<<<<<<< HEAD
-=======
 	assert(state != NULL);
 
->>>>>>> 8d5faacb
 #if 0
 	sh_css_dtrace(2, "\t\t%-32s: %d\n"	,
 			"Init"			, state->Init);
@@ -1639,11 +1572,8 @@
 static void print_isys_ctrl_unit_state(
 	ctrl_unit_state_t *state)
 {
-<<<<<<< HEAD
-=======
 	assert(state != NULL);
 
->>>>>>> 8d5faacb
 	sh_css_dtrace(2, "\t\t%-32s: %d\n"	,
 			"last_cmd"		, state->last_cmd);
 
@@ -1721,11 +1651,8 @@
 {
 	int i;
 
-<<<<<<< HEAD
-=======
 	assert(state != NULL);
 
->>>>>>> 8d5faacb
 	sh_css_dtrace(2, "InputSystem State:\n");
 
 	/* configuration */
@@ -1910,11 +1837,8 @@
 {
 	const struct sh_css_isp_params *isp_params = ia_css_get_isp_params(stream);
 
-<<<<<<< HEAD
-=======
 	assert(stream != NULL);
 
->>>>>>> 8d5faacb
 	sh_css_dtrace(SH_DBG_DEBUG, "ISP PARAMETERS:\n");
 	if ((enable & SH_CSS_DEBUG_DUMP_FPN)
 			|| (enable & SH_CSS_DEBUG_DUMP_ALL)) {
@@ -2204,6 +2128,37 @@
 	}
 }
 
+void sh_css_dump_sp_raw_copy_linecount(bool reduced)
+{
+	const struct ia_css_fw_info *fw;
+	unsigned int HIVE_ADDR_raw_copy_line_count;
+	int32_t raw_copy_line_count;
+	static int32_t prev_raw_copy_line_count = -1;
+
+	fw = &sh_css_sp_fw;
+	HIVE_ADDR_raw_copy_line_count =
+			fw->info.sp.raw_copy_line_count;
+
+	(void)HIVE_ADDR_raw_copy_line_count;
+
+	sp_dmem_load(SP0_ID,
+		(unsigned int)sp_address_of(raw_copy_line_count),
+		     &raw_copy_line_count,
+		     sizeof(raw_copy_line_count));
+
+	/* only indicate if copy loop is active */ 
+	if (reduced)
+		raw_copy_line_count = (raw_copy_line_count < 0)?raw_copy_line_count:1;
+	/* do the handling */
+	if (prev_raw_copy_line_count != raw_copy_line_count) {
+		sh_css_dtrace(SH_DBG_DEBUG,
+			"sh_css_dump_sp_raw_copy_linecount() "
+			"line_count=%d\n",
+			raw_copy_line_count);
+		prev_raw_copy_line_count = raw_copy_line_count;
+	}
+}
+
 void sh_css_dump_isp_binary(void)
 {
 	const struct ia_css_fw_info *fw;
@@ -2467,11 +2422,8 @@
 {
 	va_list ap;
 
-<<<<<<< HEAD
-=======
 	assert(fmt != NULL);
 
->>>>>>> 8d5faacb
 	va_start(ap, fmt);
 
 	sh_css_dtrace(SH_DBG_INFO, "%s", DPG_START);
@@ -2513,11 +2465,8 @@
 	char const *blob_name = "<unknow name>";
 	char const *bin_type = "<unknow type>";
 
-<<<<<<< HEAD
-=======
 	assert(stage != NULL);
 
->>>>>>> 8d5faacb
 	if (debug_pipe_graph_do_init) {
 		sh_css_debug_pipe_graph_dump_prologue();
 		debug_pipe_graph_do_init = false;
@@ -2679,11 +2628,8 @@
 sh_css_debug_pipe_graph_dump_sp_raw_copy(
 	struct ia_css_frame *cc_frame)
 {
-<<<<<<< HEAD
-=======
 	assert(cc_frame != NULL);
 
->>>>>>> 8d5faacb
 	dtrace_dot(
 		"node [shape = circle, "
 		"fixedsize=true, width=2]; \"%s\"",
@@ -2717,4 +2663,4 @@
 
 #if defined(HRT_SCHED) || defined(SH_CSS_DEBUG_SPMEM_DUMP_SUPPORT)
 #include "spmem_dump.c"
-#endif
+#endif