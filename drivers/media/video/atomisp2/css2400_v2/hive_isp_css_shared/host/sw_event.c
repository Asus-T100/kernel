<<<<<<< HEAD
=======
/* Release Version: ci_master_byt_20130905_2200 */
>>>>>>> 8d5faacb
/*
 * Support for Intel Camera Imaging ISP subsystem.
 *
 * Copyright (c) 2010 - 2013 Intel Corporation. All Rights Reserved.
 *
 * This program is free software; you can redistribute it and/or
 * modify it under the terms of the GNU General Public License version
 * 2 as published by the Free Software Foundation.
 *
 * This program is distributed in the hope that it will be useful,
 * but WITHOUT ANY WARRANTY; without even the implied warranty of
 * MERCHANTABILITY or FITNESS FOR A PARTICULAR PURPOSE.  See the
 * GNU General Public License for more details.
 *
 * You should have received a copy of the GNU General Public License
 * along with this program; if not, write to the Free Software
 * Foundation, Inc., 51 Franklin Street, Fifth Floor, Boston, MA
 * 02110-1301, USA.
 *
 */

/****************************************************************
 *
 * Time: 2012-09-12, 14:23.
 * Author: zhengjie.lu@intel.com
 * Comment:
 * - Extend the bit number per information. In the previous
 *   version, the bit number per information can be 32, 16,
 *   or 8. In this version, it is determined by the formula
 *   "32-bit / number of information".
 *
 * Time   : 2012-09-06, 11:16.
 * Author : zhengjie.lu@intel.com
 * Comment:
 * - Initial version.
 *
 ****************************************************************/

#include "sw_event.h"

#ifndef __KERNEL__
#include <stdbool.h>		/* bool */
#include <stddef.h>		/* NULL */
#endif

#include "assert_support.h"	/* OP___assert() */

/****************************************
 *
 * Local declarations.
 *
 ****************************************/
/* end of local declarations */

#ifndef __INLINE_SW_EVENT__
#include "sw_event_private.h"
#endif /* __INLINE_SW_EVENT__ */

/**
 * @brief Encode the information into the software-event.
 * Refer to "sw_event_public.h" for details.
 */
STORAGE_CLASS_SW_EVENT_C bool
encode_sw_event(
	uint32_t	*in,
	uint32_t	nr,
	uint32_t	*out)
{
	bool ret;
	uint32_t nr_of_bits;
	uint32_t i;

<<<<<<< HEAD
OP___assert (nr > 0 && nr <= MAX_NR_OF_PAYLOADS_PER_SW_EVENT);
=======
	assert(in != NULL);
	assert(out != NULL);

	OP___assert (nr > 0 && nr <= MAX_NR_OF_PAYLOADS_PER_SW_EVENT);
>>>>>>> 8d5faacb

	/* initialize the output */
	*out = 0;
	
	/* get the number of bits per information */
	nr_of_bits = sizeof(uint32_t) * 8 / nr;

	/* compress the all inputs into a signle output */
	for (i = 0; i < nr; i++) {
		*out <<= nr_of_bits;
		*out |= in[i];
	}

	/* get the return value */
	ret = (nr > 0 && nr <= MAX_NR_OF_PAYLOADS_PER_SW_EVENT);

	return ret;
}
<|MERGE_RESOLUTION|>--- conflicted
+++ resolved
@@ -1,7 +1,4 @@
-<<<<<<< HEAD
-=======
 /* Release Version: ci_master_byt_20130905_2200 */
->>>>>>> 8d5faacb
 /*
  * Support for Intel Camera Imaging ISP subsystem.
  *
@@ -74,14 +71,10 @@
 	uint32_t nr_of_bits;
 	uint32_t i;
 
-<<<<<<< HEAD
-OP___assert (nr > 0 && nr <= MAX_NR_OF_PAYLOADS_PER_SW_EVENT);
-=======
 	assert(in != NULL);
 	assert(out != NULL);
 
 	OP___assert (nr > 0 && nr <= MAX_NR_OF_PAYLOADS_PER_SW_EVENT);
->>>>>>> 8d5faacb
 
 	/* initialize the output */
 	*out = 0;
@@ -89,7 +82,7 @@
 	/* get the number of bits per information */
 	nr_of_bits = sizeof(uint32_t) * 8 / nr;
 
-	/* compress the all inputs into a signle output */
+	/* compress the all inputs into a single output */
 	for (i = 0; i < nr; i++) {
 		*out <<= nr_of_bits;
 		*out |= in[i];
