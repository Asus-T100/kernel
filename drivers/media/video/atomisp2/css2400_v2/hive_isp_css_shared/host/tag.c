--- conflicted
+++ resolved
@@ -1,7 +1,4 @@
-<<<<<<< HEAD
-=======
 /* Release Version: ci_master_byt_20130905_2200 */
->>>>>>> 8d5faacb
 /*
  * Support for Intel Camera Imaging ISP subsystem.
  *
@@ -23,6 +20,7 @@
  *
  */
 
+#include <stddef.h>             /* NULL */
 #include "assert_support.h"
 #include "tag_local.h"
 #include "tag.h"
@@ -41,11 +39,8 @@
 			unsigned int exp_id,
 			struct sh_css_tag_descr *tag_descr)
 {
-<<<<<<< HEAD
-=======
 	assert(tag_descr != NULL);
 
->>>>>>> 8d5faacb
 	tag_descr->num_captures = num_captures;
 	tag_descr->skip		= skip;
 	tag_descr->offset	= offset;
@@ -66,15 +61,9 @@
 	int offset;
 	unsigned int offset_sign;
 	unsigned int exp_id;
-
 	unsigned int encoded_tag;
 
-<<<<<<< HEAD
-	if(!tag)
-		return 0;
-=======
 	assert(tag != NULL);
->>>>>>> 8d5faacb
 
 	if (tag->num_captures < 0) {
 		num_captures = -tag->num_captures;
