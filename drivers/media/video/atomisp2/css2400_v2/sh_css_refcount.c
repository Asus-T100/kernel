--- conflicted
+++ resolved
@@ -1,7 +1,4 @@
-<<<<<<< HEAD
-=======
 /* Release Version: ci_master_byt_20130905_2200 */
->>>>>>> 8d5faacb
 /*
  * Support for Intel Camera Imaging ISP subsystem.
  *
@@ -88,11 +85,7 @@
 	enum ia_css_err err = IA_CSS_SUCCESS;
 	int size = 1000;
 
-<<<<<<< HEAD
-assert(myrefcount.items == NULL);
-=======
 	assert(myrefcount.items == NULL);
->>>>>>> 8d5faacb
 
 	myrefcount.items =
 		sh_css_malloc(sizeof(struct sh_css_refcount_entry)*size);
@@ -142,14 +135,9 @@
 		if (entry == NULL) /* should not happen */
 			return mmgr_NULL;
 		entry->id = id;
-<<<<<<< HEAD
-	} else
-		assert(entry->id == id);
-=======
 	}
 
 	assert(entry->id == id);
->>>>>>> 8d5faacb
 
 	if (entry->data == ptr)
 		entry->count += 1;
@@ -188,13 +176,8 @@
 		}
 	}
 
-<<<<<<< HEAD
-/* SHOULD NOT HAPPEN: ptr not managed by refcount, or not valid anymore */
-assert(false);
-=======
 	/* SHOULD NOT HAPPEN: ptr not managed by refcount, or not valid anymore */
 	assert(false);
->>>>>>> 8d5faacb
 
 	return false;
 }
@@ -217,11 +200,7 @@
 int32_t sh_css_refcount_get_id(hrt_vaddress ptr)
 {
 	struct sh_css_refcount_entry *entry;
-<<<<<<< HEAD
-	assert_exit_code(ptr, 0);
-=======
 	assert(ptr != mmgr_NULL);
->>>>>>> 8d5faacb
 	entry = find_entry(ptr, false);
 	assert(entry != NULL);
 	if (entry == NULL)  /* should not happen */
@@ -234,11 +213,8 @@
 	struct sh_css_refcount_entry *entry;
 	uint32_t i;
 	uint32_t count = 0;
-<<<<<<< HEAD
-=======
 
 	assert(clear_func != NULL);
->>>>>>> 8d5faacb
 	sh_css_dtrace(SH_DBG_TRACE, "sh_css_refcount_clear(%x)\n", id);
 	for (i = 0; i < myrefcount.size; i++) {
 		entry = &myrefcount.items[i];
