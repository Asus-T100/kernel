--- conflicted
+++ resolved
@@ -1,7 +1,4 @@
-<<<<<<< HEAD
-=======
 /* Release Version: ci_master_byt_20130905_2200 */
->>>>>>> 8d5faacb
 /*
  * Support for Intel Camera Imaging ISP subsystem.
  *
@@ -30,9 +27,7 @@
 #ifdef __KERNEL__
 #include <linux/types.h>
 #else
-#include <stdint.h>
-#include "stddef.h"			/* size_t */
-#include <stdbool.h>		/* bool */
+#include "stdbool.h"
 #endif
 
 /*! Read the control registers of IRQ[ID]
