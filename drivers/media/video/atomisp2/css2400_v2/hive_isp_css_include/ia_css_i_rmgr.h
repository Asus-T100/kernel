--- conflicted
+++ resolved
@@ -1,7 +1,4 @@
-<<<<<<< HEAD
-=======
 /* Release Version: ci_master_byt_20130905_2200 */
->>>>>>> 8d5faacb
 /*
  * Support for Intel Camera Imaging ISP subsystem.
  *
