--- conflicted
+++ resolved
@@ -1,7 +1,4 @@
-<<<<<<< HEAD
-=======
 /* Release Version: ci_master_byt_20130905_2200 */
->>>>>>> 8d5faacb
 /*
  * Support for Intel Camera Imaging ISP subsystem.
  *
@@ -295,7 +292,9 @@
 	uint32_t sleep_mode;  /**< different mode to halt SP */
 	uint32_t invalidate_tlb;		/**< inform SP to invalidate mmu TLB */
 	uint32_t request_flash;	/**< inform SP to switch on flash for next frame */
-	uint32_t stop_copy_preview;
+	uint32_t stop_copy_preview;	/**< suspend copy and preview pipe when capture */
+	uint32_t copy_pack;	/**< use packed memory layout for raw data */
+	uint32_t pack_bits;	/**< use packed memory layout for raw data */
 	uint32_t debug_buffer_ddr_address;	/**< inform SP the address
 	of DDR debug queue */
 	uint32_t perf_counter_input_system_error; /**< input system perf
@@ -306,6 +305,7 @@
 	uint32_t debug_stripe; /**< thread/pipe post mortem debug */
 #endif
 	uint32_t curr_binary_id;        /**< current binary id */
+	uint32_t raw_copy_line_count;   /**< raw copy line counter */
 	uint32_t ddr_parameter_address; /**< acc param ddrptr, sp dmem */
 	uint32_t ddr_parameter_size;    /**< acc param size, sp dmem */
 	/* Entry functions */
