--- conflicted
+++ resolved
@@ -1,7 +1,4 @@
-<<<<<<< HEAD
-=======
 /* Release Version: ci_master_byt_20130905_2200 */
->>>>>>> 8d5faacb
 /*
  * Support for Intel Camera Imaging ISP subsystem.
  *
@@ -22,7 +19,6 @@
  * 02110-1301, USA.
  *
  */
-
 
 #include "stddef.h"		/* NULL */
 
@@ -271,25 +267,11 @@
 }
 
 void receiver_set_compression(
-	const rx_ID_t				ID,
-	const unsigned int			cfg_ID,
+	const rx_ID_t			ID,
+	const unsigned int		cfg_ID,
 	const mipi_compressor_t		comp,
 	const mipi_predictor_t		pred)
 {
-<<<<<<< HEAD
-	const unsigned int	field_id = cfg_ID % N_MIPI_FORMAT_CUSTOM;
-	const unsigned int	ch_id = cfg_ID / N_MIPI_FORMAT_CUSTOM;
-	hrt_data			val = 0;
-	hrt_address			addr = 0;
-	hrt_data			reg = 0;
-
-assert(ID < N_RX_ID);
-assert(cfg_ID < N_MIPI_COMPRESSOR_CONTEXT);
-assert(field_id < N_MIPI_FORMAT_CUSTOM);
-assert(ch_id < N_RX_CHANNEL_ID);
-assert(comp < N_MIPI_COMPRESSOR_METHODS);
-assert(pred < N_MIPI_PREDICTOR_TYPES);
-=======
 	const unsigned int		field_id = cfg_ID % N_MIPI_FORMAT_CUSTOM;
 	const unsigned int		ch_id = cfg_ID / N_MIPI_FORMAT_CUSTOM;
 	hrt_data			val;
@@ -302,7 +284,6 @@
 	assert(ch_id < N_RX_CHANNEL_ID);
 	assert(comp < N_MIPI_COMPRESSOR_METHODS);
 	assert(pred < N_MIPI_PREDICTOR_TYPES);
->>>>>>> 8d5faacb
 
 	val = (((uint8_t)pred) << 3) | comp;
 
@@ -317,10 +298,7 @@
 		break;
 	default:
 		/* should not happen */
-<<<<<<< HEAD
-=======
 		assert(false);
->>>>>>> 8d5faacb
 		return;
 	}
 
@@ -331,9 +309,9 @@
 }
 
 void receiver_port_enable(
-	const rx_ID_t				ID,
+	const rx_ID_t			ID,
 	const mipi_port_ID_t		port_ID,
-	const bool					cnd)
+	const bool			cnd)
 {
 	hrt_data	reg = receiver_port_reg_load(ID, port_ID,
 		_HRT_CSS_RECEIVER_DEVICE_READY_REG_IDX);
@@ -350,7 +328,7 @@
 }
 
 bool is_receiver_port_enabled(
-	const rx_ID_t				ID,
+	const rx_ID_t			ID,
 	const mipi_port_ID_t		port_ID)
 {
 	hrt_data	reg = receiver_port_reg_load(ID, port_ID,
@@ -359,9 +337,9 @@
 }
 
 void receiver_irq_enable(
-	const rx_ID_t				ID,
+	const rx_ID_t			ID,
 	const mipi_port_ID_t		port_ID,
-	const rx_irq_info_t			irq_info)
+	const rx_irq_info_t		irq_info)
 {
 	receiver_port_reg_store(ID,
 		port_ID, _HRT_CSS_RECEIVER_IRQ_ENABLE_REG_IDX, irq_info);
@@ -369,7 +347,7 @@
 }
 
 rx_irq_info_t receiver_get_irq_info(
-	const rx_ID_t				ID,
+	const rx_ID_t			ID,
 	const mipi_port_ID_t		port_ID)
 {
 return receiver_port_reg_load(ID,
@@ -377,9 +355,9 @@
 }
 
 void receiver_irq_clear(
-	const rx_ID_t				ID,
+	const rx_ID_t			ID,
 	const mipi_port_ID_t		port_ID,
-	const rx_irq_info_t			irq_info)
+	const rx_irq_info_t		irq_info)
 {
 	receiver_port_reg_store(ID,
 		port_ID, _HRT_CSS_RECEIVER_IRQ_STATUS_REG_IDX, irq_info);
@@ -391,13 +369,8 @@
 	const sub_system_ID_t			sub_id,
 	capture_unit_state_t			*state)
 {
-<<<<<<< HEAD
-	assert_exit(state);
-	assert(sub_id <= CAPTURE_UNIT2_ID);
-=======
 	assert(/*(sub_id >= CAPTURE_UNIT0_ID) &&*/ (sub_id <= CAPTURE_UNIT2_ID));
 	assert(state != NULL);
->>>>>>> 8d5faacb
 
 	state->StartMode = input_system_sub_system_reg_load(ID,
 		sub_id,
@@ -458,13 +431,8 @@
 	const sub_system_ID_t			sub_id,
 	acquisition_unit_state_t		*state)
 {
-<<<<<<< HEAD
-	assert_exit(state);
-	assert(sub_id == ACQUISITION_UNIT0_ID);
-=======
 	assert(sub_id == ACQUISITION_UNIT0_ID);
 	assert(state != NULL);
->>>>>>> 8d5faacb
 
 	state->Start_Addr = input_system_sub_system_reg_load(ID,
 		sub_id,
@@ -511,15 +479,10 @@
 STORAGE_CLASS_INLINE void ctrl_unit_get_state(
 	const input_system_ID_t			ID,
 	const sub_system_ID_t			sub_id,
-	ctrl_unit_state_t				*state)
-{
-<<<<<<< HEAD
-	assert_exit(state);
-	assert(sub_id == CTRL_UNIT0_ID);
-=======
+	ctrl_unit_state_t			*state)
+{
 	assert(sub_id == CTRL_UNIT0_ID);
 	assert(state != NULL);
->>>>>>> 8d5faacb
 
 	state->captA_start_addr = input_system_sub_system_reg_load(ID,
 		sub_id,
@@ -597,19 +560,15 @@
 }
 
 STORAGE_CLASS_INLINE void mipi_port_get_state(
-	const rx_ID_t					ID,
+	const rx_ID_t				ID,
 	const mipi_port_ID_t			port_ID,
-	mipi_port_state_t				*state)
+	mipi_port_state_t			*state)
 {
 	int	i;
 
 	assert(ID < N_RX_ID);
 	assert(port_ID < N_MIPI_PORT_ID);
-<<<<<<< HEAD
-	assert_exit(state);
-=======
 	assert(state != NULL);
->>>>>>> 8d5faacb
 
 	state->device_ready = receiver_port_reg_load(ID,
 		port_ID, _HRT_CSS_RECEIVER_DEVICE_READY_REG_IDX);
@@ -645,11 +604,7 @@
 
 	assert(ID < N_RX_ID);
 	assert(ch_id < N_RX_CHANNEL_ID);
-<<<<<<< HEAD
-	assert_exit(state);
-=======
 	assert(state != NULL);
->>>>>>> 8d5faacb
 
 	switch (ch_id) {
 		case 0:
@@ -701,11 +656,7 @@
 {
 	mipi_port_ID_t		port_id;
 
-<<<<<<< HEAD
-assert(ID < N_RX_ID);
-=======
 	assert(ID < N_RX_ID);
->>>>>>> 8d5faacb
 	
 // Disable all ports.
 	for (port_id = MIPI_PORT0_ID; port_id < N_MIPI_PORT_ID; port_id++) {
@@ -717,23 +668,10 @@
 	return;
 }
 
- // AM: Check if input_system_source_t could be used instead.
-typedef enum {
-	SELECT_MIPI_CSI = 0,
-	SELECT_TPG,
-	SELECT_PRBS,
-	SELECT_GPFIFO,
-	N_SELECT
-} input_selector_t;
-
 //Single function to reset all the devices mapped via GP_DEVICE.
 static void gp_device_rst(const gp_device_ID_t		ID)
 {
-<<<<<<< HEAD
-assert(ID < N_GP_DEVICE_ID);
-=======
 	assert(ID < N_GP_DEVICE_ID);
->>>>>>> 8d5faacb
 
 	gp_device_reg_store(ID, _REG_GP_SYNCGEN_ENABLE_ADDR, ZERO);
 	// gp_device_reg_store(ID, _REG_GP_SYNCGEN_FREE_RUNNING_ADDR, ZERO);
@@ -781,11 +719,7 @@
 
 static void input_selector_cfg_for_sensor(const gp_device_ID_t ID)
 {
-<<<<<<< HEAD
-assert(ID < N_GP_DEVICE_ID);
-=======
 	assert(ID < N_GP_DEVICE_ID);
->>>>>>> 8d5faacb
 
 	gp_device_reg_store(ID, _REG_GP_ISEL_SOF_ADDR, ONE);
 	gp_device_reg_store(ID, _REG_GP_ISEL_EOF_ADDR, ONE);
@@ -805,11 +739,7 @@
 {
 	int addr;
 	
-<<<<<<< HEAD
-assert(ID < N_GP_DEVICE_ID);
-=======
 	assert(ID < N_GP_DEVICE_ID);
->>>>>>> 8d5faacb
 	
 	// Initialize the data&hsync LUT.
 	for (addr = _REG_GP_IFMT_input_switch_lut_reg0;
@@ -827,25 +757,17 @@
 }
 
 static void input_switch_cfg(
-	const gp_device_ID_t				ID,
+	const gp_device_ID_t			ID,
 	const input_switch_cfg_t * const	cfg)
 {
 	int addr_offset;
 	
 	assert(ID < N_GP_DEVICE_ID);
-<<<<<<< HEAD
-	assert_exit(cfg);
-	
-	// Initialize the data&hsync LUT.
-	for (addr_offset = 0; addr_offset < N_RX_CHANNEL_ID * 2; addr_offset++) {
-assert(addr_offset * SIZEOF_HRT_REG + _REG_GP_IFMT_input_switch_lut_reg0 <= _REG_GP_IFMT_input_switch_lut_reg7);
-=======
 	assert(cfg != NULL);
 	
 	// Initialize the data&hsync LUT.
 	for (addr_offset = 0; addr_offset < N_RX_CHANNEL_ID * 2; addr_offset++) {
 		assert(addr_offset * SIZEOF_HRT_REG + _REG_GP_IFMT_input_switch_lut_reg0 <= _REG_GP_IFMT_input_switch_lut_reg7);
->>>>>>> 8d5faacb
 		gp_device_reg_store(ID,
 			_REG_GP_IFMT_input_switch_lut_reg0 + addr_offset * SIZEOF_HRT_REG,
 			cfg->hsync_data_reg[addr_offset]);
@@ -1108,13 +1030,9 @@
 		unallocated_memory 	-= size_requested;
 		config.acquisition_buffer_unique_flags = INPUT_SYSTEM_CFG_FLAG_SET;
 
-<<<<<<< HEAD
-assert(current_address <= IB_CAPACITY_IN_WORDS);
-=======
 		(void)unallocated_memory; /* unused after this but kept for consistency */
 		(void)current_address; /* to avoid KW error if assert is taken out */
 		assert(current_address <= IB_CAPACITY_IN_WORDS);
->>>>>>> 8d5faacb
 	}
 
 	return INPUT_SYSTEM_ERR_NO_ERROR;
@@ -1126,13 +1044,8 @@
 	const ib_buffer_t* const		cfg)
 {
 	assert(ID < N_INPUT_SYSTEM_ID);
-<<<<<<< HEAD
-	assert(sub_id <= CAPTURE_UNIT2_ID);/* Commented part is always true */
-	assert_exit(cfg);
-=======
 	assert(/*(sub_id >= CAPTURE_UNIT0_ID) &&*/ (sub_id <= CAPTURE_UNIT2_ID)); // Commented part is always true.
 	assert(cfg != NULL);
->>>>>>> 8d5faacb
 
 	input_system_sub_system_reg_store(ID,
 		sub_id,
@@ -1158,11 +1071,7 @@
 {
 	assert(ID < N_INPUT_SYSTEM_ID);
 	assert(sub_id == ACQUISITION_UNIT0_ID);
-<<<<<<< HEAD
-	assert_exit(cfg);
-=======
 	assert(cfg != NULL);
->>>>>>> 8d5faacb
 
 	input_system_sub_system_reg_store(ID,
 		sub_id,
@@ -1184,15 +1093,11 @@
 static void ctrl_unit_configure(
 	const input_system_ID_t			ID,
 	const sub_system_ID_t			sub_id,
-	const ctrl_unit_cfg_t* const	cfg)
+	const ctrl_unit_cfg_t* const		cfg)
 {
 	assert(ID < N_INPUT_SYSTEM_ID);
 	assert(sub_id == CTRL_UNIT0_ID);
-<<<<<<< HEAD
-	assert_exit(cfg);
-=======
 	assert(cfg != NULL);
->>>>>>> 8d5faacb
 
 	input_system_sub_system_reg_store(ID,
 		sub_id,
@@ -1253,18 +1158,13 @@
 }
 
 static void input_system_network_configure(
-	const input_system_ID_t			ID,
+	const input_system_ID_t				ID,
 	const input_system_network_cfg_t * const 	cfg)
 {
 	uint32_t sub_id;
 
 	assert(ID < N_INPUT_SYSTEM_ID);
-<<<<<<< HEAD
-	assert_exit(cfg);
-
-=======
 	assert(cfg != NULL);
->>>>>>> 8d5faacb
 
 	// Set all 3 multicasts.
 	input_system_sub_system_reg_store(ID,
@@ -1317,7 +1217,7 @@
 	input_system_network_cfg_t input_system_network_cfg;
 	int i; 
 
-assert (config.source_type_flags & INPUT_SYSTEM_CFG_FLAG_SET);  
+	assert(config.source_type_flags & INPUT_SYSTEM_CFG_FLAG_SET);
 
 	switch (config.source_type) {
 		case INPUT_SYSTEM_SOURCE_SENSOR :
@@ -1406,7 +1306,7 @@
 
 
 // Function that applies the whole configuration.
-input_system_error_t input_system_configuration_commit()
+input_system_error_t input_system_configuration_commit(void)
 {
 	// The last configuration step is to configure the input buffer.
 	input_system_error_t error = input_buffer_configuration();
@@ -1430,10 +1330,10 @@
 // FIFO
 
 input_system_error_t	input_system_csi_fifo_channel_cfg(
-		uint32_t				ch_id,
+		uint32_t		ch_id,
 		input_system_csi_port_t	port,
 		backend_channel_cfg_t	backend_ch,
-		target_cfg2400_t		target
+		target_cfg2400_t	target
 )
 {
 	channel_cfg_t channel;
@@ -1456,8 +1356,8 @@
 input_system_error_t	input_system_csi_fifo_channel_with_counting_cfg(
 		uint32_t				ch_id,
 		uint32_t				nof_frames,
-		input_system_csi_port_t	port,
-		backend_channel_cfg_t	backend_ch,
+		input_system_csi_port_t			port,
+		backend_channel_cfg_t			backend_ch,
 		uint32_t				csi_mem_reg_size,
 		uint32_t				csi_nof_mem_regs,
 		target_cfg2400_t			target
@@ -1486,8 +1386,8 @@
 
 input_system_error_t	input_system_csi_sram_channel_cfg(
 		uint32_t				ch_id,
-		input_system_csi_port_t	port,
-		backend_channel_cfg_t	backend_ch,
+		input_system_csi_port_t			port,
+		backend_channel_cfg_t			backend_ch,
 		uint32_t				csi_mem_reg_size,
 		uint32_t				csi_nof_mem_regs,
 	//	uint32_t				acq_mem_reg_size,
@@ -1519,8 +1419,8 @@
 // Collects all parameters and puts them in channel_cfg_t.
 input_system_error_t	input_system_csi_xmem_channel_cfg(
 		uint32_t 				ch_id,
-		input_system_csi_port_t port,
-		backend_channel_cfg_t	backend_ch,
+		input_system_csi_port_t			port,
+		backend_channel_cfg_t			backend_ch,
 		uint32_t 				csi_mem_reg_size,
 		uint32_t 				csi_nof_mem_regs,
 		uint32_t 				acq_mem_reg_size,
@@ -1555,11 +1455,11 @@
 input_system_error_t	input_system_csi_xmem_acquire_only_channel_cfg(
 		uint32_t 				ch_id,
 		uint32_t 				nof_frames,
-		input_system_csi_port_t port,
-		backend_channel_cfg_t	backend_ch,
+		input_system_csi_port_t			port,
+		backend_channel_cfg_t			backend_ch,
 		uint32_t 				acq_mem_reg_size,
 		uint32_t 				acq_nof_mem_regs,
-		target_cfg2400_t 		target)
+		target_cfg2400_t 			target)
 {
 	channel_cfg_t channel;
 
@@ -1583,12 +1483,12 @@
 input_system_error_t	input_system_csi_xmem_capture_only_channel_cfg(
 		uint32_t 				ch_id,
 		uint32_t 				nof_frames,
-		input_system_csi_port_t port,
+		input_system_csi_port_t			port,
 		uint32_t 				csi_mem_reg_size,
 		uint32_t 				csi_nof_mem_regs,
 		uint32_t 				acq_mem_reg_size,
 		uint32_t 				acq_nof_mem_regs,
-		target_cfg2400_t 		target)
+		target_cfg2400_t 			target)
 {
 	channel_cfg_t channel;
 
@@ -1709,13 +1609,15 @@
 static input_system_error_t input_system_configure_channel_sensor(
 	const channel_cfg_t channel)
 {
-	uint32_t port = channel.source_cfg.csi_cfg.csi_port;
+	const uint32_t port = channel.source_cfg.csi_cfg.csi_port;
 	input_system_error_t status = INPUT_SYSTEM_ERR_NO_ERROR;
 
 	input_system_multiplex_t mux;
 
+	if (port >= N_INPUT_SYSTEM_PORTS)
+		return INPUT_SYSTEM_ERR_GENERIC;
+
 	//check if port > N_INPUT_SYSTEM_MULTIPLEX
-	assert_exit_code(port < N_CSI_PORTS, N_INPUT_SYSTEM_ERR);
 
 	status = set_source_type(&(config.source_type), channel.source_type, &config.source_type_flags);
 	if (status != INPUT_SYSTEM_ERR_NO_ERROR) return status;
@@ -1730,14 +1632,14 @@
 		case INPUT_SYSTEM_FIFO_CAPTURE:
 			
 			// Check for conflicts on mux.
-			mux = INPUT_SYSTEM_MIPI_PORT0 + channel.source_cfg.csi_cfg.csi_port;
+			mux = INPUT_SYSTEM_MIPI_PORT0 + port;
 			status = input_system_multiplexer_cfg(&config.multiplexer, mux, &config.multiplexer_flags);
 			if (status != INPUT_SYSTEM_ERR_NO_ERROR) return status;
-			config.multicast[channel.source_cfg.csi_cfg.csi_port] = INPUT_SYSTEM_CSI_BACKEND;
+			config.multicast[port] = INPUT_SYSTEM_CSI_BACKEND;
 			
 			// Shared resource, so it should be blocked.
 			//config.mux_flags |= INPUT_SYSTEM_CFG_FLAG_BLOCKED;
-			//config.csi_buffer_flags[channel.source_cfg.csi_cfg.csi_port] |= INPUT_SYSTEM_CFG_FLAG_BLOCKED;
+			//config.csi_buffer_flags[port] |= INPUT_SYSTEM_CFG_FLAG_BLOCKED;
 			//config.acquisition_buffer_unique_flags |= INPUT_SYSTEM_CFG_FLAG_BLOCKED;
 			
 			break;	
@@ -1747,11 +1649,11 @@
 			mux = INPUT_SYSTEM_ACQUISITION_UNIT;
 			status = input_system_multiplexer_cfg(&config.multiplexer, mux, &config.multiplexer_flags);
 			if (status != INPUT_SYSTEM_ERR_NO_ERROR) return status;
-			config.multicast[channel.source_cfg.csi_cfg.csi_port] = INPUT_SYSTEM_INPUT_BUFFER;
+			config.multicast[port] = INPUT_SYSTEM_INPUT_BUFFER;
 			
 			// Shared resource, so it should be blocked.
 			//config.mux_flags |= INPUT_SYSTEM_CFG_FLAG_BLOCKED;
-			//config.csi_buffer_flags[channel.source_cfg.csi_cfg.csi_port] |= INPUT_SYSTEM_CFG_FLAG_BLOCKED;
+			//config.csi_buffer_flags[port] |= INPUT_SYSTEM_CFG_FLAG_BLOCKED;
 			//config.acquisition_buffer_unique_flags |= INPUT_SYSTEM_CFG_FLAG_BLOCKED;
 			
 			break;	
@@ -1761,11 +1663,11 @@
 			mux = INPUT_SYSTEM_ACQUISITION_UNIT;
 			status = input_system_multiplexer_cfg(&config.multiplexer, mux, &config.multiplexer_flags);
 			if (status != INPUT_SYSTEM_ERR_NO_ERROR) return status;
-			config.multicast[channel.source_cfg.csi_cfg.csi_port] = INPUT_SYSTEM_INPUT_BUFFER;
+			config.multicast[port] = INPUT_SYSTEM_INPUT_BUFFER;
 			
 			// Shared resource, so it should be blocked.
 			//config.mux_flags |= INPUT_SYSTEM_CFG_FLAG_BLOCKED;
-			//config.csi_buffer_flags[channel.source_cfg.csi_cfg.csi_port] |= INPUT_SYSTEM_CFG_FLAG_BLOCKED;
+			//config.csi_buffer_flags[port] |= INPUT_SYSTEM_CFG_FLAG_BLOCKED;
 			//config.acquisition_buffer_unique_flags |= INPUT_SYSTEM_CFG_FLAG_BLOCKED;
 		
 			break;	
@@ -1789,16 +1691,11 @@
 static input_system_error_t set_source_type(
 		input_system_source_t * const 			lhs,
 		const input_system_source_t 			rhs,
-		input_system_config_flags_t * const 	flags)
-{
-<<<<<<< HEAD
-	/* MW: Not enough asserts */
-	assert_exit_code(lhs && flags, N_INPUT_SYSTEM_ERR);
-=======
+		input_system_config_flags_t * const	 	flags)
+{
 	// MW: Not enough asserts
 	assert(lhs != NULL);
 	assert(flags != NULL);
->>>>>>> 8d5faacb
 
 	if ((*flags) & INPUT_SYSTEM_CFG_FLAG_BLOCKED) {
 		*flags |= INPUT_SYSTEM_CFG_FLAG_CONFLICT;
@@ -1830,19 +1727,15 @@
 
 // Test flags and set structure.
 static input_system_error_t set_csi_cfg(
-		csi_cfg_t* const 						lhs,
-		const csi_cfg_t* const 					rhs,
+		csi_cfg_t* const 			lhs,
+		const csi_cfg_t* const 			rhs,
 		input_system_config_flags_t * const 	flags)
 {
 	uint32_t memory_required;
 	uint32_t acq_memory_required;
-<<<<<<< HEAD
-	assert_exit_code(lhs && flags, N_INPUT_SYSTEM_ERR);
-=======
 
 	assert(lhs != NULL);
 	assert(flags != NULL);
->>>>>>> 8d5faacb
 
 	if ((*flags) & INPUT_SYSTEM_CFG_FLAG_BLOCKED) {
 		*flags |= INPUT_SYSTEM_CFG_FLAG_CONFLICT;
