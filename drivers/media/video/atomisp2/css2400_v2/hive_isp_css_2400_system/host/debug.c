<<<<<<< HEAD
=======
/* Release Version: ci_master_byt_20130905_2200 */
>>>>>>> 8d5faacb
/*
 * Support for Intel Camera Imaging ISP subsystem.
 *
 * Copyright (c) 2010 - 2013 Intel Corporation. All Rights Reserved.
 *
 * This program is free software; you can redistribute it and/or
 * modify it under the terms of the GNU General Public License version
 * 2 as published by the Free Software Foundation.
 *
 * This program is distributed in the hope that it will be useful,
 * but WITHOUT ANY WARRANTY; without even the implied warranty of
 * MERCHANTABILITY or FITNESS FOR A PARTICULAR PURPOSE.  See the
 * GNU General Public License for more details.
 *
 * You should have received a copy of the GNU General Public License
 * along with this program; if not, write to the Free Software
 * Foundation, Inc., 51 Franklin Street, Fifth Floor, Boston, MA
 * 02110-1301, USA.
 *
 */


#include "debug.h"

#ifndef __INLINE_DEBUG__
#include "debug_private.h"
#endif /* __INLINE_DEBUG__ */

#include "memory_access.h"

#define __INLINE_SP__
#include "sp.h"

#include "assert_support.h"

/* The address of the remote copy */
hrt_address	debug_buffer_address = (hrt_address)-1;
hrt_vaddress	debug_buffer_ddr_address = (hrt_vaddress)-1;
/* The local copy */
debug_data_t		debug_data;
debug_data_t		*debug_data_ptr = &debug_data;

void debug_buffer_init(
	const hrt_address		addr)
{
	debug_buffer_address = addr;

	debug_data.head = 0;
	debug_data.tail = 0;
return;
}

void debug_buffer_ddr_init(
	const hrt_vaddress		addr)
{
	debug_buf_mode_t mode = DEBUG_BUFFER_MODE_LINEAR;
	uint32_t enable = 1;
	uint32_t head = 0;
	uint32_t tail = 0;
	/* set the ddr queue */
	debug_buffer_ddr_address = addr;
	mmgr_store(addr + DEBUG_DATA_BUF_MODE_DDR_ADDR,
				&mode, sizeof(debug_buf_mode_t));
	mmgr_store(addr + DEBUG_DATA_HEAD_DDR_ADDR,
				&head, sizeof(uint32_t));
	mmgr_store(addr + DEBUG_DATA_TAIL_DDR_ADDR,
				&tail, sizeof(uint32_t));
	mmgr_store(addr + DEBUG_DATA_ENABLE_DDR_ADDR,
				&enable, sizeof(uint32_t));

	/* set the local copy */
	debug_data.head = 0;
	debug_data.tail = 0;
return;
}

void debug_buffer_setmode(
	const debug_buf_mode_t	mode)
{
assert(debug_buffer_address != ((hrt_address)-1));

	sp_dmem_store_uint32(SP0_ID,
		debug_buffer_address + DEBUG_DATA_BUF_MODE_ADDR, mode);
return;
}
<|MERGE_RESOLUTION|>--- conflicted
+++ resolved
@@ -1,7 +1,4 @@
-<<<<<<< HEAD
-=======
 /* Release Version: ci_master_byt_20130905_2200 */
->>>>>>> 8d5faacb
 /*
  * Support for Intel Camera Imaging ISP subsystem.
  *
@@ -22,7 +19,6 @@
  * 02110-1301, USA.
  *
  */
-
 
 #include "debug.h"
 
@@ -81,7 +77,7 @@
 void debug_buffer_setmode(
 	const debug_buf_mode_t	mode)
 {
-assert(debug_buffer_address != ((hrt_address)-1));
+	assert(debug_buffer_address != ((hrt_address)-1));
 
 	sp_dmem_store_uint32(SP0_ID,
 		debug_buffer_address + DEBUG_DATA_BUF_MODE_ADDR, mode);
