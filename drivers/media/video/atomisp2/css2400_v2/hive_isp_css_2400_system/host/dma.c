--- conflicted
+++ resolved
@@ -1,7 +1,4 @@
-<<<<<<< HEAD
-=======
 /* Release Version: ci_master_byt_20130905_2200 */
->>>>>>> 8d5faacb
 /*
  * Support for Intel Camera Imaging ISP subsystem.
  *
@@ -22,7 +19,6 @@
  * 02110-1301, USA.
  *
  */
-
 
 #include <stddef.h>		/* NULL */
 
@@ -45,15 +41,25 @@
 	assert(state != NULL);
 
 	tmp = dma_reg_load(ID, DMA_COMMAND_FSM_REG_IDX);
+	//reg  [3:0] : flags error [3], stall, run, idle [0]
+	//reg  [9:4] : command
+	//reg[14:10] : channel
+	//reg [23:15] : param
 	state->fsm_command_idle = tmp & 0x1;
 	state->fsm_command_run = tmp & 0x2;
 	state->fsm_command_stalling = tmp & 0x4;
 	state->fsm_command_error    = tmp & 0x8;
-	state->last_command_channel = (tmp>>8 & 0xFF);
-	state->last_command_param =  (tmp>>16 & 0x0F);
-	tmp = (tmp>>4) & 0x0F;
+	state->last_command_channel = (tmp>>10 & 0x1F);
+	state->last_command_param =  (tmp>>15 & 0x0F);
+	tmp = (tmp>>4) & 0x3F;
 /* state->last_command = (dma_commands_t)tmp; */
 /* if the enumerator is made non-linear */
+	/* AM: the list below does not cover all the cases*/
+	/*  and these are not correct */
+	/* therefore for just dumpinmg this command*/
+	state->last_command = tmp;
+
+/*
 	if (tmp == 0)
 		state->last_command = DMA_COMMAND_READ;
 	if (tmp == 1)
@@ -72,6 +78,7 @@
 		state->last_command = DMA_COMMAND_INIT_SPECIFIC;
 	if (tmp == 15)
 		state->last_command = DMA_COMMAND_RST;
+*/
 
 /* No sub-fields, idx = 0 */
 	state->current_command = dma_reg_load(ID,
