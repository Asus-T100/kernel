<<<<<<< HEAD
=======
/* Release Version: ci_master_byt_20130905_2200 */
>>>>>>> 8d5faacb
/*
 * Support for Intel Camera Imaging ISP subsystem.
 *
 * Copyright (c) 2010 - 2013 Intel Corporation. All Rights Reserved.
 *
 * This program is free software; you can redistribute it and/or
 * modify it under the terms of the GNU General Public License version
 * 2 as published by the Free Software Foundation.
 *
 * This program is distributed in the hope that it will be useful,
 * but WITHOUT ANY WARRANTY; without even the implied warranty of
 * MERCHANTABILITY or FITNESS FOR A PARTICULAR PURPOSE.  See the
 * GNU General Public License for more details.
 *
 * You should have received a copy of the GNU General Public License
 * along with this program; if not, write to the Free Software
 * Foundation, Inc., 51 Franklin Street, Fifth Floor, Boston, MA
 * 02110-1301, USA.
 *
 */

#include "sp.h"

#ifndef __INLINE_SP__
#include "sp_private.h"
#endif /* __INLINE_SP__ */

void cnd_sp_irq_enable(
	const sp_ID_t		ID,
	const bool			cnd)
{
	if (cnd) {
		sp_ctrl_setbit(ID, SP_IRQ_READY_REG, SP_IRQ_READY_BIT);
/* Enabling the IRQ immediately triggers an interrupt, clear it */
		sp_ctrl_setbit(ID, SP_IRQ_CLEAR_REG, SP_IRQ_CLEAR_BIT);
	} else {
		sp_ctrl_clearbit(ID, SP_IRQ_READY_REG, SP_IRQ_READY_BIT);
	}
return;
}

void sp_get_state(
	const sp_ID_t			ID,
	sp_state_t				*state,
	sp_stall_t				*stall)
{
	hrt_data sc = sp_ctrl_load(ID, SP_SC_REG);
<<<<<<< HEAD
=======

	assert(state != NULL);
	assert(stall != NULL);

>>>>>>> 8d5faacb
	state->pc = sp_ctrl_load(ID, SP_PC_REG);
	state->status_register = sc;
	state->is_broken   = (sc & (1U << SP_BROKEN_BIT)) != 0;
	state->is_idle     = (sc & (1U << SP_IDLE_BIT)) != 0;
	state->is_sleeping = (sc & (1U << SP_SLEEPING_BIT)) != 0;
	state->is_stalling = (sc & (1U << SP_STALLING_BIT)) != 0;
	stall->fifo0 =
		!sp_ctrl_getbit(ID, SP_FIFO0_SINK_REG, SP_FIFO0_SINK_BIT);
	stall->fifo1 =
		!sp_ctrl_getbit(ID, SP_FIFO1_SINK_REG, SP_FIFO1_SINK_BIT);
	stall->fifo2 =
		!sp_ctrl_getbit(ID, SP_FIFO2_SINK_REG, SP_FIFO2_SINK_BIT);
	stall->fifo3 =
		!sp_ctrl_getbit(ID, SP_FIFO3_SINK_REG, SP_FIFO3_SINK_BIT);
	stall->fifo4 =
		!sp_ctrl_getbit(ID, SP_FIFO4_SINK_REG, SP_FIFO4_SINK_BIT);
	stall->fifo5 =
		!sp_ctrl_getbit(ID, SP_FIFO5_SINK_REG, SP_FIFO5_SINK_BIT);
	stall->fifo6 =
		!sp_ctrl_getbit(ID, SP_FIFO6_SINK_REG, SP_FIFO6_SINK_BIT);
	stall->fifo7 =
		!sp_ctrl_getbit(ID, SP_FIFO7_SINK_REG, SP_FIFO7_SINK_BIT);
	stall->fifo8 =
		!sp_ctrl_getbit(ID, SP_FIFO8_SINK_REG, SP_FIFO8_SINK_BIT);
	stall->fifo9 =
		!sp_ctrl_getbit(ID, SP_FIFO9_SINK_REG, SP_FIFO9_SINK_BIT);
	stall->fifoa =
		!sp_ctrl_getbit(ID, SP_FIFOA_SINK_REG, SP_FIFOA_SINK_BIT);
	stall->dmem =
		!sp_ctrl_getbit(ID, SP_DMEM_SINK_REG, SP_DMEM_SINK_BIT);
	stall->control_master =
		!sp_ctrl_getbit(ID, SP_CTRL_MT_SINK_REG, SP_CTRL_MT_SINK_BIT);
	stall->icache_master =
		!sp_ctrl_getbit(ID, SP_ICACHE_MT_SINK_REG,
			SP_ICACHE_MT_SINK_BIT);
return;
}<|MERGE_RESOLUTION|>--- conflicted
+++ resolved
@@ -1,7 +1,4 @@
-<<<<<<< HEAD
-=======
 /* Release Version: ci_master_byt_20130905_2200 */
->>>>>>> 8d5faacb
 /*
  * Support for Intel Camera Imaging ISP subsystem.
  *
@@ -29,9 +26,11 @@
 #include "sp_private.h"
 #endif /* __INLINE_SP__ */
 
+#include "assert_support.h"
+
 void cnd_sp_irq_enable(
 	const sp_ID_t		ID,
-	const bool			cnd)
+	const bool		cnd)
 {
 	if (cnd) {
 		sp_ctrl_setbit(ID, SP_IRQ_READY_REG, SP_IRQ_READY_BIT);
@@ -49,13 +48,10 @@
 	sp_stall_t				*stall)
 {
 	hrt_data sc = sp_ctrl_load(ID, SP_SC_REG);
-<<<<<<< HEAD
-=======
 
 	assert(state != NULL);
 	assert(stall != NULL);
 
->>>>>>> 8d5faacb
 	state->pc = sp_ctrl_load(ID, SP_PC_REG);
 	state->status_register = sc;
 	state->is_broken   = (sc & (1U << SP_BROKEN_BIT)) != 0;
