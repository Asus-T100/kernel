--- conflicted
+++ resolved
@@ -1,7 +1,4 @@
-<<<<<<< HEAD
-=======
 /* Release Version: ci_master_byt_20130905_2200 */
->>>>>>> 8d5faacb
 /*
  * Support for Intel Camera Imaging ISP subsystem.
  *
@@ -57,8 +54,8 @@
 {
 	unsigned int i, lut_offset = HRT_GDC_LUT_IDX;
 
-assert(ID < N_GDC_ID);
-assert(HRT_GDC_LUT_COEFF_OFFSET <= (4*sizeof(hrt_data)));
+	assert(ID < N_GDC_ID);
+	assert(HRT_GDC_LUT_COEFF_OFFSET <= (4*sizeof(hrt_data)));
 
 	for (i = 0; i < HRT_GDC_N; i++) {
 		hrt_data	entry_0 = data[0][i] & HRT_GDC_BCI_COEF_MASK;
@@ -80,7 +77,7 @@
 int gdc_get_unity(
 	const gdc_ID_t		ID)
 {
-assert(ID < N_GDC_ID);
+	assert(ID < N_GDC_ID);
 	(void)ID;
 return (int)(1UL << HRT_GDC_FRAC_BITS);
 }
