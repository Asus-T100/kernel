--- conflicted
+++ resolved
@@ -1,7 +1,4 @@
-<<<<<<< HEAD
-=======
 /* Release Version: ci_master_byt_20130905_2200 */
->>>>>>> 8d5faacb
 /*
  * Support for Intel Camera Imaging ISP subsystem.
  *
@@ -757,6 +754,7 @@
  */
 struct ia_css_buffer {
 	enum ia_css_buffer_type type; /**< Buffer type. */
+	unsigned int exp_id; /**< exposure id for this buffer; 0 = not available; currently only implemented for buffered sensor mode */
 	union {
 		struct ia_css_isp_3a_statistics  *stats_3a; /**< 3A statistics & optionally RGBY statistics. */
 		struct ia_css_isp_dvs_statistics *stats_dvs;/**< DVS statistics. */
@@ -849,7 +847,7 @@
  * @param[in]	env		Environment, provides functions to access the
  *				environment in which the CSS code runs. This is
  *				used for host side memory access and message
- *				printing.
+ *				printing. May not be NULL.
  * @param[in]	fw		Firmware package containing the firmware for all
  *				predefined ISP binaries.
  *				if fw is NULL the firmware must be loaded before
@@ -1684,6 +1682,22 @@
 ia_css_mipi_frame_specify(const unsigned int	size_mem_words,
 				const bool contiguous);
 
+/** @brief Register size of a CSS MIPI frame for check during capturing.
+ *
+ * @param[in]	port	CSI-2 port this check is registered.
+ * @param[in]	size_mem_words	The frame size in memory words (32B).
+ * @return		Return the error in case of failure. E.g. MAX_NOF_ENTRIES REACHED
+ *
+ * Register size of a CSS MIPI frame to check during capturing. Up to
+ * 		IA_CSS_MIPI_SIZE_CHECK_MAX_NOF_ENTRIES entries per port allowed. Entries are reset
+ * 		when stream is stopped.
+ *
+ *
+ */
+enum ia_css_err
+ia_css_mipi_frame_enable_check_on_size(const enum ia_css_csi2_port port,
+				const unsigned int	size_mem_words);
+
 /** @brief Dequeue param buffers from sp2host_queue
  *
  * @return                                       no return code
@@ -1694,4 +1708,23 @@
 void
 ia_css_dequeue_param_buffers(void);
 
+/** @brief allocate continuous raw frames for continuous capture
+ *
+ *  because this allocation takes a long time (around 120ms per frame),
+ *  we separate the allocation part and update part to let driver call
+ *  this function without locking. This function is the allocation part
+ *  and next one is update part
+ */
+enum ia_css_err
+ia_css_alloc_continuous_frame_remain(struct ia_css_stream *stream);
+
+/** @brief allocate continuous raw frames for continuous capture
+ *
+ *  because this allocation takes a long time (around 120ms per frame),
+ *  we separate the allocation part and update part to let driver call
+ *  this function without locking. This function is the update part
+ */
+void
+ia_css_update_continuous_frames(struct ia_css_stream *stream);
+
 #endif /* _IA_CSS_H_ */