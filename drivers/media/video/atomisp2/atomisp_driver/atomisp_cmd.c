--- conflicted
+++ resolved
@@ -1049,8 +1049,9 @@
 {
 	struct atomisp_device *isp = container_of(work, struct atomisp_device,
 						  delayed_init_work);
-	atomisp_css_allocate_continuous_frames(false);
-	atomisp_css_update_continuous_frames();
+	struct atomisp_sub_device *asd = &isp->asd;
+	atomisp_css_allocate_continuous_frames(false, asd);
+	atomisp_css_update_continuous_frames(asd);
 	isp->delayed_init = ATOMISP_DELAYED_INIT_WORK_DONE;
 }
 
@@ -3124,37 +3125,6 @@
 	snr_mbus_fmt.width = f->fmt.pix.width;
 	snr_mbus_fmt.height = f->fmt.pix.height;
 
-<<<<<<< HEAD
-#ifdef CONFIG_VIDEO_ATOMISP_CSS20
-	if (isp->asd.continuous_mode->val &&
-	    source_pad != ATOMISP_SUBDEV_PAD_SOURCE_PREVIEW) {
-		if (f->fmt.pix.width != 0 && f->fmt.pix.height != 0
-		    && f->fmt.pix.width * f->fmt.pix.height <
-		    3264 * 2448) {
-			snr_mbus_fmt.width = 3264;
-			snr_mbus_fmt.height =
-			    DIV_ROUND_UP(3264 * f->fmt.pix.height,
-					 f->fmt.pix.width);
-			if (snr_mbus_fmt.height > 2448) {
-				snr_mbus_fmt.height = 2448;
-				snr_mbus_fmt.width =
-				    DIV_ROUND_UP(2448 *
-						 f->fmt.pix.width,
-						 f->fmt.pix.height);
-			}
-			/*WORKAROUND: for qvga offline still capture, isp
-			 * would timeout for 8MP output from sensor.
-			 * but won't timeout for 720p sensor output*/
-			if (f->fmt.pix.width == 320
-				&& f->fmt.pix.height == 240) {
-				snr_mbus_fmt.width = 1280;
-				snr_mbus_fmt.height = 720;
-			}
-		}
-	}
-#endif
-=======
->>>>>>> 8d5faacb
 	dev_dbg(isp->dev, "try_mbus_fmt: asking for %ux%u\n",
 		snr_mbus_fmt.width, snr_mbus_fmt.height);
 
@@ -3622,36 +3592,6 @@
 		return -EINVAL;
 
 	v4l2_fill_mbus_format(&ffmt, &f->fmt.pix, format->mbus_code);
-<<<<<<< HEAD
-#ifdef CONFIG_VIDEO_ATOMISP_CSS20
-	if (asd->continuous_mode->val &&
-	    source_pad != ATOMISP_SUBDEV_PAD_SOURCE_PREVIEW) {
-		if (f->fmt.pix.width * f->fmt.pix.height <
-		    2448 * 3264) {
-			ffmt.width = 3264;
-			ffmt.height =
-			    DIV_ROUND_UP(3264 * f->fmt.pix.height,
-					 f->fmt.pix.width);
-			if (ffmt.height > 2448) {
-				ffmt.height = 2448;
-				ffmt.width =
-				    DIV_ROUND_UP(2448 *
-						 f->fmt.pix.width,
-						 f->fmt.pix.height);
-			}
-			/*WORKAROUND: for qvga offline still capture, isp
-			 * would timeout for 8MP output from sensor.
-			 * but won't timeout for 720p sensor output*/
-			if (f->fmt.pix.width == 320
-				&& f->fmt.pix.height == 240) {
-				ffmt.width = 1280;
-				ffmt.height = 720;
-			}
-		}
-	}
-#endif
-=======
->>>>>>> 8d5faacb
 	ffmt.height += padding_h + dvs_env_h;
 	ffmt.width += padding_w + dvs_env_w;
 
