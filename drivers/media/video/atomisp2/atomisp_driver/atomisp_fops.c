/*
 * Support for Medifield PNW Camera Imaging ISP subsystem.
 *
 * Copyright (c) 2010 Intel Corporation. All Rights Reserved.
 *
 * Copyright (c) 2010 Silicon Hive www.siliconhive.com.
 *
 * This program is free software; you can redistribute it and/or
 * modify it under the terms of the GNU General Public License version
 * 2 as published by the Free Software Foundation.
 *
 * This program is distributed in the hope that it will be useful,
 * but WITHOUT ANY WARRANTY; without even the implied warranty of
 * MERCHANTABILITY or FITNESS FOR A PARTICULAR PURPOSE.  See the
 * GNU General Public License for more details.
 *
 * You should have received a copy of the GNU General Public License
 * along with this program; if not, write to the Free Software
 * Foundation, Inc., 51 Franklin Street, Fifth Floor, Boston, MA
 * 02110-1301, USA.
 *
 */

#include <linux/module.h>
#include <linux/pm_runtime.h>

#include <media/v4l2-ioctl.h>
#include <media/videobuf-vmalloc.h>

#include "atomisp_cmd.h"
#include "atomisp_common.h"
#include "atomisp_fops.h"
#include "atomisp_internal.h"
#include "atomisp_ioctl.h"
#include "atomisp_compat.h"
#include "atomisp_subdev.h"
#include "atomisp-regs.h"
#include "hmm/hmm.h"

#include "hrt/hive_isp_css_mm_hrt.h"

#include "sh_css_debug.h"
#include "host/mmu_local.h"
#include "device_access/device_access.h"
#include "memory_access/memory_access.h"

#include "atomisp_acc.h"
#include "atomisp_fw.h"

#define ISP_LEFT_PAD			128	/* equal to 2*NWAY */

/*
 * input image data, and current frame resolution for test
 */
#define	ISP_PARAM_MMAP_OFFSET	0xfffff000

#define MAGIC_CHECK(is, should)	\
	if (unlikely((is) != (should))) { \
		printk(KERN_ERR "magic mismatch: %x (expected %x)\n", \
			is, should); \
		BUG(); \
	}

/*
 * Videobuf ops
 */
static int atomisp_buf_setup(struct videobuf_queue *vq, unsigned int *count,
			     unsigned int *size)
{
	struct atomisp_video_pipe *pipe = vq->priv_data;

	*size = pipe->pix.sizeimage;

	return 0;
}

static int atomisp_buf_prepare(struct videobuf_queue *vq,
			       struct videobuf_buffer *vb,
			       enum v4l2_field field)
{
	struct atomisp_video_pipe *pipe = vq->priv_data;

	vb->size = pipe->pix.sizeimage;
	vb->width = pipe->pix.width;
	vb->height = pipe->pix.height;
	vb->field = field;
	vb->state = VIDEOBUF_PREPARED;

	return 0;
}

int atomisp_q_video_buffers_to_css(struct atomisp_sub_device *asd,
			     struct atomisp_video_pipe *pipe,
			     enum atomisp_css_buffer_type css_buf_type,
			     enum atomisp_css_pipe_id css_pipe_id)
{
	struct videobuf_vmalloc_memory *vm_mem;
	unsigned long irqflags;
	int err;

	while (pipe->buffers_in_css < ATOMISP_CSS_Q_DEPTH) {
		struct videobuf_buffer *vb;

		spin_lock_irqsave(&pipe->irq_lock, irqflags);
		if (list_empty(&pipe->activeq)) {
			spin_unlock_irqrestore(&pipe->irq_lock, irqflags);
			return -EINVAL;
		}
		vb = list_entry(pipe->activeq.next,
				struct videobuf_buffer, queue);
		list_del_init(&vb->queue);
		vb->state = VIDEOBUF_ACTIVE;
		spin_unlock_irqrestore(&pipe->irq_lock, irqflags);

		vm_mem = vb->priv;

		err = atomisp_q_video_buffer_to_css(asd, vm_mem,
						css_buf_type, css_pipe_id);
		if (err) {
			spin_lock_irqsave(&pipe->irq_lock, irqflags);
			list_add_tail(&vb->queue, &pipe->activeq);
			vb->state = VIDEOBUF_QUEUED;
			spin_unlock_irqrestore(&pipe->irq_lock, irqflags);
			dev_err(asd->isp->dev, "%s, css q fails: %d\n",
					__func__, err);
			return -EINVAL;
		}
		pipe->buffers_in_css++;
	}
	return 0;
}

int atomisp_q_s3a_buffers_to_css(struct atomisp_sub_device *asd,
				enum atomisp_css_pipe_id css_pipe_id)
{
	struct atomisp_s3a_buf *s3a_buf;

	if (list_empty(&asd->s3a_stats)) {
		WARN(1, "%s: No s3a buffers available!\n", __func__);
		return -EINVAL;
	}

	while (asd->s3a_bufs_in_css[css_pipe_id] < ATOMISP_CSS_Q_DEPTH) {
		s3a_buf = list_entry(asd->s3a_stats.next,
				struct atomisp_s3a_buf, list);
		list_move_tail(&s3a_buf->list, &asd->s3a_stats);

		if (atomisp_q_s3a_buffer_to_css(asd, s3a_buf, css_pipe_id))
			return -EINVAL;

		asd->s3a_bufs_in_css[css_pipe_id]++;
	}

	return 0;
}

int atomisp_q_dis_buffers_to_css(struct atomisp_sub_device *asd,
				enum atomisp_css_pipe_id css_pipe_id)
{
	if (list_empty(&asd->dis_stats)) {
		WARN(1, "%s: No dis buffers available!\n", __func__);
		return -EINVAL;
	}

	while (asd->dis_bufs_in_css < ATOMISP_CSS_Q_DEPTH) {
		struct atomisp_dis_buf *dis_buf =
			list_entry(asd->dis_stats.next,
				   struct atomisp_dis_buf, list);
		list_move_tail(&dis_buf->list, &asd->dis_stats);

		if (atomisp_q_dis_buffer_to_css(asd, dis_buf, css_pipe_id))
			return -EINVAL;

		asd->dis_bufs_in_css++;
	}

	return 0;
}

static int atomisp_get_css_buf_type(struct atomisp_sub_device *asd,
				    uint16_t source_pad)
{
	if (source_pad == ATOMISP_SUBDEV_PAD_SOURCE_CAPTURE ||
	    (source_pad == ATOMISP_SUBDEV_PAD_SOURCE_PREVIEW &&
	     asd->run_mode->val != ATOMISP_RUN_MODE_VIDEO))
		return CSS_BUFFER_TYPE_OUTPUT_FRAME;
	else
		return CSS_BUFFER_TYPE_VF_OUTPUT_FRAME;
}

/* queue all available buffers to css */
int atomisp_qbuffers_to_css(struct atomisp_sub_device *asd)
{
	enum atomisp_css_buffer_type buf_type;
	enum atomisp_css_pipe_id css_capture_pipe_id = CSS_PIPE_ID_NUM;
	enum atomisp_css_pipe_id css_preview_pipe_id = CSS_PIPE_ID_NUM;
	struct atomisp_video_pipe *capture_pipe = NULL;
	struct atomisp_video_pipe *vf_pipe = NULL;
	struct atomisp_video_pipe *preview_pipe = NULL;

	if (asd->vfpp->val == ATOMISP_VFPP_DISABLE_SCALER) {
		preview_pipe = &asd->video_out_capture;
		css_preview_pipe_id = CSS_PIPE_ID_VIDEO;
	} else if (asd->vfpp->val == ATOMISP_VFPP_DISABLE_LOWLAT) {
		preview_pipe = &asd->video_out_capture;
		css_preview_pipe_id = CSS_PIPE_ID_CAPTURE;
	} else if (asd->run_mode->val == ATOMISP_RUN_MODE_VIDEO) {
		capture_pipe = &asd->video_out_capture;
		preview_pipe = &asd->video_out_preview;
		css_capture_pipe_id = CSS_PIPE_ID_VIDEO;
		css_preview_pipe_id = CSS_PIPE_ID_VIDEO;
	} else if (asd->continuous_mode->val) {
		capture_pipe = &asd->video_out_capture;
		vf_pipe = &asd->video_out_vf;
		preview_pipe = &asd->video_out_preview;

		css_preview_pipe_id = CSS_PIPE_ID_PREVIEW;
		css_capture_pipe_id = CSS_PIPE_ID_CAPTURE;
	} else if (asd->run_mode->val == ATOMISP_RUN_MODE_PREVIEW) {
		preview_pipe = &asd->video_out_preview;
		css_preview_pipe_id = CSS_PIPE_ID_PREVIEW;
	} else {
		/* ATOMISP_RUN_MODE_STILL_CAPTURE */
		capture_pipe = &asd->video_out_capture;
		if (!atomisp_is_mbuscode_raw(
			    asd->fmt[asd->capture_pad].fmt.code))
			vf_pipe = &asd->video_out_vf;
		css_capture_pipe_id = CSS_PIPE_ID_CAPTURE;
	}

	if (capture_pipe) {
		buf_type = atomisp_get_css_buf_type(
			asd, atomisp_subdev_source_pad(&capture_pipe->vdev));
		atomisp_q_video_buffers_to_css(asd, capture_pipe,
					       buf_type, css_capture_pipe_id);
	}

	if (vf_pipe) {
		buf_type = atomisp_get_css_buf_type(
			asd, atomisp_subdev_source_pad(&vf_pipe->vdev));
		atomisp_q_video_buffers_to_css(asd, vf_pipe, buf_type,
					 css_capture_pipe_id);
	}

	if (preview_pipe) {
		buf_type = atomisp_get_css_buf_type(
			asd, atomisp_subdev_source_pad(&preview_pipe->vdev));
		atomisp_q_video_buffers_to_css(asd, preview_pipe,
					       buf_type, css_preview_pipe_id);
	}

	if (asd->params.curr_grid_info.s3a_grid.enable) {
		if (css_capture_pipe_id < CSS_PIPE_ID_NUM)
			atomisp_q_s3a_buffers_to_css(asd,
						     css_capture_pipe_id);
		if (css_preview_pipe_id < CSS_PIPE_ID_NUM)
			atomisp_q_s3a_buffers_to_css(asd,
						     css_preview_pipe_id);
	}

	if (asd->params.curr_grid_info.dvs_grid.enable)
		atomisp_q_dis_buffers_to_css(asd, css_capture_pipe_id);

	return 0;
}

static void atomisp_buf_queue(struct videobuf_queue *vq,
			      struct videobuf_buffer *vb)
{
	struct atomisp_video_pipe *pipe = vq->priv_data;

	list_add_tail(&vb->queue, &pipe->activeq);
	vb->state = VIDEOBUF_QUEUED;
}

static void atomisp_buf_release(struct videobuf_queue *vq,
				struct videobuf_buffer *vb)
{
	vb->state = VIDEOBUF_NEEDS_INIT;
	atomisp_videobuf_free_buf(vb);
}

static int atomisp_buf_setup_output(struct videobuf_queue *vq,
				    unsigned int *count, unsigned int *size)
{
	struct atomisp_video_pipe *pipe = vq->priv_data;

	*size = pipe->pix.sizeimage;

	return 0;
}

static int atomisp_buf_prepare_output(struct videobuf_queue *vq,
				      struct videobuf_buffer *vb,
				      enum v4l2_field field)
{
	struct atomisp_video_pipe *pipe = vq->priv_data;

	vb->size = pipe->pix.sizeimage;
	vb->width = pipe->pix.width;
	vb->height = pipe->pix.height;
	vb->field = field;
	vb->state = VIDEOBUF_PREPARED;

	return 0;
}

static void atomisp_buf_queue_output(struct videobuf_queue *vq,
				     struct videobuf_buffer *vb)
{
	struct atomisp_video_pipe *pipe = vq->priv_data;

	list_add_tail(&vb->queue, &pipe->activeq_out);
	vb->state = VIDEOBUF_QUEUED;
}

static void atomisp_buf_release_output(struct videobuf_queue *vq,
				       struct videobuf_buffer *vb)
{
	videobuf_vmalloc_free(vb);
	vb->state = VIDEOBUF_NEEDS_INIT;
}

static struct videobuf_queue_ops videobuf_qops = {
	.buf_setup	= atomisp_buf_setup,
	.buf_prepare	= atomisp_buf_prepare,
	.buf_queue	= atomisp_buf_queue,
	.buf_release	= atomisp_buf_release,
};

static struct videobuf_queue_ops videobuf_qops_output = {
	.buf_setup	= atomisp_buf_setup_output,
	.buf_prepare	= atomisp_buf_prepare_output,
	.buf_queue	= atomisp_buf_queue_output,
	.buf_release	= atomisp_buf_release_output,
};

static int atomisp_init_pipe(struct atomisp_video_pipe *pipe)
{
	/* init locks */
	spin_lock_init(&pipe->irq_lock);

	videobuf_queue_vmalloc_init(&pipe->capq, &videobuf_qops, NULL,
				    &pipe->irq_lock,
				    V4L2_BUF_TYPE_VIDEO_CAPTURE,
				    V4L2_FIELD_NONE,
				    sizeof(struct atomisp_buffer), pipe,
				    NULL);	/* ext_lock: NULL */

	videobuf_queue_vmalloc_init(&pipe->outq, &videobuf_qops_output, NULL,
				    &pipe->irq_lock,
				    V4L2_BUF_TYPE_VIDEO_OUTPUT,
				    V4L2_FIELD_NONE,
				    sizeof(struct atomisp_buffer), pipe,
				    NULL);	/* ext_lock: NULL */

	INIT_LIST_HEAD(&pipe->activeq);
	INIT_LIST_HEAD(&pipe->activeq_out);

	return 0;
}

static void atomisp_dev_init_struct(struct atomisp_device *isp)
{
	unsigned int i;

	isp->sw_contex.file_input = 0;
	isp->need_gfx_throttle = true;
	isp->isp_fatal_error = false;
	isp->delayed_init = ATOMISP_DELAYED_INIT_NOT_QUEUED;

	for (i = 0; i < isp->input_cnt; i++)
		isp->inputs[i].asd = NULL;
	/*
	 * For Merrifield, frequency is scalable.
	 * After boot-up, the default frequency is 200MHz.
	 * For Medfield/Clovertrail, all running at 320MHz
	 */
	if (IS_ISP2400(isp))
		isp->sw_contex.running_freq = ISP_FREQ_200MHZ;
	else
		isp->sw_contex.running_freq = ISP_FREQ_320MHZ;
}

static void atomisp_subdev_init_struct(struct atomisp_sub_device *asd)
{
	v4l2_ctrl_s_ctrl(asd->run_mode, ATOMISP_RUN_MODE_STILL_CAPTURE);
	asd->params.color_effect = V4L2_COLORFX_NONE;
	asd->params.bad_pixel_en = 1;
	asd->params.gdc_cac_en = 0;
	asd->params.video_dis_en = 0;
	asd->params.sc_en = 0;
	asd->params.fpn_en = 0;
	asd->params.xnr_en = 0;
	asd->params.false_color = 0;
	asd->params.online_process = 1;
	asd->params.yuv_ds_en = 0;
#ifdef CONFIG_VIDEO_ATOMISP_CSS20
	asd->params.dvs_6axis = NULL;
<<<<<<< HEAD
// <ASUS-Ian20131016+> - Intel patch, fix lsc(lens shading correction)
	asd->update_lsc_table = true;
// <ASUS-Ian20131016->
=======
	asd->update_lsc_table = true;
>>>>>>> 77ff9e2d
#endif
	asd->params.offline_parm.num_captures = 1;
	asd->params.offline_parm.skip_frames = 0;
	asd->params.offline_parm.offset = 0;
	/* Add for channel */
	asd->input_curr = 0;

	atomisp_css_init_struct(asd);
}
/*
 * file operation functions
 */
unsigned int atomisp_subdev_users(struct atomisp_sub_device *asd)
{
	return asd->video_out_preview.users +
	       asd->video_out_vf.users +
	       asd->video_out_capture.users +
	       asd->video_in.users;
}

unsigned int atomisp_dev_users(struct atomisp_device *isp)
{
	unsigned int i, sum;
	for (i = 0, sum = 0; i < isp->num_of_streams; i++)
		sum += atomisp_subdev_users(&isp->asd[i]);

	return sum;
}

static int atomisp_open(struct file *file)
{
	struct video_device *vdev = video_devdata(file);
	struct atomisp_device *isp = video_get_drvdata(vdev);
	struct atomisp_video_pipe *pipe = atomisp_to_video_pipe(vdev);
	struct atomisp_sub_device *asd = pipe->asd;
	int ret;

	dev_dbg(isp->dev, "open device %s\n", vdev->name);

	mutex_lock(&isp->mutex);

	if (!isp->input_cnt) {
		dev_err(isp->dev, "no camera attached\n");
		ret = -EINVAL;
		goto error;
	}

	if (pipe->users)
		goto done;

	ret = atomisp_init_pipe(pipe);
	if (ret)
		goto error;


	if (atomisp_dev_users(isp)) {
		dev_err(isp->dev, "skip init isp in open\n");
		goto init_subdev;
	}

	/* runtime power management, turn on ISP */
	ret = pm_runtime_get_sync(vdev->v4l2_dev->dev);
	if (ret < 0) {
		dev_err(isp->dev, "Failed to power on device\n");
		goto error;
	}

	ret = hmm_pool_register((unsigned int)dypool_enable,
						HMM_POOL_TYPE_DYNAMIC);
	if (ret)
		dev_err(isp->dev, "Failed to register dynamic memory pool.\n");

	/* Init ISP */
	if (atomisp_css_init(isp)) {
		ret = -EINVAL;
		goto error;
	}

	/* Initialize the CSS debug trace verbosity level. To change
	 * the verbosity level, change the definition of this macro
	 * up in the file
	 */
	sh_css_set_dtrace_level(CSS_DTRACE_VERBOSITY_LEVEL);

	atomisp_dev_init_struct(isp);

	ret = v4l2_subdev_call(isp->flash, core, s_power, 1);
	if (ret < 0 && ret != -ENODEV && ret != -ENOIOCTLCMD) {
		dev_err(isp->dev, "Failed to power-on flash\n");
		goto error;
	}

init_subdev: /* For CTP CSS1.5, below init depends on css global init */
	if (atomisp_subdev_users(asd))
		goto done;

	atomisp_subdev_init_struct(asd);

done:
	pipe->users++;
	mutex_unlock(&isp->mutex);
	return 0;

error:
	hmm_pool_unregister(HMM_POOL_TYPE_DYNAMIC);
	pm_runtime_put(vdev->v4l2_dev->dev);
	mutex_unlock(&isp->mutex);
	return ret;
}

static int atomisp_release(struct file *file)
{
	struct video_device *vdev = video_devdata(file);
	struct atomisp_device *isp = video_get_drvdata(vdev);
	struct atomisp_video_pipe *pipe = atomisp_to_video_pipe(vdev);
	struct atomisp_sub_device *asd = pipe->asd;
	struct v4l2_requestbuffers req;
	int ret = 0;

	dev_dbg(isp->dev, "release device %s\n", vdev->name);

	req.count = 0;
	if (isp == NULL)
		return -EBADF;

	mutex_lock(&isp->streamoff_mutex);
	mutex_lock(&isp->mutex);

	pipe->users--;

	if (pipe->capq.streaming &&
	    __atomisp_streamoff(file, NULL, V4L2_BUF_TYPE_VIDEO_CAPTURE)) {
		dev_err(isp->dev,
			"atomisp_streamoff failed on release, driver bug");
		goto done;
	}

	if (pipe->users)
		goto done;

	if (__atomisp_reqbufs(file, NULL, &req)) {
		dev_err(isp->dev,
			"atomisp_reqbufs failed on release, driver bug");
		goto done;
	}

	if (pipe->outq.bufs[0]) {
		mutex_lock(&pipe->outq.vb_lock);
		videobuf_queue_cancel(&pipe->outq);
		mutex_unlock(&pipe->outq.vb_lock);
	}

	/*
	 * A little trick here:
	 * file injection input resolution is recorded in the sink pad,
	 * therefore can not be cleared when releaseing one device node.
	 * The sink pad setting can only be cleared when all device nodes
	 * get released.
	 */
	if (!isp->sw_contex.file_input && asd->fmt_auto->val) {
		struct v4l2_mbus_framefmt isp_sink_fmt = { 0 };
		atomisp_subdev_set_ffmt(
			&asd->subdev, NULL,
			V4L2_SUBDEV_FORMAT_ACTIVE, ATOMISP_SUBDEV_PAD_SINK,
			&isp_sink_fmt);
	}

	if (atomisp_subdev_users(asd))
		goto done;

	/* clear the sink pad for file input */
	if (isp->sw_contex.file_input && asd->fmt_auto->val) {
		struct v4l2_mbus_framefmt isp_sink_fmt = { 0 };
		atomisp_subdev_set_ffmt(&asd->subdev, NULL,
					V4L2_SUBDEV_FORMAT_ACTIVE,
					ATOMISP_SUBDEV_PAD_SINK, &isp_sink_fmt);
	}

	atomisp_free_3a_dis_buffers(asd);
	atomisp_free_internal_buffers(asd);
	ret = v4l2_subdev_call(isp->inputs[asd->input_curr].camera,
				       core, s_power, 0);
	if (ret)
		dev_warn(isp->dev, "Failed to power-off sensor\n");

	/* clear the asd field to show this camera is not used */
	isp->inputs[asd->input_curr].asd = NULL;

	if (atomisp_dev_users(isp))
		goto done;

	del_timer_sync(&isp->wdt);
	atomisp_acc_release(isp);
	atomisp_free_all_shading_tables(isp);
	atomisp_css_uninit(isp);
#ifndef CONFIG_VIDEO_ATOMISP_CSS20
	hrt_isp_css_mm_clear();
#endif /* CONFIG_VIDEO_ATOMISP_CSS20 */
	hmm_pool_unregister(HMM_POOL_TYPE_DYNAMIC);

	ret = v4l2_subdev_call(isp->flash, core, s_power, 0);
	if (ret < 0 && ret != -ENODEV && ret != -ENOIOCTLCMD)
		dev_warn(isp->dev, "Failed to power-off flash\n");

	if (pm_runtime_put_sync(vdev->v4l2_dev->dev) < 0)
		dev_err(isp->dev, "Failed to power off device\n");

done:
	mutex_unlock(&isp->mutex);
	mutex_unlock(&isp->streamoff_mutex);

	return 0;
}

/*
 * Memory help functions for image frame and private parameters
 */
static int do_isp_mm_remap(struct atomisp_device *isp,
			   struct vm_area_struct *vma,
			   void *isp_virt, u32 host_virt, u32 pgnr)
{
	u32 pfn;

	while (pgnr) {
		pfn = hmm_virt_to_phys(isp_virt) >> PAGE_SHIFT;
		if (remap_pfn_range(vma, host_virt, pfn,
				    PAGE_SIZE, PAGE_SHARED)) {
			dev_err(isp->dev, "remap_pfn_range err.\n");
			return -EAGAIN;
		}

		isp_virt += PAGE_SIZE;
		host_virt += PAGE_SIZE;
		pgnr--;
	}

	return 0;
}

static int frame_mmap(struct atomisp_device *isp,
	const struct atomisp_css_frame *frame, struct vm_area_struct *vma)
{
	void *isp_virt;
	u32 host_virt;
	u32 pgnr;

	if (!frame) {
		dev_err(isp->dev, "%s: NULL frame pointer.\n", __func__);
		return -EINVAL;
	}

	host_virt = vma->vm_start;
	isp_virt = (void *)frame->data;
	atomisp_get_frame_pgnr(isp, frame, &pgnr);

	if (do_isp_mm_remap(isp, vma, isp_virt, host_virt, pgnr))
		return -EAGAIN;

	return 0;
}

int atomisp_videobuf_mmap_mapper(struct videobuf_queue *q,
	struct vm_area_struct *vma)
{
	u32 offset = vma->vm_pgoff << PAGE_SHIFT;
	int ret = -EINVAL, i;
	struct atomisp_device *isp =
		((struct atomisp_video_pipe *)(q->priv_data))->isp;
	struct videobuf_vmalloc_memory *vm_mem;
	struct videobuf_mapping *map;

	MAGIC_CHECK(q->int_ops->magic, MAGIC_QTYPE_OPS);
	if (!(vma->vm_flags & VM_WRITE) || !(vma->vm_flags & VM_SHARED)) {
		dev_err(isp->dev, "map appl bug: PROT_WRITE and MAP_SHARED "
				  "are required\n");
		return -EINVAL;
	}

	mutex_lock(&q->vb_lock);
	for (i = 0; i < VIDEO_MAX_FRAME; i++) {
		struct videobuf_buffer *buf = q->bufs[i];
		if (buf == NULL)
			continue;

		map = kzalloc(sizeof(struct videobuf_mapping), GFP_KERNEL);
		if (map == NULL) {
			mutex_unlock(&q->vb_lock);
			return -ENOMEM;
		}

		buf->map = map;
		map->q = q;

		buf->baddr = vma->vm_start;

		if (buf && buf->memory == V4L2_MEMORY_MMAP &&
		    buf->boff == offset) {
			vm_mem = buf->priv;
			ret = frame_mmap(isp, vm_mem->vaddr, vma);
			vma->vm_flags |= VM_DONTEXPAND | VM_RESERVED;
			break;
		}
	}
	mutex_unlock(&q->vb_lock);

	return ret;
}

/* The input frame contains left and right padding that need to be removed.
 * There is always ISP_LEFT_PAD padding on the left side.
 * There is also padding on the right (padded_width - width).
 */
static int remove_pad_from_frame(struct atomisp_device *isp,
		struct atomisp_css_frame *in_frame, __u32 width, __u32 height)
{
	unsigned int i;
	unsigned short *buffer;
	int ret = 0;
	unsigned short *load = (unsigned short *)in_frame->data;
	unsigned short *store = load;

	buffer = kmalloc(width*sizeof(*load), GFP_KERNEL);
	if (!buffer) {
		dev_err(isp->dev, "out of memory.\n");
		return -ENOMEM;
	}

//#define ISP_LEFT_PAD			128	/* equal to 2*NWAY */
	load += ISP_LEFT_PAD;
	for (i = 0; i < height; i++) {
		ret = hrt_isp_css_mm_load(load, buffer, width*sizeof(*load));
		if (ret < 0)
			goto remove_pad_error;

		ret = hrt_isp_css_mm_store(store, buffer, width*sizeof(*store));
		if (ret < 0)
			goto remove_pad_error;

		load  += in_frame->info.padded_width;
		store += width;
	}

remove_pad_error:
	kfree(buffer);
	return ret;
}

static int atomisp_mmap(struct file *file, struct vm_area_struct *vma)
{
	struct video_device *vdev = video_devdata(file);
	struct atomisp_device *isp = video_get_drvdata(vdev);
	struct atomisp_video_pipe *pipe = atomisp_to_video_pipe(vdev);
	struct atomisp_sub_device *asd = pipe->asd;
	struct atomisp_css_frame *raw_virt_addr;
	u32 start = vma->vm_start;
	u32 end = vma->vm_end;
	u32 size = end - start;
	u32 origin_size, new_size;
	int ret;

	if (!(vma->vm_flags & (VM_WRITE | VM_READ)))
		return -EACCES;

	if (!(vma->vm_flags & VM_SHARED))
		return -EINVAL;

	mutex_lock(&isp->mutex);
	new_size = pipe->pix.width * pipe->pix.height * 2;

	/* mmap for ISP offline raw data */
	if (atomisp_subdev_source_pad(vdev)
	    == ATOMISP_SUBDEV_PAD_SOURCE_CAPTURE &&
	    vma->vm_pgoff == (ISP_PARAM_MMAP_OFFSET >> PAGE_SHIFT)) {
		if (asd->params.online_process != 0) {
			ret = -EINVAL;
			goto error;
		}
		raw_virt_addr = asd->raw_output_frame;
		if (raw_virt_addr == NULL) {
			dev_err(isp->dev, "Failed to request RAW frame\n");
			ret = -EINVAL;
			goto error;
		}

		ret = remove_pad_from_frame(isp, raw_virt_addr,
				      pipe->pix.width, pipe->pix.height);
		if (ret < 0) {
			dev_err(isp->dev, "remove pad failed.\n");
			goto error;
		}
		origin_size = raw_virt_addr->data_bytes;
		raw_virt_addr->data_bytes = new_size;

		if (size != PAGE_ALIGN(new_size)) {
			dev_err(isp->dev, "incorrect size for mmap ISP"
				 " Raw Frame\n");
			ret = -EINVAL;
			goto error;
		}

		if (frame_mmap(isp, raw_virt_addr, vma)) {
			dev_err(isp->dev, "frame_mmap failed.\n");
			raw_virt_addr->data_bytes = origin_size;
			ret = -EAGAIN;
			goto error;
		}
		raw_virt_addr->data_bytes = origin_size;
		vma->vm_flags |= VM_RESERVED;
		mutex_unlock(&isp->mutex);
		return 0;
	}

	/*
	 * mmap for normal frames
	 */
	if (size != pipe->pix.sizeimage) {
		dev_err(isp->dev, "incorrect size for mmap ISP frames\n");
		ret = -EINVAL;
		goto error;
	}
	mutex_unlock(&isp->mutex);

	return atomisp_videobuf_mmap_mapper(&pipe->capq, vma);

error:
	mutex_unlock(&isp->mutex);

	return ret;
}

static int atomisp_file_mmap(struct file *file, struct vm_area_struct *vma)
{
	struct video_device *vdev = video_devdata(file);
	struct atomisp_video_pipe *pipe = atomisp_to_video_pipe(vdev);

	return videobuf_mmap_mapper(&pipe->outq, vma);
}

static unsigned int atomisp_poll(struct file *file,
				 struct poll_table_struct *pt)
{
	struct video_device *vdev = video_devdata(file);
	struct atomisp_device *isp = video_get_drvdata(vdev);
	struct atomisp_video_pipe *pipe = atomisp_to_video_pipe(vdev);

	mutex_lock(&isp->mutex);
	if (pipe->capq.streaming != 1) {
		mutex_unlock(&isp->mutex);
		return POLLERR;
	}
	mutex_unlock(&isp->mutex);

	return videobuf_poll_stream(file, &pipe->capq, pt);
}

const struct v4l2_file_operations atomisp_fops = {
	.owner = THIS_MODULE,
	.open = atomisp_open,
	.release = atomisp_release,
	.mmap = atomisp_mmap,
	.ioctl = video_ioctl2,
	.poll = atomisp_poll,
};

const struct v4l2_file_operations atomisp_file_fops = {
	.owner = THIS_MODULE,
	.open = atomisp_open,
	.release = atomisp_release,
	.mmap = atomisp_file_mmap,
	.ioctl = video_ioctl2,
	.poll = atomisp_poll,
};
<|MERGE_RESOLUTION|>--- conflicted
+++ resolved
@@ -397,13 +397,7 @@
 	asd->params.yuv_ds_en = 0;
 #ifdef CONFIG_VIDEO_ATOMISP_CSS20
 	asd->params.dvs_6axis = NULL;
-<<<<<<< HEAD
-// <ASUS-Ian20131016+> - Intel patch, fix lsc(lens shading correction)
 	asd->update_lsc_table = true;
-// <ASUS-Ian20131016->
-=======
-	asd->update_lsc_table = true;
->>>>>>> 77ff9e2d
 #endif
 	asd->params.offline_parm.num_captures = 1;
 	asd->params.offline_parm.skip_frames = 0;
