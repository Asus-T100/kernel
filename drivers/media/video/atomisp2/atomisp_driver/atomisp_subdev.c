/*
 * Support for Medifield PNW Camera Imaging ISP subsystem.
 *
 * Copyright (c) 2010 Intel Corporation. All Rights Reserved.
 *
 * This program is free software; you can redistribute it and/or
 * modify it under the terms of the GNU General Public License version
 * 2 as published by the Free Software Foundation.
 *
 * This program is distributed in the hope that it will be useful,
 * but WITHOUT ANY WARRANTY; without even the implied warranty of
 * MERCHANTABILITY or FITNESS FOR A PARTICULAR PURPOSE.  See the
 * GNU General Public License for more details.
 *
 * You should have received a copy of the GNU General Public License
 * along with this program; if not, write to the Free Software
 * Foundation, Inc., 51 Franklin Street, Fifth Floor, Boston, MA
 * 02110-1301, USA.
 *
 */
#include <linux/module.h>
#include <linux/uaccess.h>
#include <linux/delay.h>
#include <linux/device.h>
#include <linux/mm.h>
#include <linux/sched.h>
#include <linux/slab.h>
#include <asm/intel-mid.h>

#include <media/v4l2-event.h>
#include <media/v4l2-mediabus.h>
#include "atomisp_cmd.h"
#include "atomisp_common.h"
#include "atomisp_compat.h"
#include "atomisp_internal.h"

const struct atomisp_in_fmt_conv atomisp_in_fmt_conv[] = {
	{ V4L2_MBUS_FMT_SBGGR8_1X8, 8, 8, CSS_FORMAT_RAW_8, CSS_BAYER_ORDER_BGGR },
	{ V4L2_MBUS_FMT_SGBRG8_1X8, 8, 8, CSS_FORMAT_RAW_8, CSS_BAYER_ORDER_GBRG },
	{ V4L2_MBUS_FMT_SGRBG8_1X8, 8, 8, CSS_FORMAT_RAW_8, CSS_BAYER_ORDER_GRBG },
	{ V4L2_MBUS_FMT_SRGGB8_1X8, 8, 8, CSS_FORMAT_RAW_8, CSS_BAYER_ORDER_RGGB },
	{ V4L2_MBUS_FMT_SBGGR10_1X10, 10, 10, CSS_FORMAT_RAW_10, CSS_BAYER_ORDER_BGGR },
	{ V4L2_MBUS_FMT_SGBRG10_1X10, 10, 10, CSS_FORMAT_RAW_10, CSS_BAYER_ORDER_GBRG },
	{ V4L2_MBUS_FMT_SGRBG10_1X10, 10, 10, CSS_FORMAT_RAW_10, CSS_BAYER_ORDER_GRBG },
	{ V4L2_MBUS_FMT_SRGGB10_1X10, 10, 10, CSS_FORMAT_RAW_10, CSS_BAYER_ORDER_RGGB },
#ifndef CONFIG_VIDEO_ATOMISP_CSS20
	{ V4L2_MBUS_FMT_SBGGR10_DPCM8_1X8, 10, 8, CSS_FORMAT_RAW_8, CSS_BAYER_ORDER_BGGR },
	{ V4L2_MBUS_FMT_SGBRG10_DPCM8_1X8, 10, 8, CSS_FORMAT_RAW_8, CSS_BAYER_ORDER_GBRG },
	{ V4L2_MBUS_FMT_SGRBG10_DPCM8_1X8, 10, 8, CSS_FORMAT_RAW_8, CSS_BAYER_ORDER_GRBG },
	{ V4L2_MBUS_FMT_SRGGB10_DPCM8_1X8, 10, 8, CSS_FORMAT_RAW_8, CSS_BAYER_ORDER_RGGB },
#endif /* CONFIG_VIDEO_ATOMISP_CSS20 */
	{ V4L2_MBUS_FMT_SBGGR12_1X12, 12, 12, CSS_FORMAT_RAW_12, CSS_BAYER_ORDER_BGGR },
	{ V4L2_MBUS_FMT_SGBRG12_1X12, 12, 12, CSS_FORMAT_RAW_12, CSS_BAYER_ORDER_GBRG },
	{ V4L2_MBUS_FMT_SGRBG12_1X12, 12, 12, CSS_FORMAT_RAW_12, CSS_BAYER_ORDER_GRBG },
	{ V4L2_MBUS_FMT_SRGGB12_1X12, 12, 12, CSS_FORMAT_RAW_12, CSS_BAYER_ORDER_RGGB },
	{ V4L2_MBUS_FMT_UYVY8_1X16, 8, 8, ATOMISP_INPUT_FORMAT_YUV422_8, 0 },
	{ V4L2_MBUS_FMT_YUYV8_1X16, 8, 8, ATOMISP_INPUT_FORMAT_YUV422_8, 0 },
	{}
};

static const struct {
	enum v4l2_mbus_pixelcode code;
	enum v4l2_mbus_pixelcode compressed;
} compressed_codes[] = {
	{ V4L2_MBUS_FMT_SBGGR10_1X10, V4L2_MBUS_FMT_SBGGR10_DPCM8_1X8 },
	{ V4L2_MBUS_FMT_SGBRG10_1X10, V4L2_MBUS_FMT_SGBRG10_DPCM8_1X8 },
	{ V4L2_MBUS_FMT_SGRBG10_1X10, V4L2_MBUS_FMT_SGRBG10_DPCM8_1X8 },
	{ V4L2_MBUS_FMT_SRGGB10_1X10, V4L2_MBUS_FMT_SRGGB10_DPCM8_1X8 },
};

enum v4l2_mbus_pixelcode atomisp_subdev_uncompressed_code(
	enum v4l2_mbus_pixelcode code)
{
	unsigned int i;

	for (i = 0; i < ARRAY_SIZE(compressed_codes); i++)
		if (code == compressed_codes[i].compressed)
			return compressed_codes[i].code;

	return code;
}

bool atomisp_subdev_is_compressed(enum v4l2_mbus_pixelcode code)
{
	const struct atomisp_in_fmt_conv *ic = atomisp_in_fmt_conv;

	while (ic->code) {
		if (code == ic->code)
			return ic->bpp != ic->depth;
		ic++;
	}

	return false;
}

const struct atomisp_in_fmt_conv *atomisp_find_in_fmt_conv(
	enum v4l2_mbus_pixelcode code)
{
	const struct atomisp_in_fmt_conv *ic = atomisp_in_fmt_conv;

	while (ic->code) {
		if (code == ic->code)
			return ic;
		ic++;
	}

	return NULL;
}

bool atomisp_subdev_format_conversion(struct atomisp_sub_device *asd,
				      unsigned int source_pad)
{
	struct v4l2_mbus_framefmt *sink, *src;

	sink = atomisp_subdev_get_ffmt(&asd->subdev, NULL,
				       V4L2_SUBDEV_FORMAT_ACTIVE,
				       ATOMISP_SUBDEV_PAD_SINK);
	src = atomisp_subdev_get_ffmt(&asd->subdev, NULL,
				      V4L2_SUBDEV_FORMAT_ACTIVE, source_pad);

	return atomisp_is_mbuscode_raw(sink->code)
		&& !atomisp_is_mbuscode_raw(src->code);
}

uint16_t atomisp_subdev_source_pad(struct video_device *vdev)
{
	return vdev->entity.links[0].source->index;
}

/*
 * V4L2 subdev operations
 */

/*
 * isp_subdev_ioctl - CCDC module private ioctl's
 * @sd: ISP V4L2 subdevice
 * @cmd: ioctl command
 * @arg: ioctl argument
 *
 * Return 0 on success or a negative error code otherwise.
 */
static long isp_subdev_ioctl(struct v4l2_subdev *sd,
	unsigned int cmd, void *arg)
{
	int ret = 0;

	return ret;
}

/*
 * isp_subdev_set_power - Power on/off the CCDC module
 * @sd: ISP V4L2 subdevice
 * @on: power on/off
 *
 * Return 0 on success or a negative error code otherwise.
 */
static int isp_subdev_set_power(struct v4l2_subdev *sd, int on)
{
	return 0;
}

static int isp_subdev_subscribe_event(struct v4l2_subdev *sd,
	struct v4l2_fh *fh, struct v4l2_event_subscription *sub)
{
	if (sub->type != V4L2_EVENT_FRAME_SYNC &&
	    sub->type != V4L2_EVENT_ATOMISP_3A_STATS_READY)
		return -EINVAL;

	return v4l2_event_subscribe(fh, sub, 16, NULL);
}

static int isp_subdev_unsubscribe_event(struct v4l2_subdev *sd,
	struct v4l2_fh *fh, struct v4l2_event_subscription *sub)
{
	return v4l2_event_unsubscribe(fh, sub);
}

/*
 * isp_subdev_enum_mbus_code - Handle pixel format enumeration
 * @sd: pointer to v4l2 subdev structure
 * @fh : V4L2 subdev file handle
 * @code: pointer to v4l2_subdev_pad_mbus_code_enum structure
 * return -EINVAL or zero on success
 */
static int isp_subdev_enum_mbus_code(struct v4l2_subdev *sd,
	struct v4l2_subdev_fh *fh, struct v4l2_subdev_mbus_code_enum *code)
{
	if (code->index >= ARRAY_SIZE(atomisp_in_fmt_conv) - 1)
		return -EINVAL;

	code->code = atomisp_in_fmt_conv[code->index].code;

	return 0;
}

static int isp_subdev_validate_rect(struct v4l2_subdev *sd, uint32_t pad,
				    uint32_t target)
{
	switch (pad) {
	case ATOMISP_SUBDEV_PAD_SINK:
		switch (target) {
		case V4L2_SEL_TGT_CROP:
			return 0;
		}
		break;
	default:
		switch (target) {
		case V4L2_SEL_TGT_COMPOSE:
			return 0;
		}
		break;
	}

	return -EINVAL;
}

struct v4l2_rect *atomisp_subdev_get_rect(struct v4l2_subdev *sd,
					  struct v4l2_subdev_fh *fh,
					  uint32_t which, uint32_t pad,
					  uint32_t target)
{
	struct atomisp_sub_device *isp_sd = v4l2_get_subdevdata(sd);

	if (which == V4L2_SUBDEV_FORMAT_TRY) {
		switch (target) {
		case V4L2_SEL_TGT_CROP:
			return v4l2_subdev_get_try_crop(fh, pad);
		case V4L2_SEL_TGT_COMPOSE:
			return v4l2_subdev_get_try_compose(fh, pad);
		}
	}

	switch (target) {
	case V4L2_SEL_TGT_CROP:
		return &isp_sd->fmt[pad].crop;
	case V4L2_SEL_TGT_COMPOSE:
		return &isp_sd->fmt[pad].compose;
	}

	return NULL;
}

struct v4l2_mbus_framefmt
*atomisp_subdev_get_ffmt(struct v4l2_subdev *sd, struct v4l2_subdev_fh *fh,
			 uint32_t which, uint32_t pad)
{
	struct atomisp_sub_device *isp_sd = v4l2_get_subdevdata(sd);

	if (which == V4L2_SUBDEV_FORMAT_TRY)
		return v4l2_subdev_get_try_format(fh, pad);

	return &isp_sd->fmt[pad].fmt;
}

static void isp_get_fmt_rect(struct v4l2_subdev *sd, struct v4l2_subdev_fh *fh,
			     uint32_t which, struct v4l2_mbus_framefmt **ffmt,
			     struct v4l2_rect *crop[ATOMISP_SUBDEV_PADS_NUM],
			     struct v4l2_rect *comp[ATOMISP_SUBDEV_PADS_NUM])
{
	unsigned int i;

	for (i = 0; i < ATOMISP_SUBDEV_PADS_NUM; i++) {
		ffmt[i] = atomisp_subdev_get_ffmt(sd, fh, which, i);
		crop[i] = atomisp_subdev_get_rect(sd, fh, which, i,
						  V4L2_SEL_TGT_CROP);
		comp[i] = atomisp_subdev_get_rect(sd, fh, which, i,
						  V4L2_SEL_TGT_COMPOSE);
	}
}

static void isp_subdev_propagate(struct v4l2_subdev *sd,
				 struct v4l2_subdev_fh *fh,
				 uint32_t which, uint32_t pad, uint32_t target,
				 uint32_t flags)
{
	struct v4l2_mbus_framefmt *ffmt[ATOMISP_SUBDEV_PADS_NUM];
	struct v4l2_rect *crop[ATOMISP_SUBDEV_PADS_NUM],
		*comp[ATOMISP_SUBDEV_PADS_NUM];

	if (flags & V4L2_SEL_FLAG_KEEP_CONFIG)
		return;

	isp_get_fmt_rect(sd, fh, which, ffmt, crop, comp);

	switch (pad) {
	case ATOMISP_SUBDEV_PAD_SINK: {
		struct v4l2_rect r = {0};

		/* Only crop target supported on sink pad. */
		r.width = ffmt[pad]->width;
		r.height = ffmt[pad]->height;

		atomisp_subdev_set_selection(sd, fh, which, pad, target, flags,
					     &r);
		break;
	}
	}
}

static int isp_subdev_get_selection(struct v4l2_subdev *sd,
				    struct v4l2_subdev_fh *fh,
				    struct v4l2_subdev_selection *sel)
{
	int rval = isp_subdev_validate_rect(sd, sel->pad, sel->target);
	if (rval)
		return rval;

	sel->r = *atomisp_subdev_get_rect(sd, fh, sel->which, sel->pad,
					  sel->target);

	return 0;
}

static char *atomisp_pad_str[] = { "ATOMISP_SUBDEV_PAD_SINK",
				   "ATOMISP_SUBDEV_PAD_SOURCE_CAPTURE",
				   "ATOMISP_SUBDEV_PAD_SOURCE_VF",
				   "ATOMISP_SUBDEV_PAD_SOURCE_PREVIEW" };

int atomisp_subdev_set_selection(struct v4l2_subdev *sd,
				 struct v4l2_subdev_fh *fh, uint32_t which,
				 uint32_t pad, uint32_t target, uint32_t flags,
				 struct v4l2_rect *r)
{
	struct atomisp_sub_device *isp_sd = v4l2_get_subdevdata(sd);
	struct atomisp_device *isp = isp_sd->isp;
	struct v4l2_mbus_framefmt *ffmt[ATOMISP_SUBDEV_PADS_NUM];
	struct v4l2_rect *crop[ATOMISP_SUBDEV_PADS_NUM],
		*comp[ATOMISP_SUBDEV_PADS_NUM];
	unsigned int i;
	unsigned int padding_w = pad_w;
	unsigned int padding_h = pad_h;

	isp_get_fmt_rect(sd, fh, which, ffmt, crop, comp);

	dev_dbg(isp->dev,
		"sel: pad %s tgt %s l %d t %d w %d h %d which %s f 0x%8.8x\n",
		atomisp_pad_str[pad], target == V4L2_SEL_TGT_CROP
		? "V4L2_SEL_TGT_CROP" : "V4L2_SEL_TGT_COMPOSE",
		r->left, r->top, r->width, r->height,
		which == V4L2_SUBDEV_FORMAT_TRY ? "V4L2_SUBDEV_FORMAT_TRY"
		: "V4L2_SUBDEV_FORMAT_ACTIVE", flags);

	r->width = rounddown(r->width, ATOM_ISP_STEP_WIDTH);
	r->height = rounddown(r->height, ATOM_ISP_STEP_HEIGHT);

	switch (pad) {
	case ATOMISP_SUBDEV_PAD_SINK: {
		/* Only crop target supported on sink pad. */
		unsigned int dvs_w, dvs_h;

		crop[pad]->width = ffmt[pad]->width;
		crop[pad]->height = ffmt[pad]->height;

		/* Workaround for BYT 1080p perfectshot since the maxinum resolution of
		 * front camera ov2722 is 1932x1092 and cannot use pad_w > 12*/
		if (intel_mid_identify_cpu() == INTEL_MID_CPU_CHIP_VALLEYVIEW2
			&& crop[pad]->height == 1092) {
			padding_w = 12;
			padding_h = 12;
		}

		if (atomisp_subdev_format_conversion(isp_sd,
						     isp_sd->capture_pad)
		    && crop[pad]->width && crop[pad]->height)
			crop[pad]->width -= padding_w, crop[pad]->height -= padding_h;

		/* if subdev type is SOC camera,we do not need to set DVS */
		if (isp->inputs[isp_sd->input_curr].type == SOC_CAMERA)
			isp_sd->params.video_dis_en = 0;

		if (isp_sd->params.video_dis_en &&
		    isp_sd->run_mode->val == ATOMISP_RUN_MODE_VIDEO) {
			/* This resolution contains 20 % of DVS slack
			 * (of the desired captured image before
			 * scaling, or 1 / 6 of what we get from the
			 * sensor) in both width and height. Remove
			 * it. */
			crop[pad]->width = roundup(crop[pad]->width * 5 / 6,
						   ATOM_ISP_STEP_WIDTH);
			crop[pad]->height = roundup(crop[pad]->height * 5 / 6,
						    ATOM_ISP_STEP_HEIGHT);
		}

		crop[pad]->width = min(crop[pad]->width, r->width);
		crop[pad]->height = min(crop[pad]->height, r->height);

		if (!(flags & V4L2_SEL_FLAG_KEEP_CONFIG)) {
			for (i = ATOMISP_SUBDEV_PAD_SOURCE_CAPTURE;
			     i <= ATOMISP_SUBDEV_PAD_SOURCE_PREVIEW; i++) {
				struct v4l2_rect tmp = *crop[pad];

				atomisp_subdev_set_selection(
					sd, fh, which, i, V4L2_SEL_TGT_COMPOSE,
					flags, &tmp);
			}
		}

		if (which == V4L2_SUBDEV_FORMAT_TRY)
			break;

		if (isp_sd->params.video_dis_en &&
		    isp_sd->run_mode->val == ATOMISP_RUN_MODE_VIDEO) {
			dvs_w = rounddown(crop[pad]->width / 5,
					  ATOM_ISP_STEP_WIDTH);
			dvs_h = rounddown(crop[pad]->height / 5,
					  ATOM_ISP_STEP_HEIGHT);
		} else {
		
// <ASUS-Ian20131003+> - Intel patch
			dvs_w = dvs_h = 0;
// <ASUS-Ian20131003->
		}

		atomisp_css_video_set_dis_envelope(isp_sd, dvs_w, dvs_h);
		atomisp_css_input_set_effective_resolution(isp_sd,
					crop[pad]->width, crop[pad]->height);

		break;
	}
	case ATOMISP_SUBDEV_PAD_SOURCE_CAPTURE: {
		/* Only compose target is supported on source pads. */

		if (isp_sd->vfpp->val == ATOMISP_VFPP_DISABLE_LOWLAT) {
			/* Scaling is disabled in this mode */
			r->width = crop[ATOMISP_SUBDEV_PAD_SINK]->width;
			r->height = crop[ATOMISP_SUBDEV_PAD_SINK]->height;
		}

		if (crop[ATOMISP_SUBDEV_PAD_SINK]->width == r->width
		    && crop[ATOMISP_SUBDEV_PAD_SINK]->height == r->height)
			isp_sd->params.yuv_ds_en = false;
		else
			isp_sd->params.yuv_ds_en = true;

		comp[pad]->width = r->width;
		comp[pad]->height = r->height;

		break;
	}
	case ATOMISP_SUBDEV_PAD_SOURCE_VF:
	case ATOMISP_SUBDEV_PAD_SOURCE_PREVIEW:
		comp[pad]->width = r->width;
		comp[pad]->height = r->height;
		break;
	default:
		return -EINVAL;
	}

	/* Set format dimensions on non-sink pads as well. */
	if (pad != ATOMISP_SUBDEV_PAD_SINK) {
		ffmt[pad]->width = comp[pad]->width;
		ffmt[pad]->height = comp[pad]->height;
	}

	*r = *atomisp_subdev_get_rect(sd, fh, which, pad, target);

	dev_dbg(isp->dev, "sel actual: l %d t %d w %d h %d\n",
		r->left, r->top, r->width, r->height);

	return 0;
}

static int isp_subdev_set_selection(struct v4l2_subdev *sd,
				    struct v4l2_subdev_fh *fh,
				    struct v4l2_subdev_selection *sel)
{
	int rval = isp_subdev_validate_rect(sd, sel->pad, sel->target);
	if (rval)
		return rval;

	return atomisp_subdev_set_selection(sd, fh, sel->which, sel->pad,
					    sel->target, sel->flags, &sel->r);
}

static int atomisp_get_sensor_bin_factor(struct atomisp_sub_device *asd)
{
	struct v4l2_control ctrl = {0};
	struct atomisp_device *isp = asd->isp;
	int hbin, vbin;
	int ret;

	if (isp->inputs[asd->input_curr].type == FILE_INPUT ||
		isp->inputs[asd->input_curr].type == TEST_PATTERN)
		return 0;

	ctrl.id = V4L2_CID_BIN_FACTOR_HORZ;
	ret = v4l2_subdev_call(isp->inputs[asd->input_curr].camera, core,
			       g_ctrl, &ctrl);
	hbin = ctrl.value;
	ctrl.id = V4L2_CID_BIN_FACTOR_VERT;
	ret |= v4l2_subdev_call(isp->inputs[asd->input_curr].camera, core,
				g_ctrl, &ctrl);
	vbin = ctrl.value;

	/*
	 * ISP needs to know binning factor from sensor.
	 * In case horizontal and vertical sensor's binning factors
	 * are different or sensor does not support binning factor CID,
	 * ISP will apply default 0 value.
	 */
	if (ret || hbin != vbin)
		hbin = 0;

	return hbin;
}

void atomisp_subdev_set_ffmt(struct v4l2_subdev *sd, struct v4l2_subdev_fh *fh,
			     uint32_t which, uint32_t pad,
			     struct v4l2_mbus_framefmt *ffmt)
{
	struct atomisp_sub_device *isp_sd = v4l2_get_subdevdata(sd);
	struct atomisp_device *isp = isp_sd->isp;
	struct v4l2_mbus_framefmt *__ffmt =
		atomisp_subdev_get_ffmt(sd, fh, which, pad);

	dev_dbg(isp->dev, "ffmt: pad %s w %d h %d code 0x%8.8x which %s\n",
		atomisp_pad_str[pad], ffmt->width, ffmt->height, ffmt->code,
		which == V4L2_SUBDEV_FORMAT_TRY ? "V4L2_SUBDEV_FORMAT_TRY"
		: "V4L2_SUBDEV_FORMAT_ACTIVE");

	switch (pad) {
	case ATOMISP_SUBDEV_PAD_SINK: {
		const struct atomisp_in_fmt_conv *fc =
			atomisp_find_in_fmt_conv(ffmt->code);

		if (!fc) {
			fc = atomisp_in_fmt_conv;
			ffmt->code = fc->code;
			dev_dbg(isp->dev, "using 0x%8.8x instead\n",
				ffmt->code);
		}

		*__ffmt = *ffmt;

		isp_subdev_propagate(sd, fh, which, pad,
				     V4L2_SEL_TGT_CROP, 0);

		if (which == V4L2_SUBDEV_FORMAT_ACTIVE) {
			atomisp_css_input_set_resolution(isp_sd, ffmt);
			atomisp_css_input_set_binning_factor(isp_sd,
				atomisp_get_sensor_bin_factor(isp_sd));
			atomisp_css_input_set_bayer_order(isp_sd,
							  fc->bayer_order);
			atomisp_css_input_set_format(isp_sd, fc->in_sh_fmt);
		}

		break;
	}
	case ATOMISP_SUBDEV_PAD_SOURCE_CAPTURE:
	case ATOMISP_SUBDEV_PAD_SOURCE_PREVIEW:
	case ATOMISP_SUBDEV_PAD_SOURCE_VF:
		__ffmt->code = ffmt->code;
		break;
	}
}

/*
 * isp_subdev_get_format - Retrieve the video format on a pad
 * @sd : ISP V4L2 subdevice
 * @fh : V4L2 subdev file handle
 * @pad: Pad number
 * @fmt: Format
 *
 * Return 0 on success or -EINVAL if the pad is invalid or doesn't correspond
 * to the format type.
 */
static int isp_subdev_get_format(struct v4l2_subdev *sd,
	struct v4l2_subdev_fh *fh, struct v4l2_subdev_format *fmt)
{
	fmt->format = *atomisp_subdev_get_ffmt(sd, fh, fmt->which, fmt->pad);

	return 0;
}

/*
 * isp_subdev_set_format - Set the video format on a pad
 * @sd : ISP subdev V4L2 subdevice
 * @fh : V4L2 subdev file handle
 * @pad: Pad number
 * @fmt: Format
 *
 * Return 0 on success or -EINVAL if the pad is invalid or doesn't correspond
 * to the format type.
 */
static int isp_subdev_set_format(struct v4l2_subdev *sd,
	struct v4l2_subdev_fh *fh, struct v4l2_subdev_format *fmt)
{
	atomisp_subdev_set_ffmt(sd, fh, fmt->which, fmt->pad, &fmt->format);

	return 0;
}

/* V4L2 subdev core operations */
static const struct v4l2_subdev_core_ops isp_subdev_v4l2_core_ops = {
	 .ioctl = isp_subdev_ioctl, .s_power = isp_subdev_set_power,
	 .subscribe_event = isp_subdev_subscribe_event,
	 .unsubscribe_event = isp_subdev_unsubscribe_event,
};

/* V4L2 subdev pad operations */
static const struct v4l2_subdev_pad_ops isp_subdev_v4l2_pad_ops = {
	 .enum_mbus_code = isp_subdev_enum_mbus_code,
	 .get_fmt = isp_subdev_get_format, .set_fmt = isp_subdev_set_format,
	 .get_selection = isp_subdev_get_selection,
	 .set_selection = isp_subdev_set_selection,
	 .link_validate = v4l2_subdev_link_validate_default,
};

/* V4L2 subdev operations */
static const struct v4l2_subdev_ops isp_subdev_v4l2_ops = {
	 .core = &isp_subdev_v4l2_core_ops, .pad = &isp_subdev_v4l2_pad_ops,
};

static void isp_subdev_init_params(struct atomisp_sub_device *asd)
{
	/* parameters initialization */
	INIT_LIST_HEAD(&asd->s3a_stats);
	INIT_LIST_HEAD(&asd->dis_stats);
}

/*
* isp_subdev_link_setup - Setup isp subdev connections
* @entity: ispsubdev media entity
* @local: Pad at the local end of the link
* @remote: Pad at the remote end of the link
* @flags: Link flags
*
* return -EINVAL or zero on success
*/
static int isp_subdev_link_setup(struct media_entity *entity,
	const struct media_pad *local,
	const struct media_pad *remote, u32 flags)
{
	struct v4l2_subdev *sd = media_entity_to_v4l2_subdev(entity);
	struct atomisp_sub_device *isp_sd = v4l2_get_subdevdata(sd);
	struct atomisp_device *isp = isp_sd->isp;
	unsigned int i;

	switch (local->index | media_entity_type(remote->entity)) {
	case ATOMISP_SUBDEV_PAD_SINK | MEDIA_ENT_T_V4L2_SUBDEV:
		/* Read from the sensor CSI2-ports. */
		if (!(flags & MEDIA_LNK_FL_ENABLED)) {
			isp_sd->input = ATOMISP_SUBDEV_INPUT_NONE;
			break;
		}

		if (isp_sd->input != ATOMISP_SUBDEV_INPUT_NONE)
			return -EBUSY;

		for (i = 0; i < ATOMISP_CAMERA_NR_PORTS; i++) {
			if (remote->entity != &isp->csi2_port[i].subdev.entity)
				continue;

			isp_sd->input = ATOMISP_SUBDEV_INPUT_CSI2_PORT1 + i;
			return 0;
		}

		return -EINVAL;

	case ATOMISP_SUBDEV_PAD_SINK | MEDIA_ENT_T_DEVNODE:
		/* read from memory */
		if (flags & MEDIA_LNK_FL_ENABLED) {
			if (isp_sd->input >= ATOMISP_SUBDEV_INPUT_CSI2_PORT1 &&
				isp_sd->input < (ATOMISP_SUBDEV_INPUT_CSI2_PORT1
						+ ATOMISP_CAMERA_NR_PORTS))
				return -EBUSY;
			isp_sd->input = ATOMISP_SUBDEV_INPUT_MEMORY;
		} else {
			if (isp_sd->input == ATOMISP_SUBDEV_INPUT_MEMORY)
				isp_sd->input = ATOMISP_SUBDEV_INPUT_NONE;
		}
		break;

	case ATOMISP_SUBDEV_PAD_SOURCE_PREVIEW | MEDIA_ENT_T_DEVNODE:
		/* always write to memory */
		break;

	case ATOMISP_SUBDEV_PAD_SOURCE_VF | MEDIA_ENT_T_DEVNODE:
		/* always write to memory */
		break;

	case ATOMISP_SUBDEV_PAD_SOURCE_CAPTURE | MEDIA_ENT_T_DEVNODE:
		/* always write to memory */
		break;

	default:
		return -EINVAL;
	}

	return 0;
}

/* media operations */
static const struct media_entity_operations isp_subdev_media_ops = {
	 .link_setup = isp_subdev_link_setup,
	 .link_validate = v4l2_subdev_link_validate,
/*	 .set_power = v4l2_subdev_set_power,	*/
};

static int __atomisp_update_run_mode(struct atomisp_sub_device *asd)
{
	struct atomisp_device *isp = asd->isp;
	struct v4l2_ctrl *ctrl = asd->run_mode;
	struct v4l2_ctrl *c;
	struct v4l2_streamparm p = {0};
	int modes[] = { CI_MODE_NONE,
			CI_MODE_VIDEO,
			CI_MODE_STILL_CAPTURE,
			CI_MODE_CONTINUOUS,
			CI_MODE_PREVIEW };
	s32 mode;

	if (ctrl->val != ATOMISP_RUN_MODE_VIDEO &&
	    asd->continuous_mode->val)
		mode = ATOMISP_RUN_MODE_PREVIEW;
	else
		mode = ctrl->val;

	c = v4l2_ctrl_find(
		isp->inputs[asd->input_curr].camera->ctrl_handler,
		V4L2_CID_RUN_MODE);

	if (c)
		return v4l2_ctrl_s_ctrl(c, mode);

	/* Fall back to obsolete s_parm */
	p.parm.capture.capturemode = modes[mode];

<<<<<<< HEAD
// <ASUS-Ian20131016+> - Intel patch, fix lsc(lens shading correction)
#ifdef CONFIG_VIDEO_ATOMISP_CSS20
	asd->update_lsc_table = true;
#endif
// <ASUS-Ian20131016->

=======
#ifdef CONFIG_VIDEO_ATOMISP_CSS20
	asd->update_lsc_table = true;
#endif
>>>>>>> 77ff9e2d
	return v4l2_subdev_call(
		isp->inputs[asd->input_curr].camera, video, s_parm, &p);
}

int atomisp_update_run_mode(struct atomisp_sub_device *asd)
{
	int rval;

	mutex_lock(asd->ctrl_handler.lock);
	rval = __atomisp_update_run_mode(asd);
	mutex_unlock(asd->ctrl_handler.lock);

	return rval;
}

static int s_ctrl(struct v4l2_ctrl *ctrl)
{
	struct atomisp_sub_device *asd = container_of(
		ctrl->handler, struct atomisp_sub_device, ctrl_handler);

	switch (ctrl->id) {
	case V4L2_CID_RUN_MODE:
		return __atomisp_update_run_mode(asd);
	}

	return 0;
}

static const struct v4l2_ctrl_ops ctrl_ops = {
	.s_ctrl = &s_ctrl,
};

static const struct v4l2_ctrl_config ctrl_fmt_auto = {
	.ops = &ctrl_ops,
	.id = V4L2_CID_FMT_AUTO,
	.name = "Automatic format guessing",
	.type = V4L2_CTRL_TYPE_BOOLEAN,
	.min = 0,
	.max = 1,
	.def = 1,
};

static const char * const ctrl_run_mode_menu[] = {
	NULL,
	"Video",
	"Still capture",
	"Continuous capture",
	"Preview",
};

static const struct v4l2_ctrl_config ctrl_run_mode = {
	.ops = &ctrl_ops,
	.id = V4L2_CID_RUN_MODE,
	.name = "Atomisp run mode",
	.type = V4L2_CTRL_TYPE_MENU,
	.min = 1,
	.def = 1,
	.max = 4,
	.qmenu = ctrl_run_mode_menu,
};

static const char * const ctrl_vfpp_mode_menu[] = {
	"Enable",			/* vfpp always enabled */
	"Disable to scaler mode",	/* CSS into video mode and disable */
	"Disable to low latency mode",	/* CSS into still mode and disable */
};

static const struct v4l2_ctrl_config ctrl_vfpp = {
	.id = V4L2_CID_VFPP,
	.name = "Atomisp vf postprocess",
	.type = V4L2_CTRL_TYPE_MENU,
	.min = 0,
	.def = 0,
	.max = 2,
	.qmenu = ctrl_vfpp_mode_menu,
};

/*
 * Control for ISP continuous mode
 *
 * When enabled, capture processing is possible without
 * stopping the preview pipeline. When disabled, ISP needs
 * to be restarted between preview and capture.
 */
static const struct v4l2_ctrl_config ctrl_continuous_mode = {
	.ops = &ctrl_ops,
	.id = V4L2_CID_ATOMISP_CONTINUOUS_MODE,
	.type = V4L2_CTRL_TYPE_BOOLEAN,
	.name = "Continuous mode",
	.min = 0,
	.max = 1,
	.def = 0,
};

/*
 * Control for continuous mode raw buffer size
 *
 * The size of the RAW ringbuffer sets limit on how much
 * back in time application can go when requesting capture
 * frames to be rendered, and how many frames can be rendered
 * in a burst at full sensor rate.
 *
 * Note: this setting has a big impact on memory consumption of
 * the CSS subsystem.
 */
static const struct v4l2_ctrl_config ctrl_continuous_raw_buffer_size = {
	.ops = &ctrl_ops,
	.id = V4L2_CID_ATOMISP_CONTINUOUS_RAW_BUFFER_SIZE,
	.type = V4L2_CTRL_TYPE_INTEGER,
	.name = "Continuous raw ringbuffer size",
	.min = 1,
	.max = 100, /* depends on CSS version, runtime checked */
	.step = 1,
	.def = 3,
};

/*
 * Control for enabling continuous viewfinder
 *
 * When enabled, and ISP is in continuous mode (see ctrl_continuous_mode ),
 * preview pipeline continues concurrently with capture
 * processing. When disabled, and continuous mode is used,
 * preview is paused while captures are processed, but
 * full pipeline restart is not needed.
 *
 * By setting this to disabled, capture processing is
 * essentially given priority over preview, and the effective
 * capture output rate may be higher than with continuous
 * viewfinder enabled.
 */
static const struct v4l2_ctrl_config ctrl_continuous_viewfinder = {
	.id = V4L2_CID_ATOMISP_CONTINUOUS_VIEWFINDER,
	.type = V4L2_CTRL_TYPE_BOOLEAN,
	.name = "Continuous viewfinder",
	.min = 0,
	.max = 1,
	.def = 0,
};

static void atomisp_init_subdev_pipe(struct atomisp_sub_device *asd,
		struct atomisp_video_pipe *pipe, enum v4l2_buf_type buf_type)
{
	pipe->type = buf_type;
	pipe->asd = asd;
	pipe->isp = asd->isp;
	spin_lock_init(&pipe->irq_lock);
	INIT_LIST_HEAD(&pipe->activeq);
	INIT_LIST_HEAD(&pipe->activeq_out);
}

/*
 * isp_subdev_init_entities - Initialize V4L2 subdev and media entity
 * @asd: ISP CCDC module
 *
 * Return 0 on success and a negative error code on failure.
 */
static int isp_subdev_init_entities(struct atomisp_sub_device *asd)
{
	struct v4l2_subdev *sd = &asd->subdev;
	struct media_pad *pads = asd->pads;
	struct media_entity *me = &sd->entity;
	int ret;

	asd->input = ATOMISP_SUBDEV_INPUT_NONE;

	v4l2_subdev_init(sd, &isp_subdev_v4l2_ops);
	strlcpy(sd->name, "ATOM ISP SUBDEV", sizeof(sd->name));
	v4l2_set_subdevdata(sd, asd);
	sd->flags |= V4L2_SUBDEV_FL_HAS_EVENTS | V4L2_SUBDEV_FL_HAS_DEVNODE;

	pads[ATOMISP_SUBDEV_PAD_SINK].flags = MEDIA_PAD_FL_SINK;
	pads[ATOMISP_SUBDEV_PAD_SOURCE_PREVIEW].flags = MEDIA_PAD_FL_SOURCE;
	pads[ATOMISP_SUBDEV_PAD_SOURCE_VF].flags = MEDIA_PAD_FL_SOURCE;
	pads[ATOMISP_SUBDEV_PAD_SOURCE_CAPTURE].flags = MEDIA_PAD_FL_SOURCE;

	asd->fmt[ATOMISP_SUBDEV_PAD_SINK].fmt.code =
		V4L2_MBUS_FMT_SBGGR10_1X10;
	asd->fmt[ATOMISP_SUBDEV_PAD_SOURCE_PREVIEW].fmt.code =
		V4L2_MBUS_FMT_SBGGR10_1X10;
	asd->fmt[ATOMISP_SUBDEV_PAD_SOURCE_VF].fmt.code =
		V4L2_MBUS_FMT_SBGGR10_1X10;
	asd->fmt[ATOMISP_SUBDEV_PAD_SOURCE_CAPTURE].fmt.code =
		V4L2_MBUS_FMT_SBGGR10_1X10;

	me->ops = &isp_subdev_media_ops;
	me->type = MEDIA_ENT_T_V4L2_SUBDEV;
	ret = media_entity_init(me, ATOMISP_SUBDEV_PADS_NUM, pads, 0);
	if (ret < 0)
		return ret;

	atomisp_init_subdev_pipe(asd, &asd->video_in,
			V4L2_BUF_TYPE_VIDEO_OUTPUT);

	atomisp_init_subdev_pipe(asd, &asd->video_out_preview,
			V4L2_BUF_TYPE_VIDEO_CAPTURE);

	atomisp_init_subdev_pipe(asd, &asd->video_out_vf,
			V4L2_BUF_TYPE_VIDEO_CAPTURE);

	atomisp_init_subdev_pipe(asd, &asd->video_out_capture,
			V4L2_BUF_TYPE_VIDEO_CAPTURE);

	ret = atomisp_video_init(&asd->video_in, "MEMORY");
	if (ret < 0)
		return ret;

	ret = atomisp_video_init(&asd->video_out_capture, "CAPTURE");
	if (ret < 0)
		return ret;

	ret = atomisp_video_init(&asd->video_out_vf, "VIEWFINDER");
	if (ret < 0)
		return ret;

	ret = atomisp_video_init(&asd->video_out_preview, "PREVIEW");
	if (ret < 0)
		return ret;

	/* Connect the isp subdev to the video node. */
	ret = media_entity_create_link(&asd->video_in.vdev.entity,
		0, &asd->subdev.entity, ATOMISP_SUBDEV_PAD_SINK, 0);
	if (ret < 0)
		return ret;

	ret = media_entity_create_link(&asd->subdev.entity,
		ATOMISP_SUBDEV_PAD_SOURCE_PREVIEW,
		&asd->video_out_preview.vdev.entity, 0, 0);
	if (ret < 0)
		return ret;

	ret = media_entity_create_link(&asd->subdev.entity,
		ATOMISP_SUBDEV_PAD_SOURCE_VF,
		&asd->video_out_vf.vdev.entity, 0, 0);
	if (ret < 0)
		return ret;

	ret = media_entity_create_link(&asd->subdev.entity,
		ATOMISP_SUBDEV_PAD_SOURCE_CAPTURE,
		&asd->video_out_capture.vdev.entity, 0, 0);
	if (ret < 0)
		return ret;

	ret = v4l2_ctrl_handler_init(&asd->ctrl_handler, 1);
	if (ret)
		return ret;

	asd->fmt_auto = v4l2_ctrl_new_custom(&asd->ctrl_handler,
						    &ctrl_fmt_auto, NULL);
	asd->run_mode = v4l2_ctrl_new_custom(&asd->ctrl_handler,
						    &ctrl_run_mode, NULL);
	asd->vfpp = v4l2_ctrl_new_custom(&asd->ctrl_handler,
						&ctrl_vfpp, NULL);
	asd->continuous_mode = v4l2_ctrl_new_custom(&asd->ctrl_handler,
					     &ctrl_continuous_mode, NULL);
	asd->continuous_viewfinder = v4l2_ctrl_new_custom(&asd->ctrl_handler,
					     &ctrl_continuous_viewfinder,
					     NULL);
	asd->continuous_raw_buffer_size =
			v4l2_ctrl_new_custom(&asd->ctrl_handler,
					     &ctrl_continuous_raw_buffer_size,
					     NULL);

	/* Make controls visible on subdev as well. */
	asd->subdev.ctrl_handler = &asd->ctrl_handler;

	return asd->ctrl_handler.error;
}

static void atomisp_subdev_cleanup_entities(struct atomisp_sub_device *asd)
{
	v4l2_ctrl_handler_free(&asd->ctrl_handler);

	media_entity_cleanup(&asd->subdev.entity);
}

void atomisp_subdev_unregister_entities(struct atomisp_sub_device *asd)
{
	atomisp_subdev_cleanup_entities(asd);
	v4l2_device_unregister_subdev(&asd->subdev);
	atomisp_video_unregister(&asd->video_in);
	atomisp_video_unregister(&asd->video_out_preview);
	atomisp_video_unregister(&asd->video_out_vf);
	atomisp_video_unregister(&asd->video_out_capture);
}

int atomisp_subdev_register_entities(struct atomisp_sub_device *asd,
	struct v4l2_device *vdev)
{
	int ret;

	/* Register the subdev and video node. */
	ret = v4l2_device_register_subdev(vdev, &asd->subdev);
	if (ret < 0)
		goto error;

	ret = atomisp_video_register(&asd->video_out_capture, vdev);
	if (ret < 0)
		goto error;

	ret = atomisp_video_register(&asd->video_out_vf, vdev);
	if (ret < 0)
		goto error;

	ret = atomisp_video_register(&asd->video_out_preview, vdev);
	if (ret < 0)
		goto error;

	/*
	 * file input only supported on subdev0
	 * so do not create video node for subdevs other then subdev0
	 */
	if (asd->index)
		return 0;
	ret = atomisp_video_register(&asd->video_in, vdev);
	if (ret < 0)
		goto error;

	return 0;

error:
	atomisp_subdev_unregister_entities(asd);
	return ret;
}


/*
 * atomisp_subdev_init - ISP Subdevice  initialization.
 * @dev: Device pointer specific to the ATOM ISP.
 *
 * TODO: Get the initialisation values from platform data.
 *
 * Return 0 on success or a negative error code otherwise.
 */
int atomisp_subdev_init(struct atomisp_device *isp)
{
	struct atomisp_sub_device *asd;
	int i, ret = 0;

	/*
	 * CSS2.0 running ISP2400 support
	 * multiple streams
	 */
	isp->num_of_streams = isp->media_dev.driver_version ==
	    ATOMISP_CSS_VERSION_20 ? 2 : 1;
	isp->asd = devm_kzalloc(isp->dev, sizeof(struct atomisp_sub_device) *
			       isp->num_of_streams, GFP_KERNEL);
	if (!isp->asd)
		return -ENOMEM;
	for (i = 0; i < isp->num_of_streams; i++) {
		asd = &isp->asd[i];
		spin_lock_init(&asd->lock);
		asd->isp = isp;
		isp_subdev_init_params(asd);
		ret = isp_subdev_init_entities(asd);
		if (ret < 0) {
			atomisp_subdev_cleanup_entities(asd);
			break;
		}
		asd->index = i;
	}

	return ret;
}<|MERGE_RESOLUTION|>--- conflicted
+++ resolved
@@ -405,10 +405,17 @@
 			dvs_h = rounddown(crop[pad]->height / 5,
 					  ATOM_ISP_STEP_HEIGHT);
 		} else {
-		
+// <ASUS-Ian20131003+> #ifndef CONFIG_VIDEO_ATOMISP_CSS20
 // <ASUS-Ian20131003+> - Intel patch
 			dvs_w = dvs_h = 0;
-// <ASUS-Ian20131003->
+// <ASUS-Ian20131003->#else
+			/*
+			 * For CSS2.0, digital zoom uses dvs working flow.
+			 * So still need to set the dvs envelop
+			 */
+// <ASUS-Ian20131003->			dvs_w = ffmt[pad]->width - crop[pad]->width - 2;
+// <ASUS-Ian20131003->			dvs_h = ffmt[pad]->height - crop[pad]->height - 2;
+// <ASUS-Ian20131003->#endif
 		}
 
 		atomisp_css_video_set_dis_envelope(isp_sd, dvs_w, dvs_h);
@@ -726,18 +733,9 @@
 	/* Fall back to obsolete s_parm */
 	p.parm.capture.capturemode = modes[mode];
 
-<<<<<<< HEAD
-// <ASUS-Ian20131016+> - Intel patch, fix lsc(lens shading correction)
 #ifdef CONFIG_VIDEO_ATOMISP_CSS20
 	asd->update_lsc_table = true;
 #endif
-// <ASUS-Ian20131016->
-
-=======
-#ifdef CONFIG_VIDEO_ATOMISP_CSS20
-	asd->update_lsc_table = true;
-#endif
->>>>>>> 77ff9e2d
 	return v4l2_subdev_call(
 		isp->inputs[asd->input_curr].camera, video, s_parm, &p);
 }
