--- conflicted
+++ resolved
@@ -1,7 +1,4 @@
-<<<<<<< HEAD
-=======
 /* Release Version: ci_master_byt_20130905_2200 */
->>>>>>> 8d5faacb
 /*
  * Support for Intel Camera Imaging ISP subsystem.
  *
@@ -32,15 +29,15 @@
 #include "assert_support.h"
 
 void timed_ctrl_snd_commnd(
-	const timed_ctrl_ID_t				ID,
+	const timed_ctrl_ID_t			ID,
 	hrt_data				mask,
 	hrt_data				condition,
 	hrt_data				counter,
 	hrt_address				addr,
 	hrt_data				value)
 {
-OP___assert(ID == TIMED_CTRL0_ID);
-OP___assert(TIMED_CTRL_BASE[ID] != (hrt_address)-1);
+	OP___assert(ID == TIMED_CTRL0_ID);
+	OP___assert(TIMED_CTRL_BASE[ID] != (hrt_address)-1);
 
 	timed_ctrl_reg_store(ID, _HRT_TIMED_CONTROLLER_CMD_REG_IDX, mask);
 	timed_ctrl_reg_store(ID, _HRT_TIMED_CONTROLLER_CMD_REG_IDX, condition);
@@ -54,16 +51,16 @@
 	correct BASE address both for csim and android */
 
 void timed_ctrl_snd_sp_commnd(
-	const timed_ctrl_ID_t				ID,
+	const timed_ctrl_ID_t			ID,
 	hrt_data				mask,
 	hrt_data				condition,
 	hrt_data				counter,
-	const sp_ID_t			SP_ID,
+	const sp_ID_t				SP_ID,
 	hrt_address				offset,
 	hrt_data				value)
 {
-OP___assert(SP_ID < N_SP_ID);
-OP___assert(SP_DMEM_BASE[SP_ID] != (hrt_address)-1);
+	OP___assert(SP_ID < N_SP_ID);
+	OP___assert(SP_DMEM_BASE[SP_ID] != (hrt_address)-1);
 
 	timed_ctrl_snd_commnd(ID, mask, condition, counter,
 				SP_DMEM_BASE[SP_ID]+offset, value);
@@ -71,16 +68,16 @@
 }
 
 void timed_ctrl_snd_gpio_commnd(
-	const timed_ctrl_ID_t				ID,
+	const timed_ctrl_ID_t			ID,
 	hrt_data				mask,
 	hrt_data				condition,
 	hrt_data				counter,
-	const gpio_ID_t			GPIO_ID,
+	const gpio_ID_t				GPIO_ID,
 	hrt_address				offset,
 	hrt_data				value)
 {
-OP___assert(GPIO_ID < N_GPIO_ID);
-OP___assert(GPIO_BASE[GPIO_ID] != (hrt_address)-1);
+	OP___assert(GPIO_ID < N_GPIO_ID);
+	OP___assert(GPIO_BASE[GPIO_ID] != (hrt_address)-1);
 
 	timed_ctrl_snd_commnd(ID, mask, condition, counter,
 				GPIO_BASE[GPIO_ID]+offset, value);
