--- conflicted
+++ resolved
@@ -1,7 +1,4 @@
-<<<<<<< HEAD
-=======
 /* Release Version: ci_master_byt_20130905_2200 */
->>>>>>> 8d5faacb
 /*
  * Support for Intel Camera Imaging ISP subsystem.
  *
@@ -28,6 +25,7 @@
 #include <stdbool.h>
 #include <stdint.h>
 #endif
+
 #include "input_formatter.h"
 #include "gp_device.h"
 
@@ -65,7 +63,7 @@
 	hrt_address	addr;
 	hrt_data	rst;
 
-assert(ID < N_INPUT_FORMATTER_ID);
+	assert(ID < N_INPUT_FORMATTER_ID);
 
 	addr = HIVE_IF_SRST_ADDRESS[ID];
 	rst = HIVE_IF_SRST_MASK[ID];
@@ -73,28 +71,29 @@
 	input_formatter_reg_store(ID,
 		 addr, rst);
 
-return;
+	return;
 }
 
 unsigned int input_formatter_get_alignment(
 	const input_formatter_ID_t		ID)
 {
-assert(ID < N_INPUT_FORMATTER_ID);
-
-return input_formatter_alignment[ID];
+	assert(ID < N_INPUT_FORMATTER_ID);
+
+	return input_formatter_alignment[ID];
 }
 
 void input_formatter_set_fifo_blocking_mode(
 	const input_formatter_ID_t		ID,
 	const bool						enable)
 {
-assert(ID < N_INPUT_FORMATTER_ID);
-/* cnd_input_formatter_reg_store() */
-if (!HIVE_IF_BIN_COPY[ID]) {
-	input_formatter_reg_store(ID,
-		 HIVE_IF_BLOCK_FIFO_NO_REQ_ADDRESS, enable);
-}
-return;
+	assert(ID < N_INPUT_FORMATTER_ID);
+
+	/* cnd_input_formatter_reg_store() */
+	if (!HIVE_IF_BIN_COPY[ID]) {
+		input_formatter_reg_store(ID,
+			 HIVE_IF_BLOCK_FIFO_NO_REQ_ADDRESS, enable);
+	}
+	return;
 }
 
 void input_formatter_get_switch_state(
@@ -118,7 +117,7 @@
 	state->if_input_switch_fsync_lut = gp_device_reg_load(GP_DEVICE0_ID, _REG_GP_IFMT_input_switch_fsync_lut);
 	state->if_input_switch_ch_id_fmt_type = gp_device_reg_load(GP_DEVICE0_ID, _REG_GP_IFMT_input_switch_ch_id_fmt_type);
 
-return;
+	return;
 }
 
 void input_formatter_get_state(
@@ -199,7 +198,7 @@
 	state->sensor_data_lost = input_formatter_reg_load(ID,
 		HIVE_IF_FIFO_SENSOR_STATUS);
 
-return;
+	return;
 }
 
 void input_formatter_bin_get_state(
@@ -227,5 +226,5 @@
 		HIVE_STR2MEM_DUAL_BYTE_INPUTS_ENABLED_REG_ADDRESS);
 	state->en_status_update = input_formatter_reg_load(ID,
 		HIVE_STR2MEM_EN_STAT_UPDATE_ADDRESS);
-return;
+	return;
 }