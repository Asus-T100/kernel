<<<<<<< HEAD
=======
/* Release Version: ci_master_byt_20130905_2200 */
>>>>>>> 8d5faacb
/*
 * Support for Intel Camera Imaging ISP subsystem.
 *
 * Copyright (c) 2010 - 2013 Intel Corporation. All Rights Reserved.
 *
 * This program is free software; you can redistribute it and/or
 * modify it under the terms of the GNU General Public License version
 * 2 as published by the Free Software Foundation.
 *
 * This program is distributed in the hope that it will be useful,
 * but WITHOUT ANY WARRANTY; without even the implied warranty of
 * MERCHANTABILITY or FITNESS FOR A PARTICULAR PURPOSE.  See the
 * GNU General Public License for more details.
 *
 * You should have received a copy of the GNU General Public License
 * along with this program; if not, write to the Free Software
 * Foundation, Inc., 51 Franklin Street, Fifth Floor, Boston, MA
 * 02110-1301, USA.
 *
 */

#ifndef __SYSTEM_GLOBAL_H_INCLUDED__
#define __SYSTEM_GLOBAL_H_INCLUDED__

#include <hive_isp_css_defs.h>

/*
 * The longest allowed (uninteruptible) bus transfer, does not
 * take stalling into account
 */
#define HIVE_ISP_MAX_BURST_LENGTH	1024

/*
 * Create a list of HAS and IS properties that defines the system
 *
 * The configuration assumes the following
 * - The system is hetereogeneous; Multiple cells and devices classes
 * - The cell and device instances are homogeneous, each device type
 *   belongs to the same class
 * - Device instances supporting a subset of the class capabilities are
 *   allowed
 *
 * We could manage different device classes through the enumerated
 * lists (C) or the use of classes (C++), but that is presently not
 * fully supported
 *
 * N.B. the 3 input formatters are of 2 different classess
 */
#ifdef __KERNEL__
#include <linux/types.h>
#else
#include <stdint.h>
#endif

#define IS_ISP_2400_SYSTEM
/*
 * Since the 2400A0 system is temporary, we use the same DLI for
 * both systems. The difference is only visible in the name of
 * cell specififc include files for the ISP and SP
 *
 * Since this file is visible everywhere and the system definition
 * macros are not, detect the separate definitions for {host, SP, ISP}
 *
 * The 2401 system has the nice property that it uses a vanilla 2400 SP
 * so the SP will believe it is a 2400 system rather than 2401...
 */
//#if defined(SYSTEM_hive_isp_css_2401_system) || defined(__isp2401_mamoiada) || defined(__scalar_processor_2401)
#if defined(SYSTEM_hive_isp_css_2401_system) || defined(__isp2401_mamoiada)
#define IS_ISP_2401_MAMOIADA_SYSTEM
#define HAS_ISP_2401_MAMOIADA
#define HAS_SP_2400
//#elif defined(SYSTEM_hive_isp_css_2400_system) || defined(__isp2400_mamoiada) || defined(__scalar_processor_2400)
#elif defined(SYSTEM_hive_isp_css_2400_system) || defined(__isp2400_mamoiada)
#define IS_ISP_2400_MAMOIADA_SYSTEM
#define HAS_ISP_2400_MAMOIADA
#define HAS_SP_2400
//#elif defined(SYSTEM_hive_isp_css_2400A0_system) || defined(__isp2400A0_mamoiada) || defined(__scalar_processor_2400A0)
#elif defined(SYSTEM_hive_isp_css_2400A0_system) || defined(__isp2400A0_mamoiada)
#define IS_ISP_2400A0_MAMOIADA_SYSTEM
#define HAS_ISP_2400A0_MAMOIADA
#define HAS_SP_2400A0
#else
#error "system_global.h: 2400_SYSTEM must be one of {2400, 2400A0, 2401 }"
#endif

#define HAS_MMU_VERSION_2
#define HAS_DMA_VERSION_2
#define HAS_GDC_VERSION_2
#define HAS_VAMEM_VERSION_2
#define HAS_HMEM_VERSION_1
#define HAS_BAMEM_VERSION_2
#define HAS_IRQ_VERSION_2
#define HAS_IRQ_MAP_VERSION_2
#define HAS_INPUT_FORMATTER_VERSION_2
/* 2401: HAS_INPUT_SYSTEM_VERSION_3 */
#define HAS_INPUT_SYSTEM_VERSION_2
#define HAS_BUFFERED_SENSOR
#define HAS_FIFO_MONITORS_VERSION_2
/* #define HAS_GP_REGS_VERSION_2 */
#define HAS_GP_DEVICE_VERSION_2
#define HAS_GPIO_VERSION_1
#define HAS_TIMED_CTRL_VERSION_1
#define HAS_RX_VERSION_2

/*
 * Semi global. "HRT" is accessible from SP, but the HRT types do not fully apply
 */
#define HRT_VADDRESS_WIDTH	32
//#define HRT_ADDRESS_WIDTH	64		/* Surprise, this is a local property*/
#define HRT_DATA_WIDTH		32

#define SIZEOF_HRT_REG		(HRT_DATA_WIDTH>>3)
#define HIVE_ISP_CTRL_DATA_BYTES (HIVE_ISP_CTRL_DATA_WIDTH/8)

/* The main bus connecting all devices */
#define HRT_BUS_WIDTH		HIVE_ISP_CTRL_DATA_WIDTH
#define HRT_BUS_BYTES		HIVE_ISP_CTRL_DATA_BYTES

typedef uint32_t			hrt_bus_align_t;

/*
 * Enumerate the devices, device access through the API is by ID, through the DLI by address
 * The enumerator terminators are used to size the wiring arrays and as an exception value.
 */
typedef enum {
	DDR0_ID = 0,
	N_DDR_ID
} ddr_ID_t;

typedef enum {
	ISP0_ID = 0,
	N_ISP_ID
} isp_ID_t;

typedef enum {
	SP0_ID = 0,
	N_SP_ID
} sp_ID_t;

#if defined (IS_ISP_2401_MAMOIADA_SYSTEM)
typedef enum {
	MMU0_ID = 0,
	MMU1_ID,
	N_MMU_ID
} mmu_ID_t;
#elif defined (IS_ISP_2400_MAMOIADA_SYSTEM)
typedef enum {
	MMU0_ID = 0,
	MMU1_ID,
	N_MMU_ID
} mmu_ID_t;
#elif defined (IS_ISP_2400A0_MAMOIADA_SYSTEM)
typedef enum {
	MMU0_ID = 0,
	N_MMU_ID
} mmu_ID_t;
#else
#error "system_global.h: SYSTEM must be one of {2400, 2400A0, 2401}"
#endif

typedef enum {
	DMA0_ID = 0,
	N_DMA_ID
} dma_ID_t;

typedef enum {
	GDC0_ID = 0,
	GDC1_ID,
	N_GDC_ID
} gdc_ID_t;

#define N_GDC_ID_CPP 2 // this extra define is needed because we want to use it also in the preprocessor, and that doesn't work with enums.

typedef enum {
	VAMEM0_ID = 0,
	VAMEM1_ID,
	VAMEM2_ID,
	N_VAMEM_ID
} vamem_ID_t;

typedef enum {
	BAMEM0_ID = 0,
	N_BAMEM_ID
} bamem_ID_t;

typedef enum {
	HMEM0_ID = 0,
	N_HMEM_ID
} hmem_ID_t;

/*
typedef enum {
	IRQ0_ID = 0,
	N_IRQ_ID
} irq_ID_t;
*/

typedef enum {
	IRQ0_ID = 0,	// GP IRQ block
	IRQ1_ID,		// Input formatter
	IRQ2_ID,		// input system
	IRQ3_ID,		// input selector
	N_IRQ_ID
} irq_ID_t;

typedef enum {
	FIFO_MONITOR0_ID = 0,
	N_FIFO_MONITOR_ID
} fifo_monitor_ID_t;

/*
 * Deprecated: Since all gp_reg instances are different
 * and put in the address maps of other devices we cannot
 * enumerate them as that assumes the instrances are the
 * same.
 * 
 * We define a single GP_DEVICE containing all gp_regs
 * w.r.t. a single base address
 *
typedef enum {
	GP_REGS0_ID = 0,
	N_GP_REGS_ID
} gp_regs_ID_t;
 */
typedef enum {
	GP_DEVICE0_ID = 0,
	N_GP_DEVICE_ID
} gp_device_ID_t;

typedef enum {
	GPIO0_ID = 0,
	N_GPIO_ID
} gpio_ID_t;

typedef enum {
	TIMED_CTRL0_ID = 0,
	N_TIMED_CTRL_ID
} timed_ctrl_ID_t;

typedef enum {
	INPUT_FORMATTER0_ID = 0,
	INPUT_FORMATTER1_ID,
	INPUT_FORMATTER2_ID,
	INPUT_FORMATTER3_ID,
	N_INPUT_FORMATTER_ID
} input_formatter_ID_t;

/* The IF RST is outside the IF */
#define INPUT_FORMATTER0_SRST_OFFSET	0x0824
#define INPUT_FORMATTER1_SRST_OFFSET	0x0624
#define INPUT_FORMATTER2_SRST_OFFSET	0x0424
#define INPUT_FORMATTER3_SRST_OFFSET	0x0224

#define INPUT_FORMATTER0_SRST_MASK		0x0001
#define INPUT_FORMATTER1_SRST_MASK		0x0002
#define INPUT_FORMATTER2_SRST_MASK		0x0004
#define INPUT_FORMATTER3_SRST_MASK		0x0008

typedef enum {
	INPUT_SYSTEM0_ID = 0,
	N_INPUT_SYSTEM_ID
} input_system_ID_t;

typedef enum {
	RX0_ID = 0,
	N_RX_ID
} rx_ID_t;

typedef enum {
	MIPI_PORT0_ID = 0,
	MIPI_PORT1_ID,
	MIPI_PORT2_ID,
	N_MIPI_PORT_ID
} mipi_port_ID_t;

#define	N_RX_CHANNEL_ID		4

/* Generic port enumeration with an internal port type ID */
typedef enum {
	CSI_PORT0_ID = 0,
	CSI_PORT1_ID,
	CSI_PORT2_ID,
	TPG_PORT0_ID,
	PRBS_PORT0_ID,
	FIFO_PORT0_ID,
	MEMORY_PORT0_ID,
	N_INPUT_PORT_ID
} input_port_ID_t;

typedef enum {
	CAPTURE_UNIT0_ID = 0,
	CAPTURE_UNIT1_ID,
	CAPTURE_UNIT2_ID,
	ACQUISITION_UNIT0_ID,
	DMA_UNIT0_ID,
	CTRL_UNIT0_ID,
	GPREGS_UNIT0_ID,
	FIFO_UNIT0_ID,
	IRQ_UNIT0_ID,
	N_SUB_SYSTEM_ID
} sub_system_ID_t;

#define	N_CAPTURE_UNIT_ID		3
#define	N_ACQUISITION_UNIT_ID	1
#define	N_CTRL_UNIT_ID			1

#endif /* __SYSTEM_GLOBAL_H_INCLUDED__ */<|MERGE_RESOLUTION|>--- conflicted
+++ resolved
@@ -1,7 +1,4 @@
-<<<<<<< HEAD
-=======
 /* Release Version: ci_master_byt_20130905_2200 */
->>>>>>> 8d5faacb
 /*
  * Support for Intel Camera Imaging ISP subsystem.
  *
@@ -217,7 +214,7 @@
  * and put in the address maps of other devices we cannot
  * enumerate them as that assumes the instrances are the
  * same.
- * 
+ *
  * We define a single GP_DEVICE containing all gp_regs
  * w.r.t. a single base address
  *
