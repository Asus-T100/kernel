--- conflicted
+++ resolved
@@ -1,7 +1,4 @@
-<<<<<<< HEAD
-=======
 /* Release Version: ci_master_byt_20130905_2200 */
->>>>>>> 8d5faacb
 /*
  * Support for Intel Camera Imaging ISP subsystem.
  *
@@ -28,6 +25,7 @@
 #include "sh_css_hrt.h"
 
 #include "device_access.h"
+#include "assert_support.h"
 
 #define __INLINE_EVENT__
 #include "event.h"
@@ -325,12 +323,9 @@
 {
 	unsigned int i, is_rgb = 0, is_legacy = 0;
 
-<<<<<<< HEAD
-=======
 	assert(data != NULL);
 	assert((data2 != NULL) || (width2 == 0));
 
->>>>>>> 8d5faacb
 	if (type == sh_css_mipi_data_type_rgb)
 		is_rgb = 1;
 
@@ -413,11 +408,8 @@
 			 unsigned int two_ppc,
 			 enum sh_css_mipi_data_type type)
 {
-<<<<<<< HEAD
-=======
 	assert(data != NULL);
 
->>>>>>> 8d5faacb
 	sh_css_hrt_s2m_send_line2(data, width, NULL, 0,
 					hblank_cycles,
 					marker_cycles,
@@ -465,11 +457,8 @@
 {
 	unsigned int i;
 
-<<<<<<< HEAD
-=======
 	assert(data != NULL);
 
->>>>>>> 8d5faacb
 	sh_css_hrt_s2m_start_frame(ch_id, fmt_type);
 	for (i = 0; i < height; i++) {
 		if ((type == sh_css_mipi_data_type_yuv420) &&
@@ -529,11 +518,8 @@
 	unsigned int fmt_type, hblank_cycles, marker_cycles;
 	enum sh_css_mipi_data_type type;
 
-<<<<<<< HEAD
-=======
 	assert(data != NULL);
 
->>>>>>> 8d5faacb
 	hblank_cycles = HBLANK_CYCLES;
 	marker_cycles = MARKER_CYCLES;
 	sh_css_input_format_type(input_format,
@@ -576,13 +562,10 @@
 	unsigned int width2)
 {
 	struct streaming_to_mipi_instance *s2mi;
-<<<<<<< HEAD
-=======
 
 	assert(data != NULL);
 	assert((data2 != NULL) || (width2 == 0));
 
->>>>>>> 8d5faacb
 	s2mi = sh_css_hrt_s2m_get_inst(ch_id);
 
 	/* Set global variables that indicate channel_id and format_type */
@@ -611,4 +594,4 @@
 
 	s2mi->streaming = false;
 return;
-}
+}