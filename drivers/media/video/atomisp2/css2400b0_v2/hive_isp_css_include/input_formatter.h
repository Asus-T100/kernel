--- conflicted
+++ resolved
@@ -1,5 +1,3 @@
-<<<<<<< HEAD
-=======
 /* Release Version: ci_master_byt_20130905_2200 */
 /*
  * Support for Intel Camera Imaging ISP subsystem.
@@ -22,7 +20,6 @@
  *
  */
 
->>>>>>> 8d5faacb
 #ifndef __INPUT_FORMATTER_H_INCLUDED__
 #define __INPUT_FORMATTER_H_INCLUDED__
 
