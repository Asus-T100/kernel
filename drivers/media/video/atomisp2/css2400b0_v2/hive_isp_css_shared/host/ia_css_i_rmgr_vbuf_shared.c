<<<<<<< HEAD
=======
/* Release Version: ci_master_byt_20130905_2200 */
>>>>>>> 8d5faacb
/*
 * Support for Intel Camera Imaging ISP subsystem.
 *
 * Copyright (c) 2010 - 2013 Intel Corporation. All Rights Reserved.
 *
 * This program is free software; you can redistribute it and/or
 * modify it under the terms of the GNU General Public License version
 * 2 as published by the Free Software Foundation.
 *
 * This program is distributed in the hope that it will be useful,
 * but WITHOUT ANY WARRANTY; without even the implied warranty of
 * MERCHANTABILITY or FITNESS FOR A PARTICULAR PURPOSE.  See the
 * GNU General Public License for more details.
 *
 * You should have received a copy of the GNU General Public License
 * along with this program; if not, write to the Free Software
 * Foundation, Inc., 51 Franklin Street, Fifth Floor, Boston, MA
 * 02110-1301, USA.
 *
 */

#include "ia_css_i_rmgr.h"
#ifndef __KERNEL__
#include <stdbool.h>
#endif
#include <assert_support.h>

#include "memory_access.h"

#include "sh_css_debug.h"

#define NUM_HANDLES 1000
struct ia_css_i_host_rmgr_vbuf_handle handle_table[NUM_HANDLES];

struct ia_css_i_host_rmgr_vbuf_pool refpool = {
	false, /* copy_on_write */ \
	false, /* recycle */ \
	0,     /* size */ \
	0,     /* index */ \
	NULL,  /* handles */ \
};

struct ia_css_i_host_rmgr_vbuf_pool writepool = {
	true, /* copy_on_write */ \
	false, /* recycle */ \
	0,     /* size */ \
	0,     /* index */ \
	NULL,  /* handles */ \
};

struct ia_css_i_host_rmgr_vbuf_pool hmmbufferpool = {
	true, /* copy_on_write */ \
	true, /* recycle */ \
	20,    /* size */ \
	0,     /* index */ \
	NULL,  /* handles */ \
};

struct ia_css_i_host_rmgr_vbuf_pool *vbuf_ref = &refpool;
struct ia_css_i_host_rmgr_vbuf_pool *vbuf_write = &writepool;
struct ia_css_i_host_rmgr_vbuf_pool *hmm_buffer_pool = &hmmbufferpool;

static void ia_css_i_host_refcount_init_vbuf(void)
{
	/* initialize the refcount table */
	memset(&handle_table, 0, sizeof(handle_table));
}

void ia_css_i_host_refcount_retain_vbuf(
		struct ia_css_i_host_rmgr_vbuf_handle **handle)
{
	int i;
	struct ia_css_i_host_rmgr_vbuf_handle *h;

	assert(handle != NULL);
	assert(*handle != NULL);

	/* new vbuf to count on */
	if ((*handle)->count == 0) {
		h = *handle;
		*handle = NULL;
		for (i = 0; i < NUM_HANDLES; i++) {
			if (handle_table[i].count == 0) {
				*handle = &handle_table[i];
				break;
			}
		}
		/* if the loop dus not break and *handle == NULL this is an error
		   handle and report it.
		 */
		if (*handle == NULL) {
			sh_css_dtrace(SH_DBG_ERROR,
				"ia_css_i_host_refcount_retain_vbuf() failed to find empty slot!\n");
			return;
		}
		(*handle)->vptr = h->vptr;
		(*handle)->size = h->size;
	}
	(*handle)->count++;
}


void ia_css_i_host_refcount_release_vbuf(
		struct ia_css_i_host_rmgr_vbuf_handle **handle)
{
<<<<<<< HEAD
	assert_exit(handle && *handle);
	assert((*handle)->count != 0);
=======
	assert(handle != NULL);
	assert(*handle != NULL);
	assert((*handle)->count != 0);

>>>>>>> 8d5faacb
	/* decrease reference count */
	(*handle)->count--;
	/* remove from admin */
	if ((*handle)->count == 0) {
		(*handle)->vptr = 0x0;
		(*handle)->size = 0;
		*handle = NULL;
	}
}

void ia_css_i_host_rmgr_init_vbuf(struct ia_css_i_host_rmgr_vbuf_pool *pool)
{
	size_t bytes_needed;
	ia_css_i_host_refcount_init_vbuf();

	assert(pool != NULL);

	if (pool == NULL)
		return;
	/* initialize the recycle pool if used */
	if (pool->recycle && pool->size) {
		/* allocate memory for storing the handles */
		bytes_needed = 
			sizeof(struct ia_css_i_host_rmgr_vbuf_handle *) *
			pool->size;
		pool->handles = sh_css_malloc(bytes_needed);
		memset(pool->handles, 0, bytes_needed);
	}
	else {
		/* just in case, set the size to 0 */
		pool->size = 0;
		pool->handles = NULL;
	}
}

void ia_css_i_host_rmgr_uninit_vbuf(struct ia_css_i_host_rmgr_vbuf_pool *pool)
{
	uint32_t i;
<<<<<<< HEAD
=======

	assert(pool != NULL);

>>>>>>> 8d5faacb
	sh_css_dtrace(SH_DBG_TRACE,
		"ia_css_i_host_rmgr_uninit_vbuf()\n");
	assert_exit(pool);
	/* free the hmm buffers */
	for (i = 0; i < pool->size; i++) {
		if (pool->handles[i] != NULL) {
			sh_css_dtrace(SH_DBG_TRACE,
				"   freeing/releasing %x (count=%d)\n",
				pool->handles[i]->vptr,
				pool->handles[i]->count);
			/* free memory */
			mmgr_free(pool->handles[i]->vptr);
			/* remove from refcount admin*/
			ia_css_i_host_refcount_release_vbuf(
					&pool->handles[i]);
		}
	}
	/* now free the pool handles list */
	sh_css_free(pool->handles);
	pool->handles = NULL;
}

static
void ia_css_i_host_rmgr_push_handle(
	struct ia_css_i_host_rmgr_vbuf_pool *pool,
	struct ia_css_i_host_rmgr_vbuf_handle **handle)
{
	uint32_t i;
	bool success = false;

	assert(pool != NULL);
	assert(pool->recycle);
	assert(pool->handles != NULL);
	assert(handle != NULL);

	for (i = 0; i < pool->size; i++) {
		if (pool->handles[i] == NULL) {
			ia_css_i_host_refcount_retain_vbuf(handle);
			pool->handles[i] = *handle;
			success = true;
			break;
		}
	}
<<<<<<< HEAD
	assert(succes);
=======
	assert(success);
	(void)success; /* to avoid KW issue */
>>>>>>> 8d5faacb
}

static
void ia_css_i_host_rmgr_pop_handle(
	struct ia_css_i_host_rmgr_vbuf_pool *pool,
	struct ia_css_i_host_rmgr_vbuf_handle **handle)
{
	uint32_t i;
<<<<<<< HEAD
	bool succes = false;
	assert_exit(pool && pool->recycle && pool->handles && handle);
=======
	bool success = false;

	assert(pool != NULL);
	assert(pool->recycle);
	assert(pool->handles != NULL);
	assert(handle != NULL);
	assert(*handle != NULL);

>>>>>>> 8d5faacb
	for (i = 0; i < pool->size; i++) {
		if (pool->handles[i] != NULL && pool->handles[i]->size == (*handle)->size) {
			*handle = pool->handles[i];
			pool->handles[i] = NULL;
			/* dont release, we are returning it...
			   ia_css_i_host_refcount_release_vbuf(handle); */
			success = true;
			break;
		}
	}
	(void)success; /* to avoid KW issue */
}

void ia_css_i_host_rmgr_acq_vbuf(
	struct ia_css_i_host_rmgr_vbuf_pool *pool,
	struct ia_css_i_host_rmgr_vbuf_handle **handle)
{
	uint32_t size;

	assert(pool != NULL);
	assert(handle != NULL);
	assert(*handle != NULL);

	if (pool->copy_on_write) {
		/* only one reference, reuse (no new retain) */
		if ((*handle)->count == 1)
			return;
		/* more than one reference, release current buffer */
		if ((*handle)->count > 1) {
			/* store current values */
			size = (*handle)->size;
			/* release ref to current buffer */
			ia_css_i_host_refcount_release_vbuf(handle);
			if (!(*handle))
				return;
			(*handle)->vptr = 0;
			(*handle)->size = size;
			(*handle)->count = 0;
		}
		/* get new buffer for needed size */
		if ((*handle)->vptr == 0x0) {
			if (pool->recycle) {
				/* try and pop from pool */
				ia_css_i_host_rmgr_pop_handle(pool, handle);
			}
			if ((*handle)->vptr == 0x0) {
				/* we need to allocate */
				(*handle)->vptr = mmgr_malloc((*handle)->size);
			}
			else {
				/* we popped a buffer */
				return;
			}
		}
	}
	/* Note that handle will change to an internally maintained one */
	ia_css_i_host_refcount_retain_vbuf(handle);
}

void ia_css_i_host_rmgr_rel_vbuf(
	struct ia_css_i_host_rmgr_vbuf_pool *pool,
	struct ia_css_i_host_rmgr_vbuf_handle **handle)
{
	assert(pool != NULL);
	assert(handle != NULL);
	assert(*handle != NULL);

	/* release the handle */
	if ((*handle)->count == 1) {
		if (!pool->recycle) {
			/* non recycling pool, free mem */
			mmgr_free((*handle)->vptr);
		}
		else {
			/* recycle to pool */
			ia_css_i_host_rmgr_push_handle(pool, handle);
		}
	}
	ia_css_i_host_refcount_release_vbuf(handle);
	*handle = NULL;
}
<|MERGE_RESOLUTION|>--- conflicted
+++ resolved
@@ -1,7 +1,4 @@
-<<<<<<< HEAD
-=======
 /* Release Version: ci_master_byt_20130905_2200 */
->>>>>>> 8d5faacb
 /*
  * Support for Intel Camera Imaging ISP subsystem.
  *
@@ -24,6 +21,7 @@
  */
 
 #include "ia_css_i_rmgr.h"
+
 #ifndef __KERNEL__
 #include <stdbool.h>
 #endif
@@ -107,15 +105,10 @@
 void ia_css_i_host_refcount_release_vbuf(
 		struct ia_css_i_host_rmgr_vbuf_handle **handle)
 {
-<<<<<<< HEAD
-	assert_exit(handle && *handle);
+	assert(handle != NULL);
+	assert(*handle != NULL);
 	assert((*handle)->count != 0);
-=======
-	assert(handle != NULL);
-	assert(*handle != NULL);
-	assert((*handle)->count != 0);
-
->>>>>>> 8d5faacb
+
 	/* decrease reference count */
 	(*handle)->count--;
 	/* remove from admin */
@@ -154,32 +147,30 @@
 void ia_css_i_host_rmgr_uninit_vbuf(struct ia_css_i_host_rmgr_vbuf_pool *pool)
 {
 	uint32_t i;
-<<<<<<< HEAD
-=======
-
-	assert(pool != NULL);
-
->>>>>>> 8d5faacb
+
+	assert(pool != NULL);
+
 	sh_css_dtrace(SH_DBG_TRACE,
 		"ia_css_i_host_rmgr_uninit_vbuf()\n");
-	assert_exit(pool);
-	/* free the hmm buffers */
-	for (i = 0; i < pool->size; i++) {
-		if (pool->handles[i] != NULL) {
-			sh_css_dtrace(SH_DBG_TRACE,
-				"   freeing/releasing %x (count=%d)\n",
-				pool->handles[i]->vptr,
-				pool->handles[i]->count);
-			/* free memory */
-			mmgr_free(pool->handles[i]->vptr);
-			/* remove from refcount admin*/
-			ia_css_i_host_refcount_release_vbuf(
-					&pool->handles[i]);
-		}
-	}
-	/* now free the pool handles list */
-	sh_css_free(pool->handles);
-	pool->handles = NULL;
+	if (pool->handles != NULL) {
+		/* free the hmm buffers */
+		for (i = 0; i < pool->size; i++) {
+			if (pool->handles[i] != NULL) {
+				sh_css_dtrace(SH_DBG_TRACE,
+					"   freeing/releasing %x (count=%d)\n",
+					pool->handles[i]->vptr,
+					pool->handles[i]->count);
+				/* free memory */
+				mmgr_free(pool->handles[i]->vptr);
+				/* remove from refcount admin*/
+				ia_css_i_host_refcount_release_vbuf(
+						&pool->handles[i]);
+			}
+		}
+		/* now free the pool handles list */
+		sh_css_free(pool->handles);
+		pool->handles = NULL;
+	}
 }
 
 static
@@ -203,12 +194,8 @@
 			break;
 		}
 	}
-<<<<<<< HEAD
-	assert(succes);
-=======
 	assert(success);
 	(void)success; /* to avoid KW issue */
->>>>>>> 8d5faacb
 }
 
 static
@@ -217,10 +204,6 @@
 	struct ia_css_i_host_rmgr_vbuf_handle **handle)
 {
 	uint32_t i;
-<<<<<<< HEAD
-	bool succes = false;
-	assert_exit(pool && pool->recycle && pool->handles && handle);
-=======
 	bool success = false;
 
 	assert(pool != NULL);
@@ -229,7 +212,6 @@
 	assert(handle != NULL);
 	assert(*handle != NULL);
 
->>>>>>> 8d5faacb
 	for (i = 0; i < pool->size; i++) {
 		if (pool->handles[i] != NULL && pool->handles[i]->size == (*handle)->size) {
 			*handle = pool->handles[i];
@@ -310,4 +292,4 @@
 	}
 	ia_css_i_host_refcount_release_vbuf(handle);
 	*handle = NULL;
-}
+}