/*
 *
 *  Support for the mpeg transport stream transfers
 *  PCI function #2 of the cx2388x.
 *
 *    (c) 2004 Jelle Foks <jelle@foks.us>
 *    (c) 2004 Chris Pascoe <c.pascoe@itee.uq.edu.au>
 *    (c) 2004 Gerd Knorr <kraxel@bytesex.org>
 *
 *  This program is free software; you can redistribute it and/or modify
 *  it under the terms of the GNU General Public License as published by
 *  the Free Software Foundation; either version 2 of the License, or
 *  (at your option) any later version.
 *
 *  This program is distributed in the hope that it will be useful,
 *  but WITHOUT ANY WARRANTY; without even the implied warranty of
 *  MERCHANTABILITY or FITNESS FOR A PARTICULAR PURPOSE.  See the
 *  GNU General Public License for more details.
 *
 *  You should have received a copy of the GNU General Public License
 *  along with this program; if not, write to the Free Software
 *  Foundation, Inc., 675 Mass Ave, Cambridge, MA 02139, USA.
 */

#include <linux/module.h>
#include <linux/slab.h>
#include <linux/init.h>
#include <linux/device.h>
#include <linux/dma-mapping.h>
#include <linux/interrupt.h>
#include <asm/delay.h>

#include "cx88.h"

/* ------------------------------------------------------------------ */

MODULE_DESCRIPTION("mpeg driver for cx2388x based TV cards");
MODULE_AUTHOR("Jelle Foks <jelle@foks.us>");
MODULE_AUTHOR("Chris Pascoe <c.pascoe@itee.uq.edu.au>");
MODULE_AUTHOR("Gerd Knorr <kraxel@bytesex.org> [SuSE Labs]");
MODULE_LICENSE("GPL");
MODULE_VERSION(CX88_VERSION);

static unsigned int debug;
module_param(debug,int,0644);
MODULE_PARM_DESC(debug,"enable debug messages [mpeg]");

#define dprintk(level, fmt, arg...) do {				       \
	if (debug + 1 > level)						       \
		printk(KERN_DEBUG "%s/2-mpeg: " fmt, dev->core->name, ## arg); \
} while(0)

#define mpeg_dbg(level, fmt, arg...) do {				  \
	if (debug + 1 > level)						  \
		printk(KERN_DEBUG "%s/2-mpeg: " fmt, core->name, ## arg); \
} while(0)

#if defined(CONFIG_MODULES) && defined(MODULE)
static void request_module_async(struct work_struct *work)
{
	struct cx8802_dev *dev=container_of(work, struct cx8802_dev, request_module_wk);

	if (dev->core->board.mpeg & CX88_MPEG_DVB)
		request_module("cx88-dvb");
	if (dev->core->board.mpeg & CX88_MPEG_BLACKBIRD)
		request_module("cx88-blackbird");
}

static void request_modules(struct cx8802_dev *dev)
{
	INIT_WORK(&dev->request_module_wk, request_module_async);
	schedule_work(&dev->request_module_wk);
}

static void flush_request_modules(struct cx8802_dev *dev)
{
	flush_work(&dev->request_module_wk);
}
#else
#define request_modules(dev)
#define flush_request_modules(dev)
#endif /* CONFIG_MODULES */


static LIST_HEAD(cx8802_devlist);
static DEFINE_MUTEX(cx8802_mutex);
/* ------------------------------------------------------------------ */

int cx8802_start_dma(struct cx8802_dev    *dev,
			    struct cx88_dmaqueue *q,
			    struct cx88_buffer   *buf)
{
	struct cx88_core *core = dev->core;

	dprintk(1, "cx8802_start_dma w: %d, h: %d, f: %d\n",
		core->width, core->height, core->field);

	/* setup fifo + format */
	cx88_sram_channel_setup(core, &cx88_sram_channels[SRAM_CH28],
				dev->ts_packet_size, buf->risc.dma);

	/* write TS length to chip */
	cx_write(MO_TS_LNGTH, dev->ts_packet_size);

	/* FIXME: this needs a review.
	 * also: move to cx88-blackbird + cx88-dvb source files? */

	dprintk( 1, "core->active_type_id = 0x%08x\n", core->active_type_id);

	if ( (core->active_type_id == CX88_MPEG_DVB) &&
		(core->board.mpeg & CX88_MPEG_DVB) ) {

		dprintk( 1, "cx8802_start_dma doing .dvb\n");
		/* negedge driven & software reset */
		cx_write(TS_GEN_CNTRL, 0x0040 | dev->ts_gen_cntrl);
		udelay(100);
		cx_write(MO_PINMUX_IO, 0x00);
		cx_write(TS_HW_SOP_CNTRL, 0x47<<16|188<<4|0x01);
		switch (core->boardnr) {
		case CX88_BOARD_DVICO_FUSIONHDTV_3_GOLD_Q:
		case CX88_BOARD_DVICO_FUSIONHDTV_3_GOLD_T:
		case CX88_BOARD_DVICO_FUSIONHDTV_5_GOLD:
		case CX88_BOARD_PCHDTV_HD5500:
			cx_write(TS_SOP_STAT, 1<<13);
			break;
		case CX88_BOARD_SAMSUNG_SMT_7020:
			cx_write(TS_SOP_STAT, 0x00);
			break;
		case CX88_BOARD_HAUPPAUGE_NOVASPLUS_S1:
		case CX88_BOARD_HAUPPAUGE_NOVASE2_S1:
			cx_write(MO_PINMUX_IO, 0x88); /* Enable MPEG parallel IO and video signal pins */
			udelay(100);
			break;
		case CX88_BOARD_HAUPPAUGE_HVR1300:
			/* Enable MPEG parallel IO and video signal pins */
			cx_write(MO_PINMUX_IO, 0x88);
			cx_write(TS_SOP_STAT, 0);
			cx_write(TS_VALERR_CNTRL, 0);
			break;
		case CX88_BOARD_PINNACLE_PCTV_HD_800i:
			/* Enable MPEG parallel IO and video signal pins */
			cx_write(MO_PINMUX_IO, 0x88);
			cx_write(TS_HW_SOP_CNTRL, (0x47 << 16) | (188 << 4));
			dev->ts_gen_cntrl = 5;
			cx_write(TS_SOP_STAT, 0);
			cx_write(TS_VALERR_CNTRL, 0);
			udelay(100);
			break;
		default:
			cx_write(TS_SOP_STAT, 0x00);
			break;
		}
		cx_write(TS_GEN_CNTRL, dev->ts_gen_cntrl);
		udelay(100);
	} else if ( (core->active_type_id == CX88_MPEG_BLACKBIRD) &&
		(core->board.mpeg & CX88_MPEG_BLACKBIRD) ) {
		dprintk( 1, "cx8802_start_dma doing .blackbird\n");
		cx_write(MO_PINMUX_IO, 0x88); /* enable MPEG parallel IO */

		cx_write(TS_GEN_CNTRL, 0x46); /* punctured clock TS & posedge driven & software reset */
		udelay(100);

		cx_write(TS_HW_SOP_CNTRL, 0x408); /* mpeg start byte */
		cx_write(TS_VALERR_CNTRL, 0x2000);

		cx_write(TS_GEN_CNTRL, 0x06); /* punctured clock TS & posedge driven */
		udelay(100);
	} else {
		printk( "%s() Failed. Unsupported value in .mpeg (0x%08x)\n", __func__,
			core->board.mpeg );
		return -EINVAL;
	}

	/* reset counter */
	cx_write(MO_TS_GPCNTRL, GP_COUNT_CONTROL_RESET);
	q->count = 0;

	/* enable irqs */
	dprintk( 1, "setting the interrupt mask\n" );
	cx_set(MO_PCI_INTMSK, core->pci_irqmask | PCI_INT_TSINT);
	cx_set(MO_TS_INTMSK,  0x1f0011);

	/* start dma */
	cx_set(MO_DEV_CNTRL2, (1<<5));
	cx_set(MO_TS_DMACNTRL, 0x11);
	return 0;
}

static int cx8802_stop_dma(struct cx8802_dev *dev)
{
	struct cx88_core *core = dev->core;
	dprintk( 1, "cx8802_stop_dma\n" );

	/* stop dma */
	cx_clear(MO_TS_DMACNTRL, 0x11);

	/* disable irqs */
	cx_clear(MO_PCI_INTMSK, PCI_INT_TSINT);
	cx_clear(MO_TS_INTMSK, 0x1f0011);

	/* Reset the controller */
	cx_write(TS_GEN_CNTRL, 0xcd);
	return 0;
}

static int cx8802_restart_queue(struct cx8802_dev    *dev,
				struct cx88_dmaqueue *q)
{
	struct cx88_buffer *buf;

	dprintk( 1, "cx8802_restart_queue\n" );
	if (list_empty(&q->active))
		return 0;

	buf = list_entry(q->active.next, struct cx88_buffer, list);
	dprintk(2,"restart_queue [%p/%d]: restart dma\n",
		buf, buf->vb.vb2_buf.index);
	cx8802_start_dma(dev, q, buf);
	return 0;
}

/* ------------------------------------------------------------------ */

int cx8802_buf_prepare(struct vb2_queue *q, struct cx8802_dev *dev,
			struct cx88_buffer *buf)
{
	int size = dev->ts_packet_size * dev->ts_packet_count;
	struct sg_table *sgt = vb2_dma_sg_plane_desc(&buf->vb.vb2_buf, 0);
	struct cx88_riscmem *risc = &buf->risc;
	int rc;

	if (vb2_plane_size(&buf->vb.vb2_buf, 0) < size)
		return -EINVAL;
	vb2_set_plane_payload(&buf->vb.vb2_buf, 0, size);

	rc = cx88_risc_databuffer(dev->pci, risc, sgt->sgl,
			     dev->ts_packet_size, dev->ts_packet_count, 0);
	if (rc) {
		if (risc->cpu)
			pci_free_consistent(dev->pci, risc->size, risc->cpu, risc->dma);
		memset(risc, 0, sizeof(*risc));
		return rc;
	}
	return 0;
}

void cx8802_buf_queue(struct cx8802_dev *dev, struct cx88_buffer *buf)
{
	struct cx88_buffer    *prev;
	struct cx88_dmaqueue  *cx88q = &dev->mpegq;

	dprintk( 1, "cx8802_buf_queue\n" );
	/* add jump to start */
	buf->risc.cpu[1] = cpu_to_le32(buf->risc.dma + 8);
	buf->risc.jmp[0] = cpu_to_le32(RISC_JUMP | RISC_CNT_INC);
	buf->risc.jmp[1] = cpu_to_le32(buf->risc.dma + 8);

	if (list_empty(&cx88q->active)) {
		dprintk( 1, "queue is empty - first active\n" );
		list_add_tail(&buf->list, &cx88q->active);
		dprintk(1,"[%p/%d] %s - first active\n",
			buf, buf->vb.vb2_buf.index, __func__);

	} else {
		buf->risc.cpu[0] |= cpu_to_le32(RISC_IRQ1);
		dprintk( 1, "queue is not empty - append to active\n" );
		prev = list_entry(cx88q->active.prev, struct cx88_buffer, list);
		list_add_tail(&buf->list, &cx88q->active);
		prev->risc.jmp[1] = cpu_to_le32(buf->risc.dma);
		dprintk( 1, "[%p/%d] %s - append to active\n",
			buf, buf->vb.vb2_buf.index, __func__);
	}
}

/* ----------------------------------------------------------- */

static void do_cancel_buffers(struct cx8802_dev *dev)
{
	struct cx88_dmaqueue *q = &dev->mpegq;
	struct cx88_buffer *buf;
	unsigned long flags;

	spin_lock_irqsave(&dev->slock,flags);
	while (!list_empty(&q->active)) {
		buf = list_entry(q->active.next, struct cx88_buffer, list);
		list_del(&buf->list);
		vb2_buffer_done(&buf->vb.vb2_buf, VB2_BUF_STATE_ERROR);
	}
	spin_unlock_irqrestore(&dev->slock,flags);
}

void cx8802_cancel_buffers(struct cx8802_dev *dev)
{
	dprintk( 1, "cx8802_cancel_buffers" );
	cx8802_stop_dma(dev);
	do_cancel_buffers(dev);
}

static const char * cx88_mpeg_irqs[32] = {
	"ts_risci1", NULL, NULL, NULL,
	"ts_risci2", NULL, NULL, NULL,
	"ts_oflow",  NULL, NULL, NULL,
	"ts_sync",   NULL, NULL, NULL,
	"opc_err", "par_err", "rip_err", "pci_abort",
	"ts_err?",
};

static void cx8802_mpeg_irq(struct cx8802_dev *dev)
{
	struct cx88_core *core = dev->core;
	u32 status, mask, count;

	dprintk( 1, "cx8802_mpeg_irq\n" );
	status = cx_read(MO_TS_INTSTAT);
	mask   = cx_read(MO_TS_INTMSK);
	if (0 == (status & mask))
		return;

	cx_write(MO_TS_INTSTAT, status);

	if (debug || (status & mask & ~0xff))
		cx88_print_irqbits(core->name, "irq mpeg ",
				   cx88_mpeg_irqs, ARRAY_SIZE(cx88_mpeg_irqs),
				   status, mask);

	/* risc op code error */
	if (status & (1 << 16)) {
		printk(KERN_WARNING "%s: mpeg risc op code error\n",core->name);
		cx_clear(MO_TS_DMACNTRL, 0x11);
		cx88_sram_channel_dump(dev->core, &cx88_sram_channels[SRAM_CH28]);
	}

	/* risc1 y */
	if (status & 0x01) {
		dprintk( 1, "wake up\n" );
		spin_lock(&dev->slock);
		count = cx_read(MO_TS_GPCNT);
		cx88_wakeup(dev->core, &dev->mpegq, count);
		spin_unlock(&dev->slock);
	}

	/* other general errors */
	if (status & 0x1f0100) {
		dprintk( 0, "general errors: 0x%08x\n", status & 0x1f0100 );
		spin_lock(&dev->slock);
		cx8802_stop_dma(dev);
		spin_unlock(&dev->slock);
	}
}

#define MAX_IRQ_LOOP 10

static irqreturn_t cx8802_irq(int irq, void *dev_id)
{
	struct cx8802_dev *dev = dev_id;
	struct cx88_core *core = dev->core;
	u32 status;
	int loop, handled = 0;

	for (loop = 0; loop < MAX_IRQ_LOOP; loop++) {
		status = cx_read(MO_PCI_INTSTAT) &
			(core->pci_irqmask | PCI_INT_TSINT);
		if (0 == status)
			goto out;
		dprintk( 1, "cx8802_irq\n" );
		dprintk( 1, "    loop: %d/%d\n", loop, MAX_IRQ_LOOP );
		dprintk( 1, "    status: %d\n", status );
		handled = 1;
		cx_write(MO_PCI_INTSTAT, status);

		if (status & core->pci_irqmask)
			cx88_core_irq(core,status);
		if (status & PCI_INT_TSINT)
			cx8802_mpeg_irq(dev);
	}
	if (MAX_IRQ_LOOP == loop) {
		dprintk( 0, "clearing mask\n" );
		printk(KERN_WARNING "%s/0: irq loop -- clearing mask\n",
		       core->name);
		cx_write(MO_PCI_INTMSK,0);
	}

 out:
	return IRQ_RETVAL(handled);
}

static int cx8802_init_common(struct cx8802_dev *dev)
{
	struct cx88_core *core = dev->core;
	int err;

	/* pci init */
	if (pci_enable_device(dev->pci))
		return -EIO;
	pci_set_master(dev->pci);
<<<<<<< HEAD
	if (!pci_set_dma_mask(dev->pci,DMA_BIT_MASK(32))) {
=======
	err = pci_set_dma_mask(dev->pci,DMA_BIT_MASK(32));
	if (err) {
>>>>>>> 3fb42daa
		printk("%s/2: Oops: no 32bit PCI DMA ???\n",dev->core->name);
		return -EIO;
	}

	dev->pci_rev = dev->pci->revision;
	pci_read_config_byte(dev->pci, PCI_LATENCY_TIMER,  &dev->pci_lat);
	printk(KERN_INFO "%s/2: found at %s, rev: %d, irq: %d, "
	       "latency: %d, mmio: 0x%llx\n", dev->core->name,
	       pci_name(dev->pci), dev->pci_rev, dev->pci->irq,
	       dev->pci_lat,(unsigned long long)pci_resource_start(dev->pci,0));

	/* initialize driver struct */
	spin_lock_init(&dev->slock);

	/* init dma queue */
	INIT_LIST_HEAD(&dev->mpegq.active);

	/* get irq */
	err = request_irq(dev->pci->irq, cx8802_irq,
			  IRQF_SHARED, dev->core->name, dev);
	if (err < 0) {
		printk(KERN_ERR "%s: can't get IRQ %d\n",
		       dev->core->name, dev->pci->irq);
		return err;
	}
	cx_set(MO_PCI_INTMSK, core->pci_irqmask);

	/* everything worked */
	pci_set_drvdata(dev->pci,dev);
	return 0;
}

static void cx8802_fini_common(struct cx8802_dev *dev)
{
	dprintk( 2, "cx8802_fini_common\n" );
	cx8802_stop_dma(dev);
	pci_disable_device(dev->pci);

	/* unregister stuff */
	free_irq(dev->pci->irq, dev);
}

/* ----------------------------------------------------------- */

static int cx8802_suspend_common(struct pci_dev *pci_dev, pm_message_t state)
{
	struct cx8802_dev *dev = pci_get_drvdata(pci_dev);
	struct cx88_core *core = dev->core;
	unsigned long flags;

	/* stop mpeg dma */
	spin_lock_irqsave(&dev->slock, flags);
	if (!list_empty(&dev->mpegq.active)) {
		dprintk( 2, "suspend\n" );
		printk("%s: suspend mpeg\n", core->name);
		cx8802_stop_dma(dev);
	}
	spin_unlock_irqrestore(&dev->slock, flags);

	/* FIXME -- shutdown device */
	cx88_shutdown(dev->core);

	pci_save_state(pci_dev);
	if (0 != pci_set_power_state(pci_dev, pci_choose_state(pci_dev, state))) {
		pci_disable_device(pci_dev);
		dev->state.disabled = 1;
	}
	return 0;
}

static int cx8802_resume_common(struct pci_dev *pci_dev)
{
	struct cx8802_dev *dev = pci_get_drvdata(pci_dev);
	struct cx88_core *core = dev->core;
	unsigned long flags;
	int err;

	if (dev->state.disabled) {
		err=pci_enable_device(pci_dev);
		if (err) {
			printk(KERN_ERR "%s: can't enable device\n",
					       dev->core->name);
			return err;
		}
		dev->state.disabled = 0;
	}
	err=pci_set_power_state(pci_dev, PCI_D0);
	if (err) {
		printk(KERN_ERR "%s: can't enable device\n",
					       dev->core->name);
		pci_disable_device(pci_dev);
		dev->state.disabled = 1;

		return err;
	}
	pci_restore_state(pci_dev);

	/* FIXME: re-initialize hardware */
	cx88_reset(dev->core);

	/* restart video+vbi capture */
	spin_lock_irqsave(&dev->slock, flags);
	if (!list_empty(&dev->mpegq.active)) {
		printk("%s: resume mpeg\n", core->name);
		cx8802_restart_queue(dev,&dev->mpegq);
	}
	spin_unlock_irqrestore(&dev->slock, flags);

	return 0;
}

struct cx8802_driver * cx8802_get_driver(struct cx8802_dev *dev, enum cx88_board_type btype)
{
	struct cx8802_driver *d;

	list_for_each_entry(d, &dev->drvlist, drvlist)
		if (d->type_id == btype)
			return d;

	return NULL;
}

/* Driver asked for hardware access. */
static int cx8802_request_acquire(struct cx8802_driver *drv)
{
	struct cx88_core *core = drv->core;
	unsigned int	i;

	/* Fail a request for hardware if the device is busy. */
	if (core->active_type_id != CX88_BOARD_NONE &&
	    core->active_type_id != drv->type_id)
		return -EBUSY;

	if (drv->type_id == CX88_MPEG_DVB) {
		/* When switching to DVB, always set the input to the tuner */
		core->last_analog_input = core->input;
		core->input = 0;
		for (i = 0;
		     i < (sizeof(core->board.input) / sizeof(struct cx88_input));
		     i++) {
			if (core->board.input[i].type == CX88_VMUX_DVB) {
				core->input = i;
				break;
			}
		}
	}

	if (drv->advise_acquire)
	{
		core->active_ref++;
		if (core->active_type_id == CX88_BOARD_NONE) {
			core->active_type_id = drv->type_id;
			drv->advise_acquire(drv);
		}

		mpeg_dbg(1,"%s() Post acquire GPIO=%x\n", __func__, cx_read(MO_GP0_IO));
	}

	return 0;
}

/* Driver asked to release hardware. */
static int cx8802_request_release(struct cx8802_driver *drv)
{
	struct cx88_core *core = drv->core;

	if (drv->advise_release && --core->active_ref == 0)
	{
		if (drv->type_id == CX88_MPEG_DVB) {
			/* If the DVB driver is releasing, reset the input
			   state to the last configured analog input */
			core->input = core->last_analog_input;
		}

		drv->advise_release(drv);
		core->active_type_id = CX88_BOARD_NONE;
		mpeg_dbg(1,"%s() Post release GPIO=%x\n", __func__, cx_read(MO_GP0_IO));
	}

	return 0;
}

static int cx8802_check_driver(struct cx8802_driver *drv)
{
	if (drv == NULL)
		return -ENODEV;

	if ((drv->type_id != CX88_MPEG_DVB) &&
		(drv->type_id != CX88_MPEG_BLACKBIRD))
		return -EINVAL;

	if ((drv->hw_access != CX8802_DRVCTL_SHARED) &&
		(drv->hw_access != CX8802_DRVCTL_EXCLUSIVE))
		return -EINVAL;

	if ((drv->probe == NULL) ||
		(drv->remove == NULL) ||
		(drv->advise_acquire == NULL) ||
		(drv->advise_release == NULL))
		return -EINVAL;

	return 0;
}

int cx8802_register_driver(struct cx8802_driver *drv)
{
	struct cx8802_dev *dev;
	struct cx8802_driver *driver;
	int err, i = 0;

	printk(KERN_INFO
	       "cx88/2: registering cx8802 driver, type: %s access: %s\n",
	       drv->type_id == CX88_MPEG_DVB ? "dvb" : "blackbird",
	       drv->hw_access == CX8802_DRVCTL_SHARED ? "shared" : "exclusive");

	if ((err = cx8802_check_driver(drv)) != 0) {
		printk(KERN_ERR "cx88/2: cx8802_driver is invalid\n");
		return err;
	}

	mutex_lock(&cx8802_mutex);

	list_for_each_entry(dev, &cx8802_devlist, devlist) {
		printk(KERN_INFO
		       "%s/2: subsystem: %04x:%04x, board: %s [card=%d]\n",
		       dev->core->name, dev->pci->subsystem_vendor,
		       dev->pci->subsystem_device, dev->core->board.name,
		       dev->core->boardnr);

		/* Bring up a new struct for each driver instance */
		driver = kzalloc(sizeof(*drv),GFP_KERNEL);
		if (driver == NULL) {
			err = -ENOMEM;
			goto out;
		}

		/* Snapshot of the driver registration data */
		drv->core = dev->core;
		drv->suspend = cx8802_suspend_common;
		drv->resume = cx8802_resume_common;
		drv->request_acquire = cx8802_request_acquire;
		drv->request_release = cx8802_request_release;
		memcpy(driver, drv, sizeof(*driver));

		mutex_lock(&drv->core->lock);
		err = drv->probe(driver);
		if (err == 0) {
			i++;
			list_add_tail(&driver->drvlist, &dev->drvlist);
		} else {
			printk(KERN_ERR
			       "%s/2: cx8802 probe failed, err = %d\n",
			       dev->core->name, err);
		}
		mutex_unlock(&drv->core->lock);
	}

	err = i ? 0 : -ENODEV;
out:
	mutex_unlock(&cx8802_mutex);
	return err;
}

int cx8802_unregister_driver(struct cx8802_driver *drv)
{
	struct cx8802_dev *dev;
	struct cx8802_driver *d, *dtmp;
	int err = 0;

	printk(KERN_INFO
	       "cx88/2: unregistering cx8802 driver, type: %s access: %s\n",
	       drv->type_id == CX88_MPEG_DVB ? "dvb" : "blackbird",
	       drv->hw_access == CX8802_DRVCTL_SHARED ? "shared" : "exclusive");

	mutex_lock(&cx8802_mutex);

	list_for_each_entry(dev, &cx8802_devlist, devlist) {
		printk(KERN_INFO
		       "%s/2: subsystem: %04x:%04x, board: %s [card=%d]\n",
		       dev->core->name, dev->pci->subsystem_vendor,
		       dev->pci->subsystem_device, dev->core->board.name,
		       dev->core->boardnr);

		mutex_lock(&dev->core->lock);

		list_for_each_entry_safe(d, dtmp, &dev->drvlist, drvlist) {
			/* only unregister the correct driver type */
			if (d->type_id != drv->type_id)
				continue;

			err = d->remove(d);
			if (err == 0) {
				list_del(&d->drvlist);
				kfree(d);
			} else
				printk(KERN_ERR "%s/2: cx8802 driver remove "
				       "failed (%d)\n", dev->core->name, err);
		}

		mutex_unlock(&dev->core->lock);
	}

	mutex_unlock(&cx8802_mutex);

	return err;
}

/* ----------------------------------------------------------- */
static int cx8802_probe(struct pci_dev *pci_dev,
			const struct pci_device_id *pci_id)
{
	struct cx8802_dev *dev;
	struct cx88_core  *core;
	int err;

	/* general setup */
	core = cx88_core_get(pci_dev);
	if (NULL == core)
		return -EINVAL;

	printk("%s/2: cx2388x 8802 Driver Manager\n", core->name);

	err = -ENODEV;
	if (!core->board.mpeg)
		goto fail_core;

	err = -ENOMEM;
	dev = kzalloc(sizeof(*dev),GFP_KERNEL);
	if (NULL == dev)
		goto fail_core;
	dev->pci = pci_dev;
	dev->alloc_ctx = vb2_dma_sg_init_ctx(&pci_dev->dev);
	if (IS_ERR(dev->alloc_ctx)) {
		err = PTR_ERR(dev->alloc_ctx);
		goto fail_dev;
	}
	dev->core = core;

	/* Maintain a reference so cx88-video can query the 8802 device. */
	core->dvbdev = dev;

	err = cx8802_init_common(dev);
	if (err != 0)
		goto fail_free;

	INIT_LIST_HEAD(&dev->drvlist);
	mutex_lock(&cx8802_mutex);
	list_add_tail(&dev->devlist,&cx8802_devlist);
	mutex_unlock(&cx8802_mutex);

	/* now autoload cx88-dvb or cx88-blackbird */
	request_modules(dev);
	return 0;

 fail_free:
	vb2_dma_sg_cleanup_ctx(dev->alloc_ctx);
 fail_dev:
	kfree(dev);
 fail_core:
	core->dvbdev = NULL;
	cx88_core_put(core,pci_dev);
	return err;
}

static void cx8802_remove(struct pci_dev *pci_dev)
{
	struct cx8802_dev *dev;

	dev = pci_get_drvdata(pci_dev);

	dprintk( 1, "%s\n", __func__);

	flush_request_modules(dev);

	mutex_lock(&dev->core->lock);

	if (!list_empty(&dev->drvlist)) {
		struct cx8802_driver *drv, *tmp;
		int err;

		printk(KERN_WARNING "%s/2: Trying to remove cx8802 driver "
		       "while cx8802 sub-drivers still loaded?!\n",
		       dev->core->name);

		list_for_each_entry_safe(drv, tmp, &dev->drvlist, drvlist) {
			err = drv->remove(drv);
			if (err == 0) {
				list_del(&drv->drvlist);
			} else
				printk(KERN_ERR "%s/2: cx8802 driver remove "
				       "failed (%d)\n", dev->core->name, err);
			kfree(drv);
		}
	}

	mutex_unlock(&dev->core->lock);

	/* Destroy any 8802 reference. */
	dev->core->dvbdev = NULL;

	/* common */
	cx8802_fini_common(dev);
	cx88_core_put(dev->core,dev->pci);
	vb2_dma_sg_cleanup_ctx(dev->alloc_ctx);
	kfree(dev);
}

static const struct pci_device_id cx8802_pci_tbl[] = {
	{
		.vendor       = 0x14f1,
		.device       = 0x8802,
		.subvendor    = PCI_ANY_ID,
		.subdevice    = PCI_ANY_ID,
	},{
		/* --- end of list --- */
	}
};
MODULE_DEVICE_TABLE(pci, cx8802_pci_tbl);

static struct pci_driver cx8802_pci_driver = {
	.name     = "cx88-mpeg driver manager",
	.id_table = cx8802_pci_tbl,
	.probe    = cx8802_probe,
	.remove   = cx8802_remove,
};

module_pci_driver(cx8802_pci_driver);

EXPORT_SYMBOL(cx8802_buf_prepare);
EXPORT_SYMBOL(cx8802_buf_queue);
EXPORT_SYMBOL(cx8802_cancel_buffers);
EXPORT_SYMBOL(cx8802_start_dma);

EXPORT_SYMBOL(cx8802_register_driver);
EXPORT_SYMBOL(cx8802_unregister_driver);
EXPORT_SYMBOL(cx8802_get_driver);<|MERGE_RESOLUTION|>--- conflicted
+++ resolved
@@ -393,12 +393,8 @@
 	if (pci_enable_device(dev->pci))
 		return -EIO;
 	pci_set_master(dev->pci);
-<<<<<<< HEAD
-	if (!pci_set_dma_mask(dev->pci,DMA_BIT_MASK(32))) {
-=======
 	err = pci_set_dma_mask(dev->pci,DMA_BIT_MASK(32));
 	if (err) {
->>>>>>> 3fb42daa
 		printk("%s/2: Oops: no 32bit PCI DMA ???\n",dev->core->name);
 		return -EIO;
 	}
