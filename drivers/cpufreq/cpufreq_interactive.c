--- conflicted
+++ resolved
@@ -109,7 +109,6 @@
 static u64 boostpulse_endtime;
 
 /*
-<<<<<<< HEAD
  * Boost pulse to hispeed on touchscreen input.
  */
 
@@ -151,11 +150,8 @@
 }
 
 /*
- * Non-zero means longer-term speed boost active.
-=======
  * Max additional time to wait in idle, beyond timer_rate, at speeds above
  * minimum before wakeup to reduce speed, or -1 if unnecessary.
->>>>>>> 365b83ef
  */
 #define DEFAULT_TIMER_SLACK (4 * DEFAULT_TIMER_RATE)
 static int timer_slack_val = DEFAULT_TIMER_SLACK;
@@ -361,9 +357,18 @@
 	unsigned int delta_idle;
 	unsigned int delta_time;
 	u64 active_time;
+	cputime64_t cur_wall_time;
+	cputime64_t cur_iowait_time;
+	cputime64_t iowait_time;
+
+	cur_iowait_time = get_cpu_iowait_time(cpu, &cur_wall_time);
+	iowait_time = (unsigned int)(cur_iowait_time - pcpu->prev_cpu_iowait);
+	pcpu->prev_cpu_iowait = cur_iowait_time;
 
 	now_idle = get_cpu_idle_time(cpu, &now);
 	delta_idle = (unsigned int)(now_idle - pcpu->time_in_idle);
+	if (ig_io_is_busy && delta_idle >= iowait_time)
+		delta_idle -= iowait_time;
 	delta_time = (unsigned int)(now - pcpu->time_in_idle_timestamp);
 	active_time = delta_time - delta_idle;
 	pcpu->cputime_speedadj += active_time * pcpu->policy->cur;
@@ -385,13 +390,7 @@
 	unsigned int loadadjfreq;
 	unsigned int index;
 	unsigned long flags;
-<<<<<<< HEAD
-	cputime64_t cur_wall_time;
-	cputime64_t cur_iowait_time;
-	cputime64_t iowait_time;
-=======
 	bool boosted;
->>>>>>> 365b83ef
 
 	if (!down_read_trylock(&pcpu->enable_sem))
 		return;
@@ -404,18 +403,7 @@
 	cputime_speedadj = pcpu->cputime_speedadj;
 	spin_unlock_irqrestore(&pcpu->load_lock, flags);
 
-<<<<<<< HEAD
-	cur_iowait_time = get_cpu_iowait_time(data, &cur_wall_time);
-	iowait_time = (unsigned int)(cur_iowait_time - pcpu->prev_cpu_iowait);
-	pcpu->prev_cpu_iowait = cur_iowait_time;
-
-	/*
-	 * If timer ran less than 1ms after short-term sample started, retry.
-	 */
-	if (delta_time < 1000)
-=======
 	if (WARN_ON_ONCE(!delta_time))
->>>>>>> 365b83ef
 		goto rearm;
 
 	do_div(cputime_speedadj, delta_time);
@@ -423,31 +411,8 @@
 	cpu_load = loadadjfreq / pcpu->target_freq;
 	boosted = boost_val || now < boostpulse_endtime;
 
-<<<<<<< HEAD
-	if (ig_io_is_busy && delta_idle >= iowait_time)
-		delta_idle -= iowait_time;
-
-	if ((delta_time == 0) || (delta_idle > delta_time))
-		load_since_change = 0;
-	else
-		load_since_change =
-			100 * (delta_time - delta_idle) / delta_time;
-
-	/*
-	 * Choose greater of short-term load (since last idle timer
-	 * started or timer function re-armed itself) or long-term load
-	 * (since last frequency change).
-	 */
-	if (load_since_change > cpu_load)
-		cpu_load = load_since_change;
-
-	if (cpu_load >= go_hispeed_load || boost_val) {
-		if (pcpu->target_freq < hispeed_freq &&
-		    hispeed_freq < pcpu->policy->max) {
-=======
 	if (cpu_load >= go_hispeed_load || boosted) {
 		if (pcpu->target_freq < hispeed_freq) {
->>>>>>> 365b83ef
 			new_freq = hispeed_freq;
 		} else {
 			new_freq = choose_freq(pcpu, loadadjfreq);
@@ -1118,16 +1083,6 @@
 static struct global_attr boostpulse =
 	__ATTR(boostpulse, 0200, NULL, store_boostpulse);
 
-<<<<<<< HEAD
-static ssize_t show_io_is_busy(struct kobject *kobj, struct attribute *attr,
-				char *buf)
-{
-	return sprintf(buf, "%u\n", ig_io_is_busy);
-}
-
-static ssize_t store_io_is_busy(struct kobject *kobj, struct attribute *attr,
-				 const char *buf, size_t count)
-=======
 static ssize_t show_boostpulse_duration(
 	struct kobject *kobj, struct attribute *attr, char *buf)
 {
@@ -1137,7 +1092,6 @@
 static ssize_t store_boostpulse_duration(
 	struct kobject *kobj, struct attribute *attr, const char *buf,
 	size_t count)
->>>>>>> 365b83ef
 {
 	int ret;
 	unsigned long val;
@@ -1145,13 +1099,6 @@
 	ret = kstrtoul(buf, 0, &val);
 	if (ret < 0)
 		return ret;
-<<<<<<< HEAD
-	ig_io_is_busy = !!val;
-	return count;
-}
-
-define_one_global_rw(io_is_busy);
-=======
 
 	boostpulse_duration_val = val;
 	return count;
@@ -1180,7 +1127,6 @@
 
 static struct global_attr io_is_busy_attr = __ATTR(io_is_busy, 0644,
 		show_io_is_busy, store_io_is_busy);
->>>>>>> 365b83ef
 
 static struct attribute *interactive_attributes[] = {
 	&target_loads_attr.attr,
@@ -1189,22 +1135,16 @@
 	&go_hispeed_load_attr.attr,
 	&min_sample_time_attr.attr,
 	&timer_rate_attr.attr,
-<<<<<<< HEAD
 	&input_boost.attr,
+	&timer_slack.attr,
 	&touch_event.attr,
 	&vsync_count.attr,
 	&boost.attr,
 	&boostpulse.attr,
-	&io_is_busy.attr,
 	&touchboost_freq_attr.attr,
-	&vsync_dec.attr,
-=======
-	&timer_slack.attr,
-	&boost.attr,
-	&boostpulse.attr,
 	&boostpulse_duration.attr,
 	&io_is_busy_attr.attr,
->>>>>>> 365b83ef
+	&vsync_dec.attr,
 	NULL,
 };
 
@@ -1301,14 +1241,8 @@
 			up_write(&pcpu->enable_sem);
 		}
 
-<<<<<<< HEAD
-		if (!hispeed_freq)
-			hispeed_freq = policy->max;
-
 		if (!touchboost_freq)
 			touchboost_freq = policy->max;
-=======
->>>>>>> 365b83ef
 		/*
 		 * Do not register the idle hook and create sysfs
 		 * entries if we have already done so.
@@ -1378,15 +1312,7 @@
 	struct cpufreq_interactive_cpuinfo *pcpu;
 	struct sched_param param = { .sched_priority = MAX_RT_PRIO-1 };
 
-<<<<<<< HEAD
-	go_hispeed_load = DEFAULT_GO_HISPEED_LOAD;
-	min_sample_time = DEFAULT_MIN_SAMPLE_TIME;
-	above_hispeed_delay_val = DEFAULT_ABOVE_HISPEED_DELAY;
-	timer_rate = DEFAULT_TIMER_RATE;
 	ig_io_is_busy = should_io_be_busy();
-
-=======
->>>>>>> 365b83ef
 	/* Initalize per-cpu timers */
 	for_each_possible_cpu(i) {
 		pcpu = &per_cpu(cpuinfo, i);
