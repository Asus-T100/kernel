menuconfig SWITCH
	tristate "Switch class support"
	help
	  Say Y here to enable switch class support. This allows
	  monitoring switches by userspace via sysfs and uevent.

if SWITCH

config SWITCH_GPIO
	tristate "GPIO Swith support"
	depends on GENERIC_GPIO
	help
	  Say Y here to enable GPIO based switch support.

<<<<<<< HEAD
config SWITCH_MID
	tristate "Jack Switch support"
	depends on SWITCH
	help
	  Say Y here to support switch driver for audio jack detection.

config SWITCH_MID_USER_NOTIFY
	tristate "Userspace notification Switch support"
	help
	  Say Y here to support USER_NOTIFY switch. Needed for devices where
	  userspace requires notification of specific device events reported by drivers to
	  the USER_NOTIFY switch driver.
=======
config SWITCH_ARIZONA
	tristate "Arizona Switch support"
	depends on MFD_ARIZONA
	help
	  Say Y here to enable Arizona switch support.
>>>>>>> 1d7c6bf2

endif # SWITCH<|MERGE_RESOLUTION|>--- conflicted
+++ resolved
@@ -12,7 +12,6 @@
 	help
 	  Say Y here to enable GPIO based switch support.
 
-<<<<<<< HEAD
 config SWITCH_MID
 	tristate "Jack Switch support"
 	depends on SWITCH
@@ -25,12 +24,11 @@
 	  Say Y here to support USER_NOTIFY switch. Needed for devices where
 	  userspace requires notification of specific device events reported by drivers to
 	  the USER_NOTIFY switch driver.
-=======
+
 config SWITCH_ARIZONA
 	tristate "Arizona Switch support"
 	depends on MFD_ARIZONA
 	help
 	  Say Y here to enable Arizona switch support.
->>>>>>> 1d7c6bf2
 
 endif # SWITCH