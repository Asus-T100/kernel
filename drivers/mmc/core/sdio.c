/*
 *  linux/drivers/mmc/sdio.c
 *
 *  Copyright 2006-2007 Pierre Ossman
 *
 * This program is free software; you can redistribute it and/or modify
 * it under the terms of the GNU General Public License as published by
 * the Free Software Foundation; either version 2 of the License, or (at
 * your option) any later version.
 */

#include <linux/err.h>
#include <linux/module.h>
#include <linux/pm_runtime.h>

#include <linux/mmc/host.h>
#include <linux/mmc/card.h>
#include <linux/mmc/mmc.h>
#include <linux/mmc/sdio.h>
#include <linux/mmc/sdio_func.h>
#include <linux/mmc/sdio_ids.h>

#include "core.h"
#include "bus.h"
#include "sd.h"
#include "sdio_bus.h"
#include "mmc_ops.h"
#include "sd_ops.h"
#include "sdio_ops.h"
#include "sdio_cis.h"

#ifdef CONFIG_MMC_EMBEDDED_SDIO
#include <linux/mmc/sdio_ids.h>
#endif

static int sdio_read_fbr(struct sdio_func *func)
{
	int ret;
	unsigned char data;

	if (mmc_card_nonstd_func_interface(func->card)) {
		func->class = SDIO_CLASS_NONE;
		return 0;
	}

	ret = mmc_io_rw_direct(func->card, 0, 0,
		SDIO_FBR_BASE(func->num) + SDIO_FBR_STD_IF, 0, &data);
	if (ret)
		goto out;

	data &= 0x0f;

	if (data == 0x0f) {
		ret = mmc_io_rw_direct(func->card, 0, 0,
			SDIO_FBR_BASE(func->num) + SDIO_FBR_STD_IF_EXT, 0, &data);
		if (ret)
			goto out;
	}

	func->class = data;

out:
	return ret;
}

static int sdio_init_func(struct mmc_card *card, unsigned int fn)
{
	int ret;
	struct sdio_func *func;

	BUG_ON(fn > SDIO_MAX_FUNCS);

	func = sdio_alloc_func(card);
	if (IS_ERR(func))
		return PTR_ERR(func);

	func->num = fn;

	if (!(card->quirks & MMC_QUIRK_NONSTD_SDIO)) {
		ret = sdio_read_fbr(func);
		if (ret)
			goto fail;

		ret = sdio_read_func_cis(func);
		if (ret)
			goto fail;
	} else {
		func->vendor = func->card->cis.vendor;
		func->device = func->card->cis.device;
		func->max_blksize = func->card->cis.blksize;
	}

	card->sdio_func[fn - 1] = func;

	return 0;

fail:
	/*
	 * It is okay to remove the function here even though we hold
	 * the host lock as we haven't registered the device yet.
	 */
	sdio_remove_func(func);
	return ret;
}

static int sdio_read_cccr(struct mmc_card *card, u32 ocr)
{
	int ret;
	int cccr_vsn;
	int uhs = ocr & R4_18V_PRESENT;
	unsigned char data;
	unsigned char speed;

	memset(&card->cccr, 0, sizeof(struct sdio_cccr));

	ret = mmc_io_rw_direct(card, 0, 0, SDIO_CCCR_CCCR, 0, &data);
	if (ret)
		goto out;

	cccr_vsn = data & 0x0f;

	if (cccr_vsn > SDIO_CCCR_REV_3_00) {
		pr_err("%s: unrecognised CCCR structure version %d\n",
			mmc_hostname(card->host), cccr_vsn);
		return -EINVAL;
	}

	card->cccr.sdio_vsn = (data & 0xf0) >> 4;

	ret = mmc_io_rw_direct(card, 0, 0, SDIO_CCCR_CAPS, 0, &data);
	if (ret)
		goto out;

	if (data & SDIO_CCCR_CAP_SMB)
		card->cccr.multi_block = 1;
	if (data & SDIO_CCCR_CAP_LSC)
		card->cccr.low_speed = 1;
	if (data & SDIO_CCCR_CAP_4BLS)
		card->cccr.wide_bus = 1;

	if (cccr_vsn >= SDIO_CCCR_REV_1_10) {
		ret = mmc_io_rw_direct(card, 0, 0, SDIO_CCCR_POWER, 0, &data);
		if (ret)
			goto out;

		if (data & SDIO_POWER_SMPC)
			card->cccr.high_power = 1;
	}

	if (cccr_vsn >= SDIO_CCCR_REV_1_20) {
		ret = mmc_io_rw_direct(card, 0, 0, SDIO_CCCR_SPEED, 0, &speed);
		if (ret)
			goto out;

		card->scr.sda_spec3 = 0;
		card->sw_caps.sd3_bus_mode = 0;
		card->sw_caps.sd3_drv_type = 0;
		if (cccr_vsn >= SDIO_CCCR_REV_3_00 && uhs) {
			card->scr.sda_spec3 = 1;
			ret = mmc_io_rw_direct(card, 0, 0,
				SDIO_CCCR_UHS, 0, &data);
			if (ret)
				goto out;

			if (card->host->caps &
				(MMC_CAP_UHS_SDR12 | MMC_CAP_UHS_SDR25 |
				 MMC_CAP_UHS_SDR50 | MMC_CAP_UHS_SDR104 |
				 MMC_CAP_UHS_DDR50)) {
				if (data & SDIO_UHS_DDR50)
					card->sw_caps.sd3_bus_mode
						|= SD_MODE_UHS_DDR50;

				if (data & SDIO_UHS_SDR50)
					card->sw_caps.sd3_bus_mode
						|= SD_MODE_UHS_SDR50;

				if (data & SDIO_UHS_SDR104)
					card->sw_caps.sd3_bus_mode
						|= SD_MODE_UHS_SDR104;
			}

			ret = mmc_io_rw_direct(card, 0, 0,
				SDIO_CCCR_DRIVE_STRENGTH, 0, &data);
			if (ret)
				goto out;

			if (data & SDIO_DRIVE_SDTA)
				card->sw_caps.sd3_drv_type |= SD_DRIVER_TYPE_A;
			if (data & SDIO_DRIVE_SDTC)
				card->sw_caps.sd3_drv_type |= SD_DRIVER_TYPE_C;
			if (data & SDIO_DRIVE_SDTD)
				card->sw_caps.sd3_drv_type |= SD_DRIVER_TYPE_D;
		}

		/* if no uhs mode ensure we check for high speed */
		if (!card->sw_caps.sd3_bus_mode) {
			if (speed & SDIO_SPEED_SHS) {
				card->cccr.high_speed = 1;
				card->sw_caps.hs_max_dtr = 50000000;
			} else {
				card->cccr.high_speed = 0;
				card->sw_caps.hs_max_dtr = 25000000;
			}
		}
	}

out:
	return ret;
}

static int sdio_enable_wide(struct mmc_card *card)
{
	int ret;
	u8 ctrl;

	if (!(card->host->caps & MMC_CAP_4_BIT_DATA))
		return 0;

	if (card->cccr.low_speed && !card->cccr.wide_bus)
		return 0;

	ret = mmc_io_rw_direct(card, 0, 0, SDIO_CCCR_IF, 0, &ctrl);
	if (ret)
		return ret;

	ctrl |= SDIO_BUS_WIDTH_4BIT;

	ret = mmc_io_rw_direct(card, 1, 0, SDIO_CCCR_IF, ctrl, NULL);
	if (ret)
		return ret;

	return 1;
}

/*
 * If desired, disconnect the pull-up resistor on CD/DAT[3] (pin 1)
 * of the card. This may be required on certain setups of boards,
 * controllers and embedded sdio device which do not need the card's
 * pull-up. As a result, card detection is disabled and power is saved.
 */
static int sdio_disable_cd(struct mmc_card *card)
{
	int ret;
	u8 ctrl;

	if (!mmc_card_disable_cd(card))
		return 0;

	ret = mmc_io_rw_direct(card, 0, 0, SDIO_CCCR_IF, 0, &ctrl);
	if (ret)
		return ret;

	ctrl |= SDIO_BUS_CD_DISABLE;

	return mmc_io_rw_direct(card, 1, 0, SDIO_CCCR_IF, ctrl, NULL);
}

/*
 * Devices that remain active during a system suspend are
 * put back into 1-bit mode.
 */
static int sdio_disable_wide(struct mmc_card *card)
{
	int ret;
	u8 ctrl;

	if (!(card->host->caps & MMC_CAP_4_BIT_DATA))
		return 0;

	if (card->cccr.low_speed && !card->cccr.wide_bus)
		return 0;

	ret = mmc_io_rw_direct(card, 0, 0, SDIO_CCCR_IF, 0, &ctrl);
	if (ret)
		return ret;

	if (!(ctrl & SDIO_BUS_WIDTH_4BIT))
		return 0;

	ctrl &= ~SDIO_BUS_WIDTH_4BIT;
	ctrl |= SDIO_BUS_ASYNC_INT;

	ret = mmc_io_rw_direct(card, 1, 0, SDIO_CCCR_IF, ctrl, NULL);
	if (ret)
		return ret;

	mmc_set_bus_width(card->host, MMC_BUS_WIDTH_1);

	return 0;
}


static int sdio_enable_4bit_bus(struct mmc_card *card)
{
	int err;

	if (card->type == MMC_TYPE_SDIO)
		return sdio_enable_wide(card);

	if ((card->host->caps & MMC_CAP_4_BIT_DATA) &&
		(card->scr.bus_widths & SD_SCR_BUS_WIDTH_4)) {
		err = mmc_app_set_bus_width(card, MMC_BUS_WIDTH_4);
		if (err)
			return err;
	} else
		return 0;

	err = sdio_enable_wide(card);
	if (err <= 0)
		mmc_app_set_bus_width(card, MMC_BUS_WIDTH_1);

	return err;
}


/*
 * Test if the card supports high-speed mode and, if so, switch to it.
 */
static int mmc_sdio_switch_hs(struct mmc_card *card, int enable)
{
	int ret;
	u8 speed;

	if (!(card->host->caps & MMC_CAP_SD_HIGHSPEED))
		return 0;

	if (!card->cccr.high_speed)
		return 0;

	ret = mmc_io_rw_direct(card, 0, 0, SDIO_CCCR_SPEED, 0, &speed);
	if (ret)
		return ret;

	if (enable)
		speed |= SDIO_SPEED_EHS;
	else
		speed &= ~SDIO_SPEED_EHS;

	ret = mmc_io_rw_direct(card, 1, 0, SDIO_CCCR_SPEED, speed, NULL);
	if (ret)
		return ret;

	return 1;
}

/*
 * Enable SDIO/combo card's high-speed mode. Return 0/1 if [not]supported.
 */
static int sdio_enable_hs(struct mmc_card *card)
{
	int ret;

	ret = mmc_sdio_switch_hs(card, true);
	if (ret <= 0 || card->type == MMC_TYPE_SDIO)
		return ret;

	ret = mmc_sd_switch_hs(card);
	if (ret <= 0)
		mmc_sdio_switch_hs(card, false);

	return ret;
}

static unsigned mmc_sdio_get_max_clock(struct mmc_card *card)
{
	unsigned max_dtr;

	if (mmc_card_highspeed(card)) {
		/*
		 * The SDIO specification doesn't mention how
		 * the CIS transfer speed register relates to
		 * high-speed, but it seems that 50 MHz is
		 * mandatory.
		 */
		max_dtr = 50000000;
	} else {
		max_dtr = card->cis.max_dtr;
	}

	if (card->type == MMC_TYPE_SD_COMBO)
		max_dtr = min(max_dtr, mmc_sd_get_max_clock(card));

	return max_dtr;
}

static unsigned char host_drive_to_sdio_drive(int host_strength)
{
	switch (host_strength) {
	case MMC_SET_DRIVER_TYPE_A:
		return SDIO_DTSx_SET_TYPE_A;
	case MMC_SET_DRIVER_TYPE_B:
		return SDIO_DTSx_SET_TYPE_B;
	case MMC_SET_DRIVER_TYPE_C:
		return SDIO_DTSx_SET_TYPE_C;
	case MMC_SET_DRIVER_TYPE_D:
		return SDIO_DTSx_SET_TYPE_D;
	default:
		return SDIO_DTSx_SET_TYPE_B;
	}
}

static void sdio_select_driver_type(struct mmc_card *card)
{
	int host_drv_type = SD_DRIVER_TYPE_B;
	int card_drv_type = SD_DRIVER_TYPE_B;
	int drive_strength;
	unsigned char card_strength;
	int err;

	/*
	 * If the host doesn't support any of the Driver Types A,C or D,
	 * or there is no board specific handler then default Driver
	 * Type B is used.
	 */
	if (!(card->host->caps &
		(MMC_CAP_DRIVER_TYPE_A |
		 MMC_CAP_DRIVER_TYPE_C |
		 MMC_CAP_DRIVER_TYPE_D)))
		return;

	if (!card->host->ops->select_drive_strength)
		return;

	if (card->host->caps & MMC_CAP_DRIVER_TYPE_A)
		host_drv_type |= SD_DRIVER_TYPE_A;

	if (card->host->caps & MMC_CAP_DRIVER_TYPE_C)
		host_drv_type |= SD_DRIVER_TYPE_C;

	if (card->host->caps & MMC_CAP_DRIVER_TYPE_D)
		host_drv_type |= SD_DRIVER_TYPE_D;

	if (card->sw_caps.sd3_drv_type & SD_DRIVER_TYPE_A)
		card_drv_type |= SD_DRIVER_TYPE_A;

	if (card->sw_caps.sd3_drv_type & SD_DRIVER_TYPE_C)
		card_drv_type |= SD_DRIVER_TYPE_C;

	if (card->sw_caps.sd3_drv_type & SD_DRIVER_TYPE_D)
		card_drv_type |= SD_DRIVER_TYPE_D;

	/*
	 * The drive strength that the hardware can support
	 * depends on the board design.  Pass the appropriate
	 * information and let the hardware specific code
	 * return what is possible given the options
	 */
	drive_strength = card->host->ops->select_drive_strength(
		card->sw_caps.uhs_max_dtr,
		host_drv_type, card_drv_type);

	/* if error just use default for drive strength B */
	err = mmc_io_rw_direct(card, 0, 0, SDIO_CCCR_DRIVE_STRENGTH, 0,
		&card_strength);
	if (err)
		return;

	card_strength &= ~(SDIO_DRIVE_DTSx_MASK<<SDIO_DRIVE_DTSx_SHIFT);
	card_strength |= host_drive_to_sdio_drive(drive_strength);

	err = mmc_io_rw_direct(card, 1, 0, SDIO_CCCR_DRIVE_STRENGTH,
		card_strength, NULL);

	/* if error default to drive strength B */
	if (!err)
		mmc_set_driver_type(card->host, drive_strength);
}


static int sdio_set_bus_speed_mode(struct mmc_card *card)
{
	unsigned int bus_speed, timing;
	int err;
	unsigned char speed;

	/*
	 * If the host doesn't support any of the UHS-I modes, fallback on
	 * default speed.
	 */
	if (!(card->host->caps & (MMC_CAP_UHS_SDR12 | MMC_CAP_UHS_SDR25 |
	    MMC_CAP_UHS_SDR50 | MMC_CAP_UHS_SDR104 | MMC_CAP_UHS_DDR50)))
		return 0;

	bus_speed = SDIO_SPEED_SDR12;
	timing = MMC_TIMING_UHS_SDR12;
	if ((card->host->caps & MMC_CAP_UHS_SDR104) &&
	    (card->sw_caps.sd3_bus_mode & SD_MODE_UHS_SDR104)) {
			bus_speed = SDIO_SPEED_SDR104;
			timing = MMC_TIMING_UHS_SDR104;
			card->sw_caps.uhs_max_dtr = UHS_SDR104_MAX_DTR;
	} else if ((card->host->caps & MMC_CAP_UHS_DDR50) &&
		   (card->sw_caps.sd3_bus_mode & SD_MODE_UHS_DDR50)) {
			bus_speed = SDIO_SPEED_DDR50;
			timing = MMC_TIMING_UHS_DDR50;
			card->sw_caps.uhs_max_dtr = UHS_DDR50_MAX_DTR;
	} else if ((card->host->caps & (MMC_CAP_UHS_SDR104 |
		    MMC_CAP_UHS_SDR50)) && (card->sw_caps.sd3_bus_mode &
		    SD_MODE_UHS_SDR50)) {
			bus_speed = SDIO_SPEED_SDR50;
			timing = MMC_TIMING_UHS_SDR50;
			card->sw_caps.uhs_max_dtr = UHS_SDR50_MAX_DTR;
	} else if ((card->host->caps & (MMC_CAP_UHS_SDR104 |
		    MMC_CAP_UHS_SDR50 | MMC_CAP_UHS_SDR25)) &&
		   (card->sw_caps.sd3_bus_mode & SD_MODE_UHS_SDR25)) {
			bus_speed = SDIO_SPEED_SDR25;
			timing = MMC_TIMING_UHS_SDR25;
			card->sw_caps.uhs_max_dtr = UHS_SDR25_MAX_DTR;
	} else if ((card->host->caps & (MMC_CAP_UHS_SDR104 |
		    MMC_CAP_UHS_SDR50 | MMC_CAP_UHS_SDR25 |
		    MMC_CAP_UHS_SDR12)) && (card->sw_caps.sd3_bus_mode &
		    SD_MODE_UHS_SDR12)) {
			bus_speed = SDIO_SPEED_SDR12;
			timing = MMC_TIMING_UHS_SDR12;
			card->sw_caps.uhs_max_dtr = UHS_SDR12_MAX_DTR;
	}

	err = mmc_io_rw_direct(card, 0, 0, SDIO_CCCR_SPEED, 0, &speed);
	if (err)
		return err;

	speed &= ~SDIO_SPEED_BSS_MASK;
	speed |= bus_speed;
	err = mmc_io_rw_direct(card, 1, 0, SDIO_CCCR_SPEED, speed, NULL);
	if (err)
		return err;

	if (bus_speed) {
		mmc_set_timing(card->host, timing);
		mmc_set_clock(card->host, card->sw_caps.uhs_max_dtr);
	}

	return 0;
}

/*
 * UHS-I specific initialization procedure
 */
static int mmc_sdio_init_uhs_card(struct mmc_card *card)
{
	int err;

	if (!card->scr.sda_spec3)
		return 0;

	/*
	 * Switch to wider bus (if supported).
	 */
	if (card->host->caps & MMC_CAP_4_BIT_DATA) {
		err = sdio_enable_4bit_bus(card);
		if (err > 0) {
			mmc_set_bus_width(card->host, MMC_BUS_WIDTH_4);
			err = 0;
		}
	}

	/* Set the driver strength for the card */
	sdio_select_driver_type(card);

	/* Set bus speed mode of the card */
	err = sdio_set_bus_speed_mode(card);
	if (err)
		goto out;

	/* Initialize and start re-tuning timer */
	if (!mmc_host_is_spi(card->host) && card->host->ops->execute_tuning)
		err = card->host->ops->execute_tuning(card->host,
						      MMC_SEND_TUNING_BLOCK);

out:

	return err;
}

/*
 * Handle the detection and initialisation of a card.
 *
 * In the case of a resume, "oldcard" will contain the card
 * we're trying to reinitialise.
 */
static int mmc_sdio_init_card(struct mmc_host *host, u32 ocr,
			      struct mmc_card *oldcard, int powered_resume)
{
	struct mmc_card *card;
	int err;

	BUG_ON(!host);
	WARN_ON(!host->claimed);

	/*
	 * Inform the card of the voltage
	 */
	if (!powered_resume) {
		/* The initialization should be done at 3.3 V I/O voltage. */
		mmc_set_signal_voltage(host, MMC_SIGNAL_VOLTAGE_330, 0);

		err = mmc_send_io_op_cond(host, host->ocr, &ocr);
		if (err)
			goto err;
	}

	/*
	 * For SPI, enable CRC as appropriate.
	 */
	if (mmc_host_is_spi(host)) {
		err = mmc_spi_set_crc(host, use_spi_crc);
		if (err)
			goto err;
	}

	/*
	 * Allocate card structure.
	 */
	card = mmc_alloc_card(host, NULL);
	if (IS_ERR(card)) {
		err = PTR_ERR(card);
		goto err;
	}

	if ((ocr & R4_MEMORY_PRESENT) &&
	    mmc_sd_get_cid(host, host->ocr & ocr, card->raw_cid, NULL) == 0) {
		card->type = MMC_TYPE_SD_COMBO;

		if (oldcard && (oldcard->type != MMC_TYPE_SD_COMBO ||
		    memcmp(card->raw_cid, oldcard->raw_cid, sizeof(card->raw_cid)) != 0)) {
			mmc_remove_card(card);
			return -ENOENT;
		}
	} else {
		card->type = MMC_TYPE_SDIO;

		if (oldcard && oldcard->type != MMC_TYPE_SDIO) {
			mmc_remove_card(card);
			return -ENOENT;
		}
	}

	/*
	 * Call the optional HC's init_card function to handle quirks.
	 */
	if (host->ops->init_card)
		host->ops->init_card(host, card);

	/*
	 * If the host and card support UHS-I mode request the card
	 * to switch to 1.8V signaling level.  No 1.8v signalling if
	 * UHS mode is not enabled to maintain compatibilty and some
	 * systems that claim 1.8v signalling in fact do not support
	 * it.
	 */
	if ((ocr & R4_18V_PRESENT) &&
		(host->caps &
			(MMC_CAP_UHS_SDR12 | MMC_CAP_UHS_SDR25 |
			 MMC_CAP_UHS_SDR50 | MMC_CAP_UHS_SDR104 |
			 MMC_CAP_UHS_DDR50))) {
		err = mmc_set_signal_voltage(host, MMC_SIGNAL_VOLTAGE_180,
				true);
		if (err) {
			ocr &= ~R4_18V_PRESENT;
			host->ocr &= ~R4_18V_PRESENT;
		}
		err = 0;
	} else {
		ocr &= ~R4_18V_PRESENT;
		host->ocr &= ~R4_18V_PRESENT;
	}

	/*
	 * For native busses:  set card RCA and quit open drain mode.
	 */
	if (!powered_resume && !mmc_host_is_spi(host)) {
		err = mmc_send_relative_addr(host, &card->rca);
		if (err)
			goto remove;

		/*
		 * Update oldcard with the new RCA received from the SDIO
		 * device -- we're doing this so that it's updated in the
		 * "card" struct when oldcard overwrites that later.
		 */
		if (oldcard)
			oldcard->rca = card->rca;
	}

	/*
	 * Read CSD, before selecting the card
	 */
	if (!oldcard && card->type == MMC_TYPE_SD_COMBO) {
		err = mmc_sd_get_csd(host, card);
		if (err)
			return err;

		mmc_decode_cid(card);
	}

	/*
	 * Select card, as all following commands rely on that.
	 */
	if (!powered_resume && !mmc_host_is_spi(host)) {
		err = mmc_select_card(card);
		if (err)
			goto remove;
	}

	if (card->quirks & MMC_QUIRK_NONSTD_SDIO) {
		/*
		 * This is non-standard SDIO device, meaning it doesn't
		 * have any CIA (Common I/O area) registers present.
		 * It's host's responsibility to fill cccr and cis
		 * structures in init_card().
		 */
		mmc_set_clock(host, card->cis.max_dtr);

		if (card->cccr.high_speed) {
			mmc_card_set_highspeed(card);
			mmc_set_timing(card->host, MMC_TIMING_SD_HS);
		}

		goto finish;
	}

#ifdef CONFIG_MMC_EMBEDDED_SDIO
	if (host->embedded_sdio_data.cccr)
		memcpy(&card->cccr, host->embedded_sdio_data.cccr, sizeof(struct sdio_cccr));
	else {
#endif
		/*
		 * Read the common registers.
		 */
		err = sdio_read_cccr(card,  ocr);
		if (err)
			goto remove;
#ifdef CONFIG_MMC_EMBEDDED_SDIO
	}
#endif

#ifdef CONFIG_MMC_EMBEDDED_SDIO
	if (host->embedded_sdio_data.cis)
		memcpy(&card->cis, host->embedded_sdio_data.cis, sizeof(struct sdio_cis));
	else {
#endif
		/*
		 * Read the common CIS tuples.
		 */
		err = sdio_read_common_cis(card);
		if (err)
			goto remove;
#ifdef CONFIG_MMC_EMBEDDED_SDIO
	}
#endif

	if (oldcard) {
		int same = (card->cis.vendor == oldcard->cis.vendor &&
			    card->cis.device == oldcard->cis.device);
		mmc_remove_card(card);
		if (!same)
			return -ENOENT;

		card = oldcard;
	}
	mmc_fixup_device(card, NULL);

	if (card->type == MMC_TYPE_SD_COMBO) {
		err = mmc_sd_setup_card(host, card, oldcard != NULL);
		/* handle as SDIO-only card if memory init failed */
		if (err) {
			mmc_go_idle(host);
			if (mmc_host_is_spi(host))
				/* should not fail, as it worked previously */
				mmc_spi_set_crc(host, use_spi_crc);
			card->type = MMC_TYPE_SDIO;
		} else
			card->dev.type = &sd_type;
	}

	/*
	 * If needed, disconnect card detection pull-up resistor.
	 */
	err = sdio_disable_cd(card);
	if (err)
		goto remove;

	/* Initialization sequence for UHS-I cards */
	/* Only if card supports 1.8v and UHS signaling */
	if ((ocr & R4_18V_PRESENT) && card->sw_caps.sd3_bus_mode) {
		err = mmc_sdio_init_uhs_card(card);
		if (err)
			goto remove;

		/* Card is an ultra-high-speed card */
		mmc_card_set_uhs(card);
	} else {
		/*
		 * Switch to high-speed (if supported).
		 */
		err = sdio_enable_hs(card);
		if (err > 0)
			mmc_sd_go_highspeed(card);
		else if (err)
			goto remove;

		/*
		 * Change to the card's maximum speed.
		 */
		mmc_set_clock(host, mmc_sdio_get_max_clock(card));

		/*
		 * Switch to wider bus (if supported).
		 */
		err = sdio_enable_4bit_bus(card);
		if (err > 0)
			mmc_set_bus_width(card->host, MMC_BUS_WIDTH_4);
		else if (err)
			goto remove;
	}
finish:
	if (!oldcard)
		host->card = card;
	return 0;

remove:
	if (!oldcard)
		mmc_remove_card(card);

err:
	return err;
}

/*
 * Host is being removed. Free up the current card.
 */
static void mmc_sdio_remove(struct mmc_host *host)
{
	int i;

	BUG_ON(!host);
	BUG_ON(!host->card);

	for (i = 0;i < host->card->sdio_funcs;i++) {
		if (host->card->sdio_func[i]) {
			sdio_remove_func(host->card->sdio_func[i]);
			host->card->sdio_func[i] = NULL;
		}
	}

	mmc_remove_card(host->card);
	host->card = NULL;
}

/*
 * Card detection - card is alive.
 */
static int mmc_sdio_alive(struct mmc_host *host)
{
	return mmc_select_card(host->card);
}

/*
 * Card detection callback from host.
 */
static void mmc_sdio_detect(struct mmc_host *host)
{
	int err;

	BUG_ON(!host);
	BUG_ON(!host->card);

	/* Make sure card is powered before detecting it */
	if (host->caps & MMC_CAP_POWER_OFF_CARD) {
		err = pm_runtime_get_sync(&host->card->dev);
		if (err < 0)
			goto out;
	}

	mmc_claim_host(host);

	/*
	 * Just check if our card has been removed.
	 */
	err = _mmc_detect_card_removed(host);

	mmc_release_host(host);

	/*
	 * Tell PM core it's OK to power off the card now.
	 *
	 * The _sync variant is used in order to ensure that the card
	 * is left powered off in case an error occurred, and the card
	 * is going to be removed.
	 *
	 * Since there is no specific reason to believe a new user
	 * is about to show up at this point, the _sync variant is
	 * desirable anyway.
	 */
	if (host->caps & MMC_CAP_POWER_OFF_CARD)
		pm_runtime_put_sync(&host->card->dev);

out:
	if (err) {
		mmc_sdio_remove(host);

		mmc_claim_host(host);
		mmc_detach_bus(host);
		mmc_power_off(host);
		mmc_release_host(host);
	}
}

/*
 * SDIO suspend.  We need to suspend all functions separately.
 * Therefore all registered functions must have drivers with suspend
 * and resume methods.  Failing that we simply remove the whole card.
 */
static int mmc_sdio_suspend(struct mmc_host *host)
{
	int i, err = 0;

	for (i = 0; i < host->card->sdio_funcs; i++) {
		struct sdio_func *func = host->card->sdio_func[i];
		if (func && sdio_func_present(func) && func->dev.driver) {
			const struct dev_pm_ops *pmops = func->dev.driver->pm;
			if (!pmops || !pmops->suspend || !pmops->resume) {
				/* force removal of entire card in that case */
				err = -ENOSYS;
			} else
				err = pmops->suspend(&func->dev);
			if (err)
				break;
		}
	}
	while (err && --i >= 0) {
		struct sdio_func *func = host->card->sdio_func[i];
		if (func && sdio_func_present(func) && func->dev.driver) {
			const struct dev_pm_ops *pmops = func->dev.driver->pm;
			pmops->resume(&func->dev);
		}
	}

	if (!err && mmc_card_keep_power(host) && mmc_card_wake_sdio_irq(host)) {
		mmc_claim_host(host);
		sdio_disable_wide(host->card);
		mmc_release_host(host);
	}

	return err;
}

static int mmc_sdio_resume(struct mmc_host *host)
{
	int i, err = 0;

	BUG_ON(!host);
	BUG_ON(!host->card);

	/* Basic card reinitialization. */
	mmc_claim_host(host);

	/* No need to reinitialize powered-resumed nonremovable cards */
	if (mmc_card_is_removable(host) || !mmc_card_keep_power(host))
		err = mmc_sdio_init_card(host, host->ocr, host->card,
					mmc_card_keep_power(host));
	else if (mmc_card_keep_power(host) && mmc_card_wake_sdio_irq(host)) {
		/* We may have switched to 1-bit mode during suspend */
		err = sdio_enable_4bit_bus(host->card);
		if (err > 0) {
			mmc_set_bus_width(host, MMC_BUS_WIDTH_4);
			err = 0;
		}
	}

	if (!err && host->sdio_irqs)
		wake_up_process(host->sdio_irq_thread);
	mmc_release_host(host);

	/*
	 * If the card looked to be the same as before suspending, then
	 * we proceed to resume all card functions.  If one of them returns
	 * an error then we simply return that error to the core and the
	 * card will be redetected as new.  It is the responsibility of
	 * the function driver to perform further tests with the extra
	 * knowledge it has of the card to confirm the card is indeed the
	 * same as before suspending (same MAC address for network cards,
	 * etc.) and return an error otherwise.
	 */
	for (i = 0; !err && i < host->card->sdio_funcs; i++) {
		struct sdio_func *func = host->card->sdio_func[i];
		if (func && sdio_func_present(func) && func->dev.driver) {
			const struct dev_pm_ops *pmops = func->dev.driver->pm;
			err = pmops->resume(&func->dev);
		}
	}

	return err;
}

static int mmc_sdio_power_restore(struct mmc_host *host)
{
	int ret;
	u32 ocr;

	BUG_ON(!host);
	BUG_ON(!host->card);

	mmc_claim_host(host);

	/*
	 * Reset the card by performing the same steps that are taken by
	 * mmc_rescan_try_freq() and mmc_attach_sdio() during a "normal" probe.
	 *
	 * sdio_reset() is technically not needed. Having just powered up the
	 * hardware, it should already be in reset state. However, some
	 * platforms (such as SD8686 on OLPC) do not instantly cut power,
	 * meaning that a reset is required when restoring power soon after
	 * powering off. It is harmless in other cases.
	 *
	 * The CMD5 reset (mmc_send_io_op_cond()), according to the SDIO spec,
	 * is not necessary for non-removable cards. However, it is required
	 * for OLPC SD8686 (which expects a [CMD5,5,3,7] init sequence), and
	 * harmless in other situations.
	 *
	 * With these steps taken, mmc_select_voltage() is also required to
	 * restore the correct voltage setting of the card.
	 */

	/* The initialization should be done at 3.3 V I/O voltage. */
	if (!mmc_card_keep_power(host))
		mmc_set_signal_voltage(host, MMC_SIGNAL_VOLTAGE_330, 0);

	sdio_reset(host);
	mmc_go_idle(host);
	mmc_send_if_cond(host, host->ocr_avail);

	ret = mmc_send_io_op_cond(host, 0, &ocr);
	if (ret)
		goto out;

	if (host->ocr_avail_sdio)
		host->ocr_avail = host->ocr_avail_sdio;

	host->ocr = mmc_select_voltage(host, ocr & ~0x7F);
	if (!host->ocr) {
		ret = -EINVAL;
		goto out;
	}

	ret = mmc_sdio_init_card(host, host->ocr, host->card,
				mmc_card_keep_power(host));
	if (!ret && host->sdio_irqs)
		mmc_signal_sdio_irq(host);

out:
	mmc_release_host(host);

	return ret;
}

static const struct mmc_bus_ops mmc_sdio_ops = {
	.remove = mmc_sdio_remove,
	.detect = mmc_sdio_detect,
	.suspend = mmc_sdio_suspend,
	.resume = mmc_sdio_resume,
	.power_restore = mmc_sdio_power_restore,
	.alive = mmc_sdio_alive,
};


/*
 * Starting point for SDIO card init.
 */
int mmc_attach_sdio(struct mmc_host *host)
{
	int err, i, funcs;
	u32 ocr;
	struct mmc_card *card;

	BUG_ON(!host);
	WARN_ON(!host->claimed);

	err = mmc_send_io_op_cond(host, 0, &ocr);
	if (err)
		return err;

	mmc_attach_bus(host, &mmc_sdio_ops);
	if (host->ocr_avail_sdio)
		host->ocr_avail = host->ocr_avail_sdio;

	/*
	 * Sanity check the voltages that the card claims to
	 * support.
	 */
	if (ocr & 0x7F) {
		pr_warning("%s: card claims to support voltages "
		       "below the defined range. These will be ignored.\n",
		       mmc_hostname(host));
		ocr &= ~0x7F;
	}

	host->ocr = mmc_select_voltage(host, ocr);

	/*
	 * Can we support the voltage(s) of the card(s)?
	 */
	if (!host->ocr) {
		err = -EINVAL;
		goto err;
	}

	/*
	 * Detect and init the card.
	 */
	err = mmc_sdio_init_card(host, host->ocr, NULL, 0);
	if (err) {
		if (err == -EAGAIN) {
			/*
			 * Retry initialization with S18R set to 0.
			 */
			host->ocr &= ~R4_18V_PRESENT;
			err = mmc_sdio_init_card(host, host->ocr, NULL, 0);
		}
		if (err)
			goto err;
	}
	card = host->card;

	/*
	 * Enable runtime PM only if supported by host+card+board
	 */
	if (host->caps & MMC_CAP_POWER_OFF_CARD) {
		/*
		 * Let runtime PM core know our card is active
		 */
		err = pm_runtime_set_active(&card->dev);
		if (err)
			goto remove;

		/*
		 * Enable runtime PM for this card
		 */
		pm_runtime_enable(&card->dev);
	}

	/*
	 * The number of functions on the card is encoded inside
	 * the ocr.
	 */
	funcs = (ocr & 0x70000000) >> 28;
	card->sdio_funcs = 0;

#ifdef CONFIG_MMC_EMBEDDED_SDIO
	if (host->embedded_sdio_data.funcs)
		card->sdio_funcs = funcs = host->embedded_sdio_data.num_funcs;
#endif

	/*
	 * Initialize (but don't add) all present functions.
	 */
	for (i = 0; i < funcs; i++, card->sdio_funcs++) {
#ifdef CONFIG_MMC_EMBEDDED_SDIO
		if (host->embedded_sdio_data.funcs) {
			struct sdio_func *tmp;

			tmp = sdio_alloc_func(host->card);
			if (IS_ERR(tmp))
				goto remove;
			tmp->num = (i + 1);
			card->sdio_func[i] = tmp;
			tmp->class = host->embedded_sdio_data.funcs[i].f_class;
			tmp->max_blksize = host->embedded_sdio_data.funcs[i].f_maxblksize;
			tmp->vendor = card->cis.vendor;
			tmp->device = card->cis.device;
		} else {
#endif
			err = sdio_init_func(host->card, i + 1);
			if (err)
				goto remove;
#ifdef CONFIG_MMC_EMBEDDED_SDIO
		}
#endif
		/*
		 * Enable Runtime PM for this func (if supported)
		 */
		if (host->caps & MMC_CAP_POWER_OFF_CARD)
			pm_runtime_enable(&card->sdio_func[i]->dev);
	}

	/*
	 * First add the card to the driver model...
	 */
	mmc_release_host(host);
	err = mmc_add_card(host->card);
	if (err)
		goto remove_added;

	/*
	 * ...then the SDIO functions.
	 */
	for (i = 0;i < funcs;i++) {
		err = sdio_add_func(host->card->sdio_func[i]);
		if (err)
			goto remove_added;
	}

	mmc_claim_host(host);
	return 0;


remove_added:
	/* Remove without lock if the device has been added. */
	mmc_sdio_remove(host);
	mmc_claim_host(host);
remove:
	/* And with lock if it hasn't been added. */
	mmc_release_host(host);
	if (host->card)
		mmc_sdio_remove(host);
	mmc_claim_host(host);
err:
	mmc_detach_bus(host);

	pr_err("%s: error %d whilst initialising SDIO card\n",
		mmc_hostname(host), err);

	return err;
}

int sdio_reset_comm(struct mmc_card *card)
{
	struct mmc_host *host = card->host;
	u32 ocr;
	int err;

	printk("%s():\n", __func__);
	mmc_claim_host(host);

	mmc_go_idle(host);

	mmc_set_clock(host, host->f_min);

	err = mmc_send_io_op_cond(host, 0, &ocr);
	if (err)
		goto err;

	host->ocr = mmc_select_voltage(host, ocr);
	if (!host->ocr) {
		err = -EINVAL;
		goto err;
	}

<<<<<<< HEAD
	err = mmc_send_io_op_cond(host, host->ocr, &ocr);
	if (err)
		goto err;

	if (mmc_host_is_spi(host)) {
		err = mmc_spi_set_crc(host, use_spi_crc);
		if (err)
			goto err;
	}

	if (!mmc_host_is_spi(host)) {
		err = mmc_send_relative_addr(host, &card->rca);
		if (err)
			goto err;
		mmc_set_bus_mode(host, MMC_BUSMODE_PUSHPULL);
	}
	if (!mmc_host_is_spi(host)) {
		err = mmc_select_card(card);
		if (err)
			goto err;
	}

	/*
	 * Switch to high-speed (if supported).
	 */
	err = sdio_enable_hs(card);
	if (err > 0)
		mmc_sd_go_highspeed(card);
	else if (err)
		goto err;

	/*
	 * Change to the card's maximum speed.
	 */
	mmc_set_clock(host, mmc_sdio_get_max_clock(card));

	err = sdio_enable_4bit_bus(card);
	if (err > 0)
		mmc_set_bus_width(host, MMC_BUS_WIDTH_4);
	else if (err)
		goto err;

=======
	err = mmc_sdio_init_card(host, host->ocr, card, 0);
	if (err)
		goto err;

>>>>>>> feddc13a
	mmc_release_host(host);
	return 0;
err:
	printk("%s: Error resetting SDIO communications (%d)\n",
	       mmc_hostname(host), err);
	mmc_release_host(host);
	return err;
}
EXPORT_SYMBOL(sdio_reset_comm);<|MERGE_RESOLUTION|>--- conflicted
+++ resolved
@@ -1245,55 +1245,10 @@
 		goto err;
 	}
 
-<<<<<<< HEAD
-	err = mmc_send_io_op_cond(host, host->ocr, &ocr);
-	if (err)
-		goto err;
-
-	if (mmc_host_is_spi(host)) {
-		err = mmc_spi_set_crc(host, use_spi_crc);
-		if (err)
-			goto err;
-	}
-
-	if (!mmc_host_is_spi(host)) {
-		err = mmc_send_relative_addr(host, &card->rca);
-		if (err)
-			goto err;
-		mmc_set_bus_mode(host, MMC_BUSMODE_PUSHPULL);
-	}
-	if (!mmc_host_is_spi(host)) {
-		err = mmc_select_card(card);
-		if (err)
-			goto err;
-	}
-
-	/*
-	 * Switch to high-speed (if supported).
-	 */
-	err = sdio_enable_hs(card);
-	if (err > 0)
-		mmc_sd_go_highspeed(card);
-	else if (err)
-		goto err;
-
-	/*
-	 * Change to the card's maximum speed.
-	 */
-	mmc_set_clock(host, mmc_sdio_get_max_clock(card));
-
-	err = sdio_enable_4bit_bus(card);
-	if (err > 0)
-		mmc_set_bus_width(host, MMC_BUS_WIDTH_4);
-	else if (err)
-		goto err;
-
-=======
 	err = mmc_sdio_init_card(host, host->ocr, card, 0);
 	if (err)
 		goto err;
 
->>>>>>> feddc13a
 	mmc_release_host(host);
 	return 0;
 err:
