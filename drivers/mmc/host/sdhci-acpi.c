--- conflicted
+++ resolved
@@ -164,14 +164,14 @@
 	.ops = &sdhci_acpi_ops_int,
 };
 
-<<<<<<< HEAD
 static void sdhci_acpi_int_dma_latency(struct sdhci_host *host)
 {
 	if (sdhci_acpi_on_byt()) {
 		host->dma_latency = 20;
 		host->lat_cancel_delay = 275;
 	}
-=======
+}
+
 static int bxt_get_cd(struct mmc_host *mmc)
 {
 	int gpio_cd = mmc_gpio_get_cd(mmc);
@@ -197,7 +197,6 @@
 	pm_runtime_put_autosuspend(mmc->parent);
 
 	return ret;
->>>>>>> c252409a
 }
 
 static int sdhci_acpi_emmc_probe_slot(struct platform_device *pdev,
