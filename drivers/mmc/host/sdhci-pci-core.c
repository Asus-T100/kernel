--- conflicted
+++ resolved
@@ -330,12 +330,12 @@
 	sdhci_pci_spt_drive_strength = 0x10 | ((val >> 12) & 0xf);
 }
 
-<<<<<<< HEAD
 static void byt_set_dma_latency(struct sdhci_host *host)
 {
 	host->dma_latency = 20;
 	host->lat_cancel_delay = 275;
-=======
+}
+
 static int bxt_get_cd(struct mmc_host *mmc)
 {
 	int gpio_cd = mmc_gpio_get_cd(mmc);
@@ -361,7 +361,6 @@
 	pm_runtime_put_autosuspend(mmc->parent);
 
 	return ret;
->>>>>>> c252409a
 }
 
 static int byt_emmc_probe_slot(struct sdhci_pci_slot *slot)
@@ -401,15 +400,12 @@
 	slot->cd_con_id = NULL;
 	slot->cd_idx = 0;
 	slot->cd_override_level = true;
-<<<<<<< HEAD
 	if (slot->chip->pdev->device == PCI_DEVICE_ID_INTEL_BYT_SD)
 		byt_set_dma_latency(slot->host);
-=======
 	if (slot->chip->pdev->device == PCI_DEVICE_ID_INTEL_BXT_SD ||
 	    slot->chip->pdev->device == PCI_DEVICE_ID_INTEL_APL_SD)
 		slot->host->mmc_host_ops.get_cd = bxt_get_cd;
 
->>>>>>> c252409a
 	return 0;
 }
 
