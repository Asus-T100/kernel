--- conflicted
+++ resolved
@@ -2914,12 +2914,9 @@
 
 	host = mmc_priv(mmc);
 	host->mmc = mmc;
-<<<<<<< HEAD
 	host->dma_latency = PM_QOS_DEFAULT_VALUE;
-=======
 	host->mmc_host_ops = sdhci_ops;
 	mmc->ops = &host->mmc_host_ops;
->>>>>>> c252409a
 
 	return host;
 }
