--- conflicted
+++ resolved
@@ -150,10 +150,7 @@
 	unsigned int		mains_current_limit;
 	bool			usb_hc_mode;
 	bool			usb_otg_enabled;
-<<<<<<< HEAD
-=======
 	bool			is_fully_charged;
->>>>>>> cad16844
 	int			en_gpio;
 	struct dentry		*dentry;
 	const struct smb347_charger_platform_data *pdata;
@@ -965,107 +962,6 @@
 
 	ret = smb347_update_online(smb);
 
-<<<<<<< HEAD
-fail:
-	smb347_set_writable(smb, false);
-	return ret;
-}
-
-static irqreturn_t smb347_interrupt(int irq, void *data)
-{
-	struct smb347_charger *smb = data;
-	int stat_c, t;
-	u8 irqstat[6];
-	irqreturn_t ret = IRQ_NONE;
-
-	t = i2c_smbus_read_i2c_block_data(smb->client, IRQSTAT_A, 6, irqstat);
-	if (t < 0) {
-		dev_warn(&smb->client->dev,
-			 "reading IRQSTAT registers failed\n");
-		return IRQ_NONE;
-	}
-
-	stat_c = smb347_read(smb, STAT_C);
-	if (stat_c < 0) {
-		dev_warn(&smb->client->dev, "reading STAT_C failed\n");
-		return IRQ_NONE;
-	}
-
-	pr_debug("%s: stat c=%x irq a=%x b=%x c=%x d=%x e=%x f=%x\n",
-		 __func__, stat_c, irqstat[0], irqstat[1], irqstat[2],
-		 irqstat[3], irqstat[4], irqstat[5]);
-
-	/*
-	 * If we get charger error we report the error back to user and
-	 * disable charging.
-	 */
-	if (stat_c & STAT_C_CHARGER_ERROR) {
-		dev_err(&smb->client->dev,
-			"error in charger, disabling charging\n");
-
-		smb347_charging_disable(smb);
-		power_supply_changed(&smb->battery);
-
-		ret = IRQ_HANDLED;
-	}
-
-	/*
-	 * If we reached the termination current the battery is charged.
-	 * Disable charging to ACK the interrupt and update status.
-	 */
-	if (irqstat[2] & (IRQSTAT_C_TERMINATION_IRQ |
-			  IRQSTAT_C_TERMINATION_STAT)) {
-		smb347_charging_disable(smb);
-		power_supply_changed(&smb->battery);
-		ret = IRQ_HANDLED;
-	}
-
-	if (irqstat[2] & IRQSTAT_C_TAPER_IRQ)
-		ret = IRQ_HANDLED;
-
-	/*
-	 * If we got an under voltage interrupt it means that AC/USB input
-	 * was disconnected.
-	 */
-	if (irqstat[4] & (IRQSTAT_E_USBIN_UV_IRQ | IRQSTAT_E_DCIN_UV_IRQ))
-		ret = IRQ_HANDLED;
-
-	if (smb347_update_status(smb) > 0) {
-		smb347_update_online(smb);
-		power_supply_changed(&smb->mains);
-		power_supply_changed(&smb->usb);
-		ret = IRQ_HANDLED;
-	}
-
-	return ret;
-}
-
-static int smb347_irq_set(struct smb347_charger *smb, bool enable)
-{
-	int ret;
-
-	ret = smb347_set_writable(smb, true);
-	if (ret < 0)
-		return ret;
-
-	/*
-	 * Enable/disable interrupts for:
-	 *	- under voltage
-	 *	- termination current reached
-	 *	- charger error
-	 */
-	if (enable) {
-		ret = smb347_write(smb, CFG_FAULT_IRQ, CFG_FAULT_IRQ_DCIN_UV);
-		if (ret < 0)
-			goto fail;
-
-		ret = smb347_write(smb, CFG_STATUS_IRQ,
-				   CFG_STATUS_IRQ_TERMINATION_OR_TAPER);
-		if (ret < 0)
-			goto fail;
-
-		ret = smb347_read(smb, CFG_PIN);
-=======
 	if ((smb->pdata->irq_gpio >= 0) &&
 	    !smb->pdata->disable_stat_interrupts) {
 		/*
@@ -1074,7 +970,6 @@
 		 * active low.
 		 */
 		ret = smb347_read(smb, CFG_STAT);
->>>>>>> cad16844
 		if (ret < 0)
 			goto fail;
 
@@ -1130,25 +1025,9 @@
 	case POWER_SUPPLY_PROP_ONLINE:
 		oldval = smb->mains_online;
 
-<<<<<<< HEAD
-	ret = request_threaded_irq(irq, NULL, smb347_interrupt,
-				   IRQF_TRIGGER_FALLING | IRQF_ONESHOT,
-				   smb->client->name, smb);
-	if (ret < 0)
-		goto fail_gpio;
-
-	ret = enable_irq_wake(irq);
-	if (ret)
-		pr_err("%s: failed to enable wake on irq %d\n", __func__, irq);
-
-	ret = smb347_set_writable(smb, true);
-	if (ret < 0)
-		goto fail_irq;
-=======
 		smb->mains_online = val->intval;
 
 		smb347_set_writable(smb, true);
->>>>>>> cad16844
 
 		ret = smb347_read(smb, CMD_A);
 		if (ret < 0)
@@ -1164,18 +1043,6 @@
 
 		smb347_set_writable(smb, false);
 
-<<<<<<< HEAD
-fail_readonly:
-	smb347_set_writable(smb, false);
-fail_irq:
-	disable_irq_wake(irq);
-	free_irq(irq, smb);
-fail_gpio:
-	gpio_free(pdata->irq_gpio);
-fail:
-	smb->client->irq = 0;
-	return ret;
-=======
 		if (smb->mains_online != oldval)
 			power_supply_changed(psy);
 		return 0;
@@ -1189,85 +1056,6 @@
 	}
 
 	return -EINVAL;
->>>>>>> cad16844
-}
-
-static int smb347_mains_property_is_writeable(struct power_supply *psy,
-					     enum power_supply_property prop)
-{
-<<<<<<< HEAD
-	struct smb347_charger *smb =
-		container_of(psy, struct smb347_charger, mains);
-
-	switch (prop) {
-	case POWER_SUPPLY_PROP_ONLINE:
-		val->intval = smb->mains_online;
-		return 0;
-
-	case POWER_SUPPLY_PROP_CURRENT_MAX:
-		val->intval = smb->mains_current_limit;
-		return 0;
-
-	default:
-		return -EINVAL;
-	}
-	return -EINVAL;
-}
-
-static int smb347_mains_set_property(struct power_supply *psy,
-				     enum power_supply_property prop,
-				     const union power_supply_propval *val)
-{
-	struct smb347_charger *smb =
-		container_of(psy, struct smb347_charger, mains);
-	int ret;
-	bool oldval;
-
-	switch (prop) {
-	case POWER_SUPPLY_PROP_ONLINE:
-		oldval = smb->mains_online;
-
-		smb->mains_online = val->intval;
-
-		smb347_set_writable(smb, true);
-
-		ret = smb347_read(smb, CMD_A);
-		if (ret < 0)
-			return -EINVAL;
-
-		ret &= ~CMD_A_SUSPEND_ENABLED;
-		if (val->intval)
-			ret |= CMD_A_SUSPEND_ENABLED;
-
-		ret = smb347_write(smb, CMD_A, ret);
-
-		smb347_hw_init(smb);
-
-		smb347_set_writable(smb, false);
-
-		if (smb->mains_online != oldval)
-			power_supply_changed(psy);
-		return 0;
-	case POWER_SUPPLY_PROP_CURRENT_MAX:
-		smb->mains_current_limit = val->intval;
-		smb347_hw_init(smb);
-		return 0;
-
-	default:
-		return -EINVAL;
-	}
-
-	return -EINVAL;
-=======
-	switch (prop) {
-	case POWER_SUPPLY_PROP_CURRENT_MAX:
-		return 1;
-	default:
-		break;
-	}
-
-	return 0;
->>>>>>> cad16844
 }
 
 static int smb347_mains_property_is_writeable(struct power_supply *psy,
