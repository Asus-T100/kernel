/* drivers/input/misc/cm3218.c - cm3218 light sensor driver
 *
 * Copyright (C) 2012 Capella Microsystems Inc.
 *                                    
 * This software is licensed under the terms of the GNU General Public
 * License version 2, as published by the Free Software Foundation, and
 * may be copied, distributed, and modified under those terms.
 *
 * This program is distributed in the hope that it will be useful,
 * but WITHOUT ANY WARRANTY; without even the implied warranty of
 * MERCHANTABILITY or FITNESS FOR A PARTICULAR PURPOSE.  See the
 * GNU General Public License for more details.
 *
 */

#include <linux/delay.h>
#include <linux/earlysuspend.h>
#include <linux/i2c.h>
#include <linux/input.h>
#include <linux/interrupt.h>
#include <linux/module.h>
#include <linux/platform_device.h>
#include <linux/workqueue.h>
#include <linux/irq.h>
#include <linux/errno.h>
#include <linux/err.h>
#include <linux/gpio.h>
#include <linux/miscdevice.h>
#include <linux/lightsensor.h>
#include <linux/slab.h>
#include <asm/uaccess.h>
#include <linux/cm3218.h>
#include <linux/fs.h>
#include <asm/setup.h>
#include <linux/wakelock.h>
#include <linux/jiffies.h>
#include <linux/acpi_gpio.h>

//<ASUS-Bob20130820+>
//====== Porting from Board ====== Start
//#define CM3218_INT_N		acpi_get_gpio("\\_SB.GPO0", 95)
//#define	IRQ_TRIGGER_TYPE	IRQF_TRIGGER_FALLING

static struct cm3218_platform_data cm3218_pdata = {
//	.intr = CM3218_INT_N,
	.levels = { 0x0A, 0xA0, 0xE1, 0x140, 0x280, 0x500, 0xA28, 0x16A8, 0x1F40, 0x2800},
	.power = NULL,
	.ALS_slave_address = CM3218_ALS_cmd,
	.check_interrupt_add = CM3218_check_INI,
	.is_cmd = CM3218_ALS_SM_2 | CM3218_ALS_IT_250ms |CM3218_ALS_PERS_1 | CM3218_ALS_RES_1,
};
//====== Porting from Board ====== End
<<<<<<< HEAD
//<ASUS-Bob20130820->

//<asus-ych20130830>#define D(x...) pr_info(x)

//<ASUS-Bob20130820+>
#define ALStraceOn 0

#if ALStraceOn == 1
#define D(x...) pr_info(x)	//<asus-ych20130830>
#define ALSBG(fmt...) printk(fmt)
#else
#define D(x...)	//<asus-ych20130830>
=======
#define ALStraceOn 0

#if ALStraceOn == 1
#define D(x...) pr_info(x)
#define ALSBG(fmt...) printk(fmt)
#else
#define D(x...)
>>>>>>> d20b000f
#define ALSBG(fmt...)
#endif
//<ASUS-Bob20130820->

#define I2C_RETRY_COUNT 10

#define NEAR_DELAY_TIME ((100 * HZ) / 1000)

#define CONTROL_INT_ISR_REPORT        0x00
#define CONTROL_ALS                   0x01

#define CALIBRATION_FILE_PATH	"/data/cal_data"
#define CHANGE_SENSITIVITY 5 // in percent

static int record_init_fail = 0;
static void sensor_irq_do_work(struct work_struct *work);
static DECLARE_WORK(sensor_irq_work, sensor_irq_do_work);

struct cm3218_info {
	struct class *cm3218_class;
	struct device *ls_dev;

	struct input_dev *ls_input_dev;

	struct early_suspend early_suspend;
	struct i2c_client *i2c_client;
	struct workqueue_struct *lp_wq;

	int intr_pin;
	int als_enable;

	uint16_t *adc_table;
	uint16_t cali_table[10];
	int irq;

	int ls_calibrate;
	int (*power)(int, uint8_t); /* power to the chip */

	uint32_t als_kadc;
	uint32_t als_gadc;
	uint16_t cal_data;
	uint16_t golden_adc;

	struct wake_lock ps_wake_lock;
	int lightsensor_opened;
	uint8_t ALS_cmd_address;
	uint8_t check_interrupt_add;

	int current_lux_level;
	uint16_t current_adc;

	unsigned long j_start;
	unsigned long j_end;

	uint16_t is_cmd;
	uint8_t record_clear_int_fail;
};

struct cm3218_info *lp_info;
int enable_log = 0;
int fLevel=-1;
static struct mutex als_enable_mutex, als_disable_mutex, als_get_adc_mutex;
static struct mutex CM3218_control_mutex;
static int lightsensor_enable(struct cm3218_info *lpi);
static int lightsensor_disable(struct cm3218_info *lpi);
static int initial_cm3218(struct cm3218_info *lpi);

int32_t als_kadc;

static int control_and_report(struct cm3218_info *lpi, uint8_t mode, uint8_t cmd_enable);

static int I2C_RxData(uint16_t slaveAddr, uint8_t cmd, uint8_t *rxData, int length)
{
	uint8_t loop_i;
	int val;
	uint8_t subaddr[1];
  
	subaddr[0] = cmd;	
	struct cm3218_info *lpi = lp_info;

	struct i2c_msg msg[] = {
		{
		 .addr = slaveAddr,
		 .flags = 0,
		 .len = 1,
		 .buf = subaddr,
		 },
		{
		 .addr = slaveAddr,
		 .flags = I2C_M_RD,
		 .len = length,
		 .buf = rxData,
		 },
	};

	for (loop_i = 0; loop_i < I2C_RETRY_COUNT; loop_i++) {

		if (i2c_transfer(lp_info->i2c_client->adapter, msg, 2) > 0)
			break;

		val = gpio_get_value(lpi->intr_pin);
		/*check intr GPIO when i2c error*/
		if (loop_i == 0 || loop_i == I2C_RETRY_COUNT -1)
			D("[PS][CM3218 error] %s, i2c err, slaveAddr 0x%x ISR gpio %d  = %d, record_init_fail %d \n",
				__func__, slaveAddr, lpi->intr_pin, val, record_init_fail);

		msleep(10);
	}
	if (loop_i >= I2C_RETRY_COUNT) {
		printk(KERN_ERR "[PS_ERR][CM3218 error] %s retry over %d\n",
			__func__, I2C_RETRY_COUNT);
		return -EIO;
	}

	return 0;
}

static int I2C_RxData2(uint16_t slaveAddr, uint8_t *rxData, int length)
{
	uint8_t loop_i;
	int val;
	struct cm3218_info *lpi = lp_info;

	struct i2c_msg msg[] = {
		{
		 .addr = slaveAddr,
		 .flags = I2C_M_RD,
		 .len = length,
		 .buf = rxData,
		 },
	};

	for (loop_i = 0; loop_i < I2C_RETRY_COUNT; loop_i++) {

		if (i2c_transfer(lp_info->i2c_client->adapter, msg, 1) > 0)
			break;

		val = gpio_get_value(lpi->intr_pin);
		/*check intr GPIO when i2c error*/
		if (loop_i == 0 || loop_i == I2C_RETRY_COUNT -1)
			D("[PS][CM3218 error] %s, i2c err, slaveAddr 0x%x ISR gpio %d  = %d, record_init_fail %d \n",
				__func__, slaveAddr, lpi->intr_pin, val, record_init_fail);

		msleep(10);
	}
	if (loop_i >= I2C_RETRY_COUNT) {
		printk(KERN_ERR "[PS_ERR][CM3218 error] %s retry over %d\n",
			__func__, I2C_RETRY_COUNT);
		return -EIO;
	}

	return 0;
}

static int I2C_TxData(uint16_t slaveAddr, uint8_t *txData, int length)
{
	uint8_t loop_i;
	int val;
	struct cm3218_info *lpi = lp_info;
	struct i2c_msg msg[] = {
		{
		 .addr = slaveAddr,
		 .flags = 0,
		 .len = length,
		 .buf = txData,
		 },
	};

	for (loop_i = 0; loop_i < I2C_RETRY_COUNT; loop_i++) {
		if (i2c_transfer(lp_info->i2c_client->adapter, msg, 1) > 0)
			break;

		val = gpio_get_value(lpi->intr_pin);
		/*check intr GPIO when i2c error*/
		if (loop_i == 0 || loop_i == I2C_RETRY_COUNT -1)
			D("[PS][CM3218 error] %s, i2c err, slaveAddr 0x%x, value 0x%x, ISR gpio%d  = %d, record_init_fail %d\n",
				__func__, slaveAddr, txData[0], lpi->intr_pin, val, record_init_fail);

		msleep(10);
	}

	if (loop_i >= I2C_RETRY_COUNT) {
		printk(KERN_ERR "[PS_ERR][CM3218 error] %s retry over %d\n",
			__func__, I2C_RETRY_COUNT);
		return -EIO;
	}

	return 0;
}

static int _cm3218_I2C_Read_Byte(uint16_t slaveAddr, uint8_t *pdata)
{
	uint8_t buffer = 0;
	int ret = 0;

	if (pdata == NULL)
		return -EFAULT;

	ret = I2C_RxData2(slaveAddr, &buffer, 1);
	if (ret < 0) {
		pr_err(
			"[PS_ERR][CM3218 error]%s: I2C_RxData fail, slave addr: 0x%x\n",
			__func__, slaveAddr);
		return ret;
	}

	*pdata = buffer;
#if 0
	/* Debug use */
	printk(KERN_DEBUG "[CM3218] %s: I2C_RxData[0x%x] = 0x%x\n",
		__func__, slaveAddr, *pdata);
#endif
	return ret;
}

static int _cm3218_I2C_Read_Word(uint16_t slaveAddr, uint8_t cmd, uint16_t *pdata)
{
	uint8_t buffer[2];
	int ret = 0;

	if (pdata == NULL)
		return -EFAULT;

	ret = I2C_RxData(slaveAddr, cmd, buffer, 2);
	if (ret < 0) {
		pr_err(
			"[PS_ERR][CM3218 error]%s: I2C_RxData fail [0x%x, 0x%x]\n",
			__func__, slaveAddr, cmd);
		return ret;
	}

	*pdata = (buffer[1]<<8)|buffer[0];
#if 0
	/* Debug use */
	printk(KERN_DEBUG "[CM3218] %s: I2C_RxData[0x%x, 0x%x] = 0x%x\n",
		__func__, slaveAddr, cmd, *pdata);
#endif
	return ret;
}

static int _cm3218_I2C_Write_Word(uint16_t SlaveAddress, uint8_t cmd, uint16_t data)
{
	char buffer[3];
	int ret = 0;
#if 0
	/* Debug use */
	printk(KERN_DEBUG
	"[CM3218] %s: _cm3218_I2C_Write_Word[0x%x, 0x%x, 0x%x]\n",
		__func__, SlaveAddress, cmd, data);
#endif
	buffer[0] = cmd;
	buffer[1] = (uint8_t)(data&0xff);
	buffer[2] = (uint8_t)((data&0xff00)>>8);	
	
	ret = I2C_TxData(SlaveAddress, buffer, 3);
	if (ret < 0) {
		pr_err("[PS_ERR][CM3218 error]%s: I2C_TxData fail\n", __func__);
		return -EIO;
	}

	return ret;
}

static int get_ls_adc_value(uint16_t *als_step, bool resume)
{
	struct cm3218_info *lpi = lp_info;
	int ret = 0;

	if (als_step == NULL)
		return -EFAULT;

	/* Read ALS data: */
	ret = _cm3218_I2C_Read_Word(lpi->ALS_cmd_address, ALS_READ, als_step);
	if (ret < 0) {
		pr_err(
			"[LS][CM3218 error]%s: _cm3218_I2C_Read_Word fail\n",
			__func__);
		return -EIO;
	}

	return ret;
}


static int set_lsensor_range(uint16_t low_thd, uint16_t high_thd)
{
	int ret = 0;
	struct cm3218_info *lpi = lp_info;

	_cm3218_I2C_Write_Word(lpi->ALS_cmd_address, ALS_HW, high_thd);
	_cm3218_I2C_Write_Word(lpi->ALS_cmd_address, ALS_LW, low_thd);

	return ret;
}

static void sensor_irq_do_work(struct work_struct *work)
{
	struct cm3218_info *lpi = lp_info;
	control_and_report(lpi, CONTROL_INT_ISR_REPORT, 0);

	enable_irq(lpi->irq);
}

static irqreturn_t cm3218_irq_handler(int irq, void *data)
{
	struct cm3218_info *lpi = data;

	disable_irq_nosync(lpi->irq);
	if (enable_log)
		D("[PS][CM3218] %s\n", __func__);

	queue_work(lpi->lp_wq, &sensor_irq_work);

	return IRQ_HANDLED;
}

static int als_power(int enable)
{
	struct cm3218_info *lpi = lp_info;

	if (lpi->power)
		lpi->power(LS_PWR_ON, 1);

	return 0;
}

static void ls_initial_cmd(struct cm3218_info *lpi)
{	
	/*must disable l-sensor interrupt befrore IST create*//*disable ALS func*/ 		
	lpi->is_cmd |= CM3218_ALS_SD;
	_cm3218_I2C_Write_Word(lpi->ALS_cmd_address, ALS_CMD, lpi->is_cmd);
	_cm3218_I2C_Write_Word(lpi->ALS_cmd_address, 0x03, 0);
}

static int lightsensor_get_cal_data(struct cm3218_info *lpi)
{
	struct file *cal_filp = NULL;
	int err = 0;
	mm_segment_t old_fs;

	old_fs = get_fs();
	set_fs(KERNEL_DS);

	cal_filp = filp_open(CALIBRATION_FILE_PATH, O_RDONLY, 0666);
	if (IS_ERR(cal_filp))
	{
		err = PTR_ERR(cal_filp);
		if (err != -ENOENT)
			pr_err("%s: Can't open calibration data file\n", __func__);
		set_fs(old_fs);
		return err;
	}

	err = cal_filp->f_op->read(cal_filp,
		(char *)&lpi->cal_data, sizeof(uint16_t), &cal_filp->f_pos);
	if (err != sizeof(uint16_t))
	{
		pr_err("%s: Can't read the calibration data from file\n", __func__);
		err = -EIO;
	}

	pr_info("%s: cal_data = %d\n",
		__func__, lpi->cal_data);

	filp_close(cal_filp, current->files);
	set_fs(old_fs);

	return err;
}

void lightsensor_set_kvalue(struct cm3218_info *lpi)
{
	if (!lpi) {
		pr_err("[LS][CM3218 error]%s: ls_info is empty\n", __func__);
		return;
	}

	D("[LS][CM3218] %s: ALS calibrated als_kadc=0x%x\n",
			__func__, als_kadc);

	if (als_kadc >> 16 == ALS_CALIBRATED)
		lpi->als_kadc = als_kadc & 0xFFFF;
	else {
		lpi->als_kadc = 0;
		D("[LS][CM3218] %s: no ALS calibrated\n", __func__);
	}

	if (lpi->als_kadc && lpi->golden_adc > 0) {
		lpi->als_kadc = (lpi->als_kadc > 0 && lpi->als_kadc < 0x1000) ?
				lpi->als_kadc : lpi->golden_adc;
		lpi->als_gadc = lpi->golden_adc;
	} else {
		lpi->als_kadc = 1;
		lpi->als_gadc = 1;
	}
	D("[LS][CM3218] %s: als_kadc=0x%x, als_gadc=0x%x\n",
		__func__, lpi->als_kadc, lpi->als_gadc);
}

static int lightsensor_update_table(struct cm3218_info *lpi)
{
	uint32_t tmpData[10];
	int i;
	for (i = 0; i < 10; i++) {
		tmpData[i] = (uint32_t)(*(lpi->adc_table + i))
				* lpi->als_kadc / lpi->als_gadc ;
		if( tmpData[i] <= 0xFFFF ){
      lpi->cali_table[i] = (uint16_t) tmpData[i];		
    } else {
      lpi->cali_table[i] = 0xFFFF;    
    }         
		D("[LS][CM3218] %s: Calibrated adc_table: data[%d], %x\n",
			__func__, i, lpi->cali_table[i]);
	}

	return 0;
}

static int lightsensor_enable(struct cm3218_info *lpi)
{
	int ret = -EIO;
	
	mutex_lock(&als_enable_mutex);
	D("[LS][CM3218] %s\n", __func__);

	if (lpi->als_enable) {
		D("[LS][CM3218] %s: already enabled\n", __func__);
		ret = 0;
	} else
  	ret = control_and_report(lpi, CONTROL_ALS, 1);
	
	mutex_unlock(&als_enable_mutex);

	ALSBG("{Bob}[CM3218.c]lightsensor_enable (ret: %d)\n", ret); //<ASUS-Bob20130820+>
	return ret;
}

static int lightsensor_disable(struct cm3218_info *lpi)
{
	int ret = -EIO;
	mutex_lock(&als_disable_mutex);
	D("[LS][CM3218] %s\n", __func__);

	if ( lpi->als_enable == 0 ) {
		D("[LS][CM3218] %s: already disabled\n", __func__);
		ret = 0;
	} else
    ret = control_and_report(lpi, CONTROL_ALS, 0);
	
	mutex_unlock(&als_disable_mutex);

	ALSBG("{Bob}[CM3218.c]lightsensor_disable (ret: %d)\n", ret); //<ASUS-Bob20130820+>
	return ret;
}

static int lightsensor_open(struct inode *inode, struct file *file)
{
	struct cm3218_info *lpi = lp_info;
	int rc = 0;

	D("[LS][CM3218] %s\n", __func__);
	if (lpi->lightsensor_opened) {
		pr_err("[LS][CM3218 error]%s: already opened\n", __func__);
		rc = -EBUSY;
	}
	lpi->lightsensor_opened = 1;
	return rc;
}

static int lightsensor_release(struct inode *inode, struct file *file)
{
	struct cm3218_info *lpi = lp_info;

	D("[LS][CM3218] %s\n", __func__);
	lpi->lightsensor_opened = 0;
	return 0;
}

static long lightsensor_ioctl(struct file *file, unsigned int cmd,
		unsigned long arg)
{
	int rc, val;
	struct cm3218_info *lpi = lp_info;

	/*D("[CM3218] %s cmd %d\n", __func__, _IOC_NR(cmd));*/

	switch (cmd) {
	case LIGHTSENSOR_IOCTL_ENABLE:
		if (get_user(val, (unsigned long __user *)arg)) {
			rc = -EFAULT;
			break;
		}
		D("[LS][CM3218] %s LIGHTSENSOR_IOCTL_ENABLE, value = %d\n",
			__func__, val);
		rc = val ? lightsensor_enable(lpi) : lightsensor_disable(lpi);
		break;
	case LIGHTSENSOR_IOCTL_GET_ENABLED:
		val = lpi->als_enable;
		D("[LS][CM3218] %s LIGHTSENSOR_IOCTL_GET_ENABLED, enabled %d\n",
			__func__, val);
		rc = put_user(val, (unsigned long __user *)arg);
		break;
	default:
		pr_err("[LS][CM3218 error]%s: invalid cmd %d\n",
			__func__, _IOC_NR(cmd));
		rc = -EINVAL;
	}

	return rc;
}

static const struct file_operations lightsensor_fops = {
	.owner = THIS_MODULE,
	.open = lightsensor_open,
	.release = lightsensor_release,
	.unlocked_ioctl = lightsensor_ioctl
};

static struct miscdevice lightsensor_misc = {
	.minor = MISC_DYNAMIC_MINOR,
	.name = "lightsensor",
	.fops = &lightsensor_fops
};

static ssize_t ls_adc_show(struct device *dev,
				  struct device_attribute *attr, char *buf)
{
	int ret;
	struct cm3218_info *lpi = lp_info;
//<ASUS-Bob20130830+>sync v0.4.3 - reports real-time lux value when queried through sysfs.
	uint16_t adc_value = 0;
	uint32_t lux_level;
	
	if (lpi->als_enable)
	{
		get_ls_adc_value(&adc_value, 0);
		lux_level = (uint32_t)(adc_value * lpi->als_gadc * lpi->cal_data / lpi->als_kadc / 1000);		
		lpi->current_lux_level = lux_level;
		lpi->current_adc = adc_value;
	}		
//<ASUS-Bob20130830->	
	D("[LS][CM3218] %s: ADC = 0x%04X, Lux Level = %d \n",
		__func__, lpi->current_adc, lpi->current_lux_level);
	ret = sprintf(buf, "ADC[0x%04X] => lux level %d\n",
		lpi->current_adc, lpi->current_lux_level);

	return ret;
}

static ssize_t ls_enable_show(struct device *dev,
				  struct device_attribute *attr, char *buf)
{
	int ret = 0;
	struct cm3218_info *lpi = lp_info;

	ret = sprintf(buf, "Light sensor Auto Enable = %d\n",
			lpi->als_enable);

	return ret;
}

static ssize_t ls_enable_store(struct device *dev,
				   struct device_attribute *attr,
				   const char *buf, size_t count)
{
	int ret = 0;
	int ls_auto;
	struct cm3218_info *lpi = lp_info;

	ls_auto = -1;
	sscanf(buf, "%d", &ls_auto);

	if (ls_auto != 0 && ls_auto != 1 && ls_auto != 147)
		return -EINVAL;

	if (ls_auto) {
		ret = lightsensor_enable(lpi);
	} else {
		ret = lightsensor_disable(lpi);
	}

	D("[LS][CM3218] %s: lpi->als_enable = %d, lpi->ls_calibrate = %d, ls_auto=%d\n",
		__func__, lpi->als_enable, lpi->ls_calibrate, ls_auto);

	if (ret < 0)
		pr_err(
		"[LS][CM3218 error]%s: set auto light sensor fail\n",
		__func__);

	return count;
}

static ssize_t ls_kadc_show(struct device *dev,
				  struct device_attribute *attr, char *buf)
{
	struct cm3218_info *lpi = lp_info;
	int ret;

	ret = sprintf(buf, "kadc = 0x%x",
			lpi->als_kadc);

	return ret;
}

static ssize_t ls_kadc_store(struct device *dev,
				struct device_attribute *attr,
				const char *buf, size_t count)
{
	struct cm3218_info *lpi = lp_info;
	int kadc_temp = 0;

	sscanf(buf, "%d", &kadc_temp);

	mutex_lock(&als_get_adc_mutex);
  if(kadc_temp != 0) {
		lpi->als_kadc = kadc_temp;
		if(  lpi->als_gadc != 0){
  		if (lightsensor_update_table(lpi) < 0)
				printk(KERN_ERR "[LS][CM3218 error] %s: update ls table fail\n", __func__);
  	} else {
			printk(KERN_INFO "[LS]%s: als_gadc =0x%x wait to be set\n",
					__func__, lpi->als_gadc);
  	}		
	} else {
		printk(KERN_INFO "[LS]%s: als_kadc can't be set to zero\n",
				__func__);
	}
				
	mutex_unlock(&als_get_adc_mutex);
	return count;
}

static ssize_t ls_gadc_show(struct device *dev,
				  struct device_attribute *attr, char *buf)
{
	struct cm3218_info *lpi = lp_info;
	int ret;

	ret = sprintf(buf, "gadc = 0x%x\n", lpi->als_gadc);

	return ret;
}

static ssize_t ls_gadc_store(struct device *dev,
				struct device_attribute *attr,
				const char *buf, size_t count)
{
	struct cm3218_info *lpi = lp_info;
	int gadc_temp = 0;

	sscanf(buf, "%d", &gadc_temp);
	
	mutex_lock(&als_get_adc_mutex);
  if(gadc_temp != 0) {
		lpi->als_gadc = gadc_temp;
		if(  lpi->als_kadc != 0){
  		if (lightsensor_update_table(lpi) < 0)
				printk(KERN_ERR "[LS][CM3218 error] %s: update ls table fail\n", __func__);
  	} else {
			printk(KERN_INFO "[LS]%s: als_kadc =0x%x wait to be set\n",
					__func__, lpi->als_kadc);
  	}		
	} else {
		printk(KERN_INFO "[LS]%s: als_gadc can't be set to zero\n",
				__func__);
	}
	mutex_unlock(&als_get_adc_mutex);
	return count;
}

static ssize_t ls_adc_table_show(struct device *dev,
			struct device_attribute *attr, char *buf)
{
	unsigned length = 0;
	int i;

	for (i = 0; i < 10; i++) {
		length += sprintf(buf + length,
			"[CM3218]Get adc_table[%d] =  0x%x ; %d, Get cali_table[%d] =  0x%x ; %d, \n",
			i, *(lp_info->adc_table + i),
			*(lp_info->adc_table + i),
			i, *(lp_info->cali_table + i),
			*(lp_info->cali_table + i));
	}
	return length;
}

static ssize_t ls_adc_table_store(struct device *dev,
				struct device_attribute *attr,
				const char *buf, size_t count)
{
	struct cm3218_info *lpi = lp_info;
	char *token[10];
	uint16_t tempdata[10];
	int i;

	printk(KERN_INFO "[LS][CM3218]%s\n", buf);
	for (i = 0; i < 10; i++) {
		token[i] = strsep((char **)&buf, " ");
		tempdata[i] = simple_strtoul(token[i], NULL, 16);
		if (tempdata[i] < 1 || tempdata[i] > 0xffff) {
			printk(KERN_ERR
			"[LS][CM3218 error] adc_table[%d] =  0x%x Err\n",
			i, tempdata[i]);
			return count;
		}
	}
	mutex_lock(&als_get_adc_mutex);
	for (i = 0; i < 10; i++) {
		lpi->adc_table[i] = tempdata[i];
		printk(KERN_INFO
		"[LS][CM3218]Set lpi->adc_table[%d] =  0x%x\n",
		i, *(lp_info->adc_table + i));
	}
	if (lightsensor_update_table(lpi) < 0)
		printk(KERN_ERR "[LS][CM3218 error] %s: update ls table fail\n",
		__func__);
	mutex_unlock(&als_get_adc_mutex);
	D("[LS][CM3218] %s\n", __func__);

	return count;
}

static uint8_t ALS_CONF = 0;
static ssize_t ls_conf_show(struct device *dev,
				  struct device_attribute *attr, char *buf)
{
	return sprintf(buf, "ALS_CONF = %x\n", ALS_CONF);
}

static ssize_t ls_conf_store(struct device *dev,
				struct device_attribute *attr,
				const char *buf, size_t count)
{
	struct cm3218_info *lpi = lp_info;
	int value = 0;
	sscanf(buf, "0x%x", &value);

	ALS_CONF = value;
	printk(KERN_INFO "[LS]set ALS_CONF = %x\n", ALS_CONF);
	_cm3218_I2C_Write_Word(lpi->ALS_cmd_address, ALS_CMD, ALS_CONF);
	return count;
}

static ssize_t ls_fLevel_show(struct device *dev,
				  struct device_attribute *attr, char *buf)
{
	return sprintf(buf, "fLevel = %d\n", fLevel);
}

static ssize_t ls_fLevel_store(struct device *dev,
				struct device_attribute *attr,
				const char *buf, size_t count)
{
	struct cm3218_info *lpi = lp_info;
	int value=0;
	sscanf(buf, "%d", &value);
	(value>=0)?(value=min(value,10)):(value=max(value,-1));
	fLevel=value;
	input_report_abs(lpi->ls_input_dev, ABS_MISC, fLevel);
	input_sync(lpi->ls_input_dev);
	printk(KERN_INFO "[LS]set fLevel = %d\n", fLevel);

	msleep(1000);
	fLevel=-1;
	return count;
}

static ssize_t ls_cal_data_show(struct device *dev,
				  struct device_attribute *attr, char *buf)
{
	struct cm3218_info *lpi = lp_info;
	int ret;

	ret = sprintf(buf, "%d\n", lpi->cal_data);

	return ret;
}

static ssize_t ls_cal_data_store(struct device *dev,
				struct device_attribute *attr,
				const char *buf, size_t count)
{
	uint16_t new_cal_data = 0;
	struct cm3218_info *lpi = lp_info;	
	struct file *cal_filp = NULL;
	mm_segment_t old_fs;
	int err = 0;

	sscanf(buf, "%d", &new_cal_data);
	if (new_cal_data != 0)
	{
		lpi->cal_data = new_cal_data;
	}
	else  // reset calibration data
	{
		lpi->cal_data = 1000;
	}

	old_fs = get_fs();
	set_fs(KERNEL_DS);

	cal_filp = filp_open(CALIBRATION_FILE_PATH,
			O_CREAT | O_TRUNC | O_WRONLY, 0666);
	if (IS_ERR(cal_filp))
	{
		pr_err("%s: Can't open calibration file\n", __func__);
		set_fs(old_fs);
		err = PTR_ERR(cal_filp);
		return err;
	}

	err = cal_filp->f_op->write(cal_filp,
		(char *)&lpi->cal_data, sizeof(uint16_t), &cal_filp->f_pos);
	if (err != sizeof(uint16_t))
	{
		pr_err("%s: Can't write the calibration data to file\n", __func__);
		err = -EIO;
	}

	filp_close(cal_filp, current->files);
	set_fs(old_fs);

	return count;
}

static struct device_attribute dev_attr_light_enable =
__ATTR(enable, S_IRUGO | S_IWUSR | S_IWGRP, ls_enable_show, ls_enable_store);

static struct device_attribute dev_attr_light_kadc =
__ATTR(kadc, S_IRUGO | S_IWUSR | S_IWGRP, ls_kadc_show, ls_kadc_store);

static struct device_attribute dev_attr_light_gadc =
__ATTR(gadc, S_IRUGO | S_IWUSR | S_IWGRP, ls_gadc_show, ls_gadc_store);

static struct device_attribute dev_attr_light_adc_table =
__ATTR(adc_table, S_IRUGO | S_IWUSR | S_IWGRP, ls_adc_table_show, ls_adc_table_store);

static struct device_attribute dev_attr_light_conf =
__ATTR(conf, S_IRUGO | S_IWUSR | S_IWGRP, ls_conf_show, ls_conf_store);

static struct device_attribute dev_attr_light_fLevel =
__ATTR(fLevel, S_IRUGO | S_IWUSR | S_IWGRP, ls_fLevel_show, ls_fLevel_store);

static struct device_attribute dev_attr_light_adc =
__ATTR(adc, S_IRUGO | S_IWUSR | S_IWGRP, ls_adc_show, NULL);

static struct device_attribute dev_attr_light_cal_data =
__ATTR(cali, S_IRUGO | S_IWUSR | S_IWGRP, ls_cal_data_show, ls_cal_data_store);

static struct attribute *light_sysfs_attrs[] = {
&dev_attr_light_enable.attr,
&dev_attr_light_kadc.attr,
&dev_attr_light_gadc.attr,
&dev_attr_light_adc_table.attr,
&dev_attr_light_conf.attr,
&dev_attr_light_fLevel.attr,
&dev_attr_light_adc.attr,
&dev_attr_light_cal_data.attr,
NULL
};

static struct attribute_group light_attribute_group = {
.attrs = light_sysfs_attrs,
};

static int lightsensor_setup(struct cm3218_info *lpi)
{
	int ret;

	lpi->ls_input_dev = input_allocate_device();
	if (!lpi->ls_input_dev) {
		pr_err(
			"[LS][CM3218 error]%s: could not allocate ls input device\n",
			__func__);
		return -ENOMEM;
	}
	lpi->ls_input_dev->name = "cm3218-ls";
	set_bit(EV_ABS, lpi->ls_input_dev->evbit);
	input_set_abs_params(lpi->ls_input_dev, ABS_MISC, 0, 9, 0, 0);

	ret = input_register_device(lpi->ls_input_dev);
	if (ret < 0) {
		pr_err("[LS][CM3218 error]%s: can not register ls input device\n",
				__func__);
		goto err_free_ls_input_device;
	}

	ret = misc_register(&lightsensor_misc);
	if (ret < 0) {
		pr_err("[LS][CM3218 error]%s: can not register ls misc device\n",
				__func__);
		goto err_unregister_ls_input_device;
	}

	return ret;

err_unregister_ls_input_device:
	input_unregister_device(lpi->ls_input_dev);
err_free_ls_input_device:
	input_free_device(lpi->ls_input_dev);
	return ret;
}

static int initial_cm3218(struct cm3218_info *lpi)
{
	int val, ret, fail_counter = 0;
	uint8_t add = 0;

	val = gpio_get_value(lpi->intr_pin);
	D("[LS][CM3218] %s, INTERRUPT GPIO val = %d\n", __func__, val);

check_interrupt_gpio:
  if (fail_counter >= 10) {
  		D("[LS][CM3218] %s, initial fail_counter = %d\n", __func__, fail_counter);
  		if (record_init_fail == 0)
  			record_init_fail = 1;
  		return -ENOMEM;/*If devices without cm3218 chip and did not probe driver*/
  }
  lpi->is_cmd = lpi->is_cmd | CM3218_ALS_SD; 
	ret = _cm3218_I2C_Write_Word(lpi->ALS_cmd_address, ALS_CMD, lpi->is_cmd );
	if ((ret < 0) && (fail_counter < 10)) {	
		fail_counter++;
		val = gpio_get_value(lpi->intr_pin);
		if( val == 0 ){
			D("[LS][CM3218] %s, interrupt GPIO val = %d, , inital fail_counter %d\n",
				__func__, val, fail_counter);
 			ret =_cm3218_I2C_Read_Byte(lpi->check_interrupt_add, &add);
 			D("[LS][CM3218] %s, check_interrupt_add value = 0x%x, ret %d\n",
				__func__, add, ret);
 		}
		val = gpio_get_value(lpi->intr_pin);
		if( val == 0 ){
			D("[LS][CM3218] %s, interrupt GPIO val = %d, , inital fail_counter %d\n",
				__func__, val, fail_counter);
 			ret =_cm3218_I2C_Read_Byte(lpi->check_interrupt_add, &add);
 			D("[LS][CM3218] %s, check_interrupt_add value = 0x%x, ret %d\n",
				__func__, add, ret);
 		} 		
		goto	check_interrupt_gpio;
	}

	return 0;
}

static int cm3218_setup(struct cm3218_info *lpi)
{
	int ret = 0;

	als_power(1);
	msleep(5);
//<ASUS-Bob20130820+>
	ret = gpio_request(lpi->intr_pin, "gpio_cm3218_intr");
//	ret = gpio_request(lpi->intr_pin, CM3218_GPIO_NAME);
//<ASUS-Bob20130820->
	if (ret < 0) {
		pr_err("[LS][CM3218 error]%s: gpio %d request failed (%d)\n",
			__func__, lpi->intr_pin, ret);
		return ret;
	}

	ret = gpio_direction_input(lpi->intr_pin);
	if (ret < 0) {
		pr_err(
			"[LS][CM3218 error]%s: fail to set gpio %d as input (%d)\n",
			__func__, lpi->intr_pin, ret);
		goto fail_free_intr_pin;
	}

	ret = initial_cm3218(lpi);
	if (ret < 0) {
		pr_err(
			"[LS_ERR][CM3218 error]%s: fail to initial cm3218 (%d)\n",
			__func__, ret);
		goto fail_free_intr_pin;
	}
	
	/*Default disable L sensor*/
	ls_initial_cmd(lpi);

//<ASUS-Bob20130820+>
//	ALSBG("{Bob}[CM3218.c]IRQ_TRIGGER_TYPE: %d\n", IRQ_TRIGGER_TYPE);

	ret = request_any_context_irq(lpi->irq,
			cm3218_irq_handler,
			IRQF_TRIGGER_FALLING,
			"cm3218",
			lpi);
/*
	ret = request_any_context_irq(lpi->irq,
			cm3218_irq_handler,
			IRQ_TRIGGER_TYPE,
			CM3218_GPIO_NAME,
			lpi);
*/
//<ASUS-Bob20130820->
	if (ret < 0) {
		pr_err(
			"[LS][CM3218 error]%s: req_irq(%d) fail for gpio %d (%d)\n",
			__func__, lpi->irq,
			lpi->intr_pin, ret);
		goto fail_free_intr_pin;
	}

	return ret;

fail_free_intr_pin:
	gpio_free(lpi->intr_pin);
	return ret;
}

static void cm3218_early_suspend(struct early_suspend *h)
{
	struct cm3218_info *lpi = lp_info;

	D("[LS][CM3218] %s\n", __func__);

	if (lpi->als_enable)
		lightsensor_disable(lpi);
}

static void cm3218_late_resume(struct early_suspend *h)
{
	struct cm3218_info *lpi = lp_info;

	D("[LS][CM3218] %s\n", __func__);

	if (!lpi->als_enable)
		lightsensor_enable(lpi);
}

static int cm3218_probe(struct i2c_client *client,
	const struct i2c_device_id *id)
{
	int ret = 0;
	struct cm3218_info *lpi;
	struct cm3218_platform_data *pdata;
//<ASUS-Bob20130820+>
	unsigned short slvaddr = client->addr;

//	D("[LS][CM3218] %s\n", __func__);
	ALSBG("{Bob}[CM3218.c]client.addr = 0x%x\n", slvaddr);
	if(slvaddr != 0x48) {
		ALSBG("{Bob}[CM3218.c]Bad Address!! (addr: 0x%x)\n", slvaddr);
		return -EFAULT;
	}
	client->dev.platform_data = &cm3218_pdata;				//Porting from Board
	cm3218_pdata.intr = acpi_get_gpio("\\_SB.GPO0", 95);
	client->irq = gpio_to_irq( cm3218_pdata.intr );
//<ASUS-Bob20130820->

	lpi = kzalloc(sizeof(struct cm3218_info), GFP_KERNEL);
	if (!lpi)
		return -ENOMEM;

	/*D("[CM3218] %s: client->irq = %d\n", __func__, client->irq);*/

	lpi->i2c_client = client;
	pdata = client->dev.platform_data;
	if (!pdata) {
		pr_err("[LS][CM3218 error]%s: Assign platform_data error!!\n",
			__func__);
		ret = -EBUSY;
		goto err_platform_data_null;
	}

	lpi->irq = client->irq;

	i2c_set_clientdata(client, lpi);
	
	lpi->intr_pin = pdata->intr;
	lpi->adc_table = pdata->levels;
	lpi->power = pdata->power;
	
	lpi->ALS_cmd_address = pdata->ALS_slave_address;
	lpi->check_interrupt_add = pdata->check_interrupt_add;

	lpi->is_cmd  = pdata->is_cmd;
	
	lpi->j_start = 0;
	lpi->j_end = 0;
	lpi->record_clear_int_fail=0;
	
	if (pdata->is_cmd == 0) {
		lpi->is_cmd  = CM3218_ALS_SM_2 | CM3218_ALS_IT_250ms | CM3218_ALS_PERS_1 | CM3218_ALS_RES_1;
	}

	lp_info = lpi;

	mutex_init(&CM3218_control_mutex);

	mutex_init(&als_enable_mutex);
	mutex_init(&als_disable_mutex);
	mutex_init(&als_get_adc_mutex);

	ret = lightsensor_setup(lpi);
	if (ret < 0) {
		pr_err("[LS][CM3218 error]%s: lightsensor_setup error!!\n",
			__func__);
		goto err_lightsensor_setup;
	}

//<ASUS-Bob-20130816+>
//		lpi->cal_data = 1000;
	lpi->cal_data = 80; 	//bare IC factor
//<ASUS-Bob-20130816->

	/* open calibration data */
	ret = lightsensor_get_cal_data(lpi);
	if (ret < 0 && ret != -ENOENT)
	{
		pr_err("%s: lightsensor_get_cal_data() failed\n",
			__func__);
	}

  //SET LUX STEP FACTOR HERE
  // if adc raw value 1000 eqauls to 286 lux
  // the following will set the factor 286/1000
  // and lpi->golden_adc = 286;  
  // set als_kadc = (ALS_CALIBRATED <<16) | 1000;

  als_kadc = (ALS_CALIBRATED <<16) | 1000;
  lpi->golden_adc = 286;

  //ls calibrate always set to 1 
  lpi->ls_calibrate = 1;

	lightsensor_set_kvalue(lpi);
	ret = lightsensor_update_table(lpi);
	if (ret < 0) {
		pr_err("[LS][CM3218 error]%s: update ls table fail\n",
			__func__);
		goto err_lightsensor_update_table;
	}

	lpi->lp_wq = create_singlethread_workqueue("cm3218_wq");
	if (!lpi->lp_wq) {
		pr_err("[PS][CM3218 error]%s: can't create workqueue\n", __func__);
		ret = -ENOMEM;
		goto err_create_singlethread_workqueue;
	}
	wake_lock_init(&(lpi->ps_wake_lock), WAKE_LOCK_SUSPEND, "proximity");

	ret = cm3218_setup(lpi);
	if (ret < 0) {
		pr_err("[PS_ERR][CM3218 error]%s: cm3218_setup error!\n", __func__);
		goto err_cm3218_setup;
	}

	lpi->cm3218_class = class_create(THIS_MODULE, "optical_sensors");
	if (IS_ERR(lpi->cm3218_class)) {
		ret = PTR_ERR(lpi->cm3218_class);
		lpi->cm3218_class = NULL;
		goto err_create_class;
	}

	lpi->ls_dev = device_create(lpi->cm3218_class,
				NULL, 0, "%s", "lightsensor");
	if (unlikely(IS_ERR(lpi->ls_dev))) {
		ret = PTR_ERR(lpi->ls_dev);
		lpi->ls_dev = NULL;
		goto err_create_ls_device;
	}

	/* register the attributes */
	ret = sysfs_create_group(&lpi->ls_input_dev->dev.kobj, &light_attribute_group);
	if (ret) {
		pr_err("[LS][CM3232 error]%s: could not create sysfs group\n", __func__);
		goto err_sysfs_create_group_light;
	}

	lpi->early_suspend.level =
			EARLY_SUSPEND_LEVEL_BLANK_SCREEN + 1;
	lpi->early_suspend.suspend = cm3218_early_suspend;
	lpi->early_suspend.resume = cm3218_late_resume;
	register_early_suspend(&lpi->early_suspend);

	D("[PS][CM3218] %s: Probe success!\n", __func__);
	lpi->als_enable=0;
  
	return ret;

err_sysfs_create_group_light:
	device_unregister(lpi->ls_dev);
err_create_ls_device:
	class_destroy(lpi->cm3218_class);
err_create_class:
err_cm3218_setup:
	destroy_workqueue(lpi->lp_wq);
	wake_lock_destroy(&(lpi->ps_wake_lock));

	input_unregister_device(lpi->ls_input_dev);
	input_free_device(lpi->ls_input_dev);
err_create_singlethread_workqueue:
err_lightsensor_update_table:
	mutex_destroy(&CM3218_control_mutex);
	misc_deregister(&lightsensor_misc);
err_lightsensor_setup:
	mutex_destroy(&als_enable_mutex);
	mutex_destroy(&als_disable_mutex);
	mutex_destroy(&als_get_adc_mutex);
err_platform_data_null:
	kfree(lpi);
	return ret;
}
   
static int control_and_report( struct cm3218_info *lpi, uint8_t mode, uint8_t cmd_enable ) {
	int ret=0;
	uint16_t adc_value = 0;	
	int val;
	int fail_counter = 0;
	uint8_t add = 0;
	uint16_t low_thd;
	uint32_t high_thd;
	uint32_t lux_level;
	
 	mutex_lock(&CM3218_control_mutex);

	while(1){
		val = gpio_get_value(lpi->intr_pin);  
		D("[CM3218] %s, interrupt GPIO val = %d, fail_counter %d\n",
			__func__, val, fail_counter);
      	
		val = gpio_get_value(lpi->intr_pin);
		if( val == 0){
			ret = _cm3218_I2C_Read_Byte(lpi->check_interrupt_add, &add);
			D("[CM3218] %s, interrupt GPIO val = %d, check_interrupt_add value = 0x%x, ret %d\n",
				__func__, val, add, ret);
		}
		val = gpio_get_value(lpi->intr_pin);
		if( val == 0){
			ret = _cm3218_I2C_Read_Byte(lpi->check_interrupt_add, &add);
 	    D("[CM3218] %s, interrupt GPIO val = %d, check_interrupt_add value = 0x%x, ret %d\n",
			__func__, val, add, ret);
		}

		lpi->is_cmd &= ~CM3218_ALS_INT_EN;
		ret = _cm3218_I2C_Write_Word(lpi->ALS_cmd_address, ALS_CMD, lpi->is_cmd);
		if( ret == 0 ){
			break;
		}
		else {	
			fail_counter++;
			val = gpio_get_value(lpi->intr_pin);
			D("[CM3218] %s, interrupt GPIO val = %d, , inital fail_counter %d\n",
				__func__, val, fail_counter);		
		}
		if (fail_counter >= 10) {
			D("[CM3218] %s, clear INT fail_counter = %d\n", __func__, fail_counter);
			if (lpi->record_clear_int_fail == 0)
				lpi->record_clear_int_fail = 1;
			ret=-ENOMEM;
			goto error_clear_interrupt;
		}
	}

	if( mode == CONTROL_ALS ){
		if(cmd_enable){
			lpi->is_cmd &= ~CM3218_ALS_SD;      
		} else {
			lpi->is_cmd |= CM3218_ALS_SD;
		}
		_cm3218_I2C_Write_Word(lpi->ALS_cmd_address, ALS_CMD, lpi->is_cmd);
		lpi->als_enable=cmd_enable;
	}
  
	if((mode == CONTROL_ALS)&&(cmd_enable==1)){
		input_report_abs(lpi->ls_input_dev, ABS_MISC, -1);
		input_sync(lpi->ls_input_dev);
		msleep(100);
	}
  
	if (lpi->als_enable)
	{
		get_ls_adc_value(&adc_value, 0);
		lux_level = (uint32_t)(adc_value * lpi->als_gadc * lpi->cal_data / lpi->als_kadc /1000);		
  
		D("[LS][CM3218] %s: raw adc = 0x%04X, ls_calibrate = %d\n",
			__func__, adc_value, lpi->ls_calibrate);

		lpi->is_cmd|=CM3218_ALS_INT_EN;

		// set interrupt high/low threshold
		low_thd = adc_value - adc_value * CHANGE_SENSITIVITY /100;
		high_thd = adc_value + adc_value * CHANGE_SENSITIVITY /100;
		if (high_thd > 65535)
		{
			high_thd = 65535;
		}
		ret = set_lsensor_range(low_thd, (uint16_t)high_thd);	  

	  	D("[CM3218] %s: ADC=0x%04X, Lux Level=%d, l_thd = 0x%x, h_thd = 0x%x \n",
				__func__, adc_value, lux_level, low_thd, high_thd);
		lpi->current_lux_level = lux_level;
		lpi->current_adc = adc_value;    
		ALSBG("{Bob}[CM3218.c]input_report_abs(lux_level: %d)\n", lux_level);	//<ASUS-Bob20130820+>report to HAL
		input_report_abs(lpi->ls_input_dev, ABS_MISC, lux_level);
		input_sync(lpi->ls_input_dev);
	}
 
	ret = _cm3218_I2C_Write_Word(lpi->ALS_cmd_address, ALS_CMD, lpi->is_cmd);
	if( ret == 0 ){
		D("[CM3218] %s, re-enable INT OK\n", __func__);
	}else{
		D("[CM3218] %s, re-enable INT FAIL\n", __func__);
	}

error_clear_interrupt:
	mutex_unlock(&CM3218_control_mutex);
	return ret;
}

static const struct i2c_device_id cm3218_i2c_id[] = {
	{CM3218_I2C_NAME, 0},
	{}
};

static struct i2c_driver cm3218_driver = {
	.id_table = cm3218_i2c_id,
	.probe = cm3218_probe,
	.driver = {
		.name = CM3218_I2C_NAME,
		.owner = THIS_MODULE,
	},
};

static int __init cm3218_init(void)
{
	return i2c_add_driver(&cm3218_driver);
}

static void __exit cm3218_exit(void)
{
	i2c_del_driver(&cm3218_driver);
}

module_init(cm3218_init);
module_exit(cm3218_exit);

MODULE_LICENSE("GPL");
MODULE_DESCRIPTION("CM3218 Light Sensor Driver");
MODULE_AUTHOR("Capella Microsystems");
<|MERGE_RESOLUTION|>--- conflicted
+++ resolved
@@ -1,1416 +1,1401 @@
-/* drivers/input/misc/cm3218.c - cm3218 light sensor driver
- *
- * Copyright (C) 2012 Capella Microsystems Inc.
- *                                    
- * This software is licensed under the terms of the GNU General Public
- * License version 2, as published by the Free Software Foundation, and
- * may be copied, distributed, and modified under those terms.
- *
- * This program is distributed in the hope that it will be useful,
- * but WITHOUT ANY WARRANTY; without even the implied warranty of
- * MERCHANTABILITY or FITNESS FOR A PARTICULAR PURPOSE.  See the
- * GNU General Public License for more details.
- *
- */
-
-#include <linux/delay.h>
-#include <linux/earlysuspend.h>
-#include <linux/i2c.h>
-#include <linux/input.h>
-#include <linux/interrupt.h>
-#include <linux/module.h>
-#include <linux/platform_device.h>
-#include <linux/workqueue.h>
-#include <linux/irq.h>
-#include <linux/errno.h>
-#include <linux/err.h>
-#include <linux/gpio.h>
-#include <linux/miscdevice.h>
-#include <linux/lightsensor.h>
-#include <linux/slab.h>
-#include <asm/uaccess.h>
-#include <linux/cm3218.h>
-#include <linux/fs.h>
-#include <asm/setup.h>
-#include <linux/wakelock.h>
-#include <linux/jiffies.h>
-#include <linux/acpi_gpio.h>
-
-//<ASUS-Bob20130820+>
-//====== Porting from Board ====== Start
-//#define CM3218_INT_N		acpi_get_gpio("\\_SB.GPO0", 95)
-//#define	IRQ_TRIGGER_TYPE	IRQF_TRIGGER_FALLING
-
-static struct cm3218_platform_data cm3218_pdata = {
-//	.intr = CM3218_INT_N,
-	.levels = { 0x0A, 0xA0, 0xE1, 0x140, 0x280, 0x500, 0xA28, 0x16A8, 0x1F40, 0x2800},
-	.power = NULL,
-	.ALS_slave_address = CM3218_ALS_cmd,
-	.check_interrupt_add = CM3218_check_INI,
-	.is_cmd = CM3218_ALS_SM_2 | CM3218_ALS_IT_250ms |CM3218_ALS_PERS_1 | CM3218_ALS_RES_1,
-};
-//====== Porting from Board ====== End
-<<<<<<< HEAD
-//<ASUS-Bob20130820->
-
-//<asus-ych20130830>#define D(x...) pr_info(x)
-
-//<ASUS-Bob20130820+>
-#define ALStraceOn 0
-
-#if ALStraceOn == 1
-#define D(x...) pr_info(x)	//<asus-ych20130830>
-#define ALSBG(fmt...) printk(fmt)
-#else
-#define D(x...)	//<asus-ych20130830>
-=======
-#define ALStraceOn 0
-
-#if ALStraceOn == 1
-#define D(x...) pr_info(x)
-#define ALSBG(fmt...) printk(fmt)
-#else
-#define D(x...)
->>>>>>> d20b000f
-#define ALSBG(fmt...)
-#endif
-//<ASUS-Bob20130820->
-
-#define I2C_RETRY_COUNT 10
-
-#define NEAR_DELAY_TIME ((100 * HZ) / 1000)
-
-#define CONTROL_INT_ISR_REPORT        0x00
-#define CONTROL_ALS                   0x01
-
-#define CALIBRATION_FILE_PATH	"/data/cal_data"
-#define CHANGE_SENSITIVITY 5 // in percent
-
-static int record_init_fail = 0;
-static void sensor_irq_do_work(struct work_struct *work);
-static DECLARE_WORK(sensor_irq_work, sensor_irq_do_work);
-
-struct cm3218_info {
-	struct class *cm3218_class;
-	struct device *ls_dev;
-
-	struct input_dev *ls_input_dev;
-
-	struct early_suspend early_suspend;
-	struct i2c_client *i2c_client;
-	struct workqueue_struct *lp_wq;
-
-	int intr_pin;
-	int als_enable;
-
-	uint16_t *adc_table;
-	uint16_t cali_table[10];
-	int irq;
-
-	int ls_calibrate;
-	int (*power)(int, uint8_t); /* power to the chip */
-
-	uint32_t als_kadc;
-	uint32_t als_gadc;
-	uint16_t cal_data;
-	uint16_t golden_adc;
-
-	struct wake_lock ps_wake_lock;
-	int lightsensor_opened;
-	uint8_t ALS_cmd_address;
-	uint8_t check_interrupt_add;
-
-	int current_lux_level;
-	uint16_t current_adc;
-
-	unsigned long j_start;
-	unsigned long j_end;
-
-	uint16_t is_cmd;
-	uint8_t record_clear_int_fail;
-};
-
-struct cm3218_info *lp_info;
-int enable_log = 0;
-int fLevel=-1;
-static struct mutex als_enable_mutex, als_disable_mutex, als_get_adc_mutex;
-static struct mutex CM3218_control_mutex;
-static int lightsensor_enable(struct cm3218_info *lpi);
-static int lightsensor_disable(struct cm3218_info *lpi);
-static int initial_cm3218(struct cm3218_info *lpi);
-
-int32_t als_kadc;
-
-static int control_and_report(struct cm3218_info *lpi, uint8_t mode, uint8_t cmd_enable);
-
-static int I2C_RxData(uint16_t slaveAddr, uint8_t cmd, uint8_t *rxData, int length)
-{
-	uint8_t loop_i;
-	int val;
-	uint8_t subaddr[1];
-  
-	subaddr[0] = cmd;	
-	struct cm3218_info *lpi = lp_info;
-
-	struct i2c_msg msg[] = {
-		{
-		 .addr = slaveAddr,
-		 .flags = 0,
-		 .len = 1,
-		 .buf = subaddr,
-		 },
-		{
-		 .addr = slaveAddr,
-		 .flags = I2C_M_RD,
-		 .len = length,
-		 .buf = rxData,
-		 },
-	};
-
-	for (loop_i = 0; loop_i < I2C_RETRY_COUNT; loop_i++) {
-
-		if (i2c_transfer(lp_info->i2c_client->adapter, msg, 2) > 0)
-			break;
-
-		val = gpio_get_value(lpi->intr_pin);
-		/*check intr GPIO when i2c error*/
-		if (loop_i == 0 || loop_i == I2C_RETRY_COUNT -1)
-			D("[PS][CM3218 error] %s, i2c err, slaveAddr 0x%x ISR gpio %d  = %d, record_init_fail %d \n",
-				__func__, slaveAddr, lpi->intr_pin, val, record_init_fail);
-
-		msleep(10);
-	}
-	if (loop_i >= I2C_RETRY_COUNT) {
-		printk(KERN_ERR "[PS_ERR][CM3218 error] %s retry over %d\n",
-			__func__, I2C_RETRY_COUNT);
-		return -EIO;
-	}
-
-	return 0;
-}
-
-static int I2C_RxData2(uint16_t slaveAddr, uint8_t *rxData, int length)
-{
-	uint8_t loop_i;
-	int val;
-	struct cm3218_info *lpi = lp_info;
-
-	struct i2c_msg msg[] = {
-		{
-		 .addr = slaveAddr,
-		 .flags = I2C_M_RD,
-		 .len = length,
-		 .buf = rxData,
-		 },
-	};
-
-	for (loop_i = 0; loop_i < I2C_RETRY_COUNT; loop_i++) {
-
-		if (i2c_transfer(lp_info->i2c_client->adapter, msg, 1) > 0)
-			break;
-
-		val = gpio_get_value(lpi->intr_pin);
-		/*check intr GPIO when i2c error*/
-		if (loop_i == 0 || loop_i == I2C_RETRY_COUNT -1)
-			D("[PS][CM3218 error] %s, i2c err, slaveAddr 0x%x ISR gpio %d  = %d, record_init_fail %d \n",
-				__func__, slaveAddr, lpi->intr_pin, val, record_init_fail);
-
-		msleep(10);
-	}
-	if (loop_i >= I2C_RETRY_COUNT) {
-		printk(KERN_ERR "[PS_ERR][CM3218 error] %s retry over %d\n",
-			__func__, I2C_RETRY_COUNT);
-		return -EIO;
-	}
-
-	return 0;
-}
-
-static int I2C_TxData(uint16_t slaveAddr, uint8_t *txData, int length)
-{
-	uint8_t loop_i;
-	int val;
-	struct cm3218_info *lpi = lp_info;
-	struct i2c_msg msg[] = {
-		{
-		 .addr = slaveAddr,
-		 .flags = 0,
-		 .len = length,
-		 .buf = txData,
-		 },
-	};
-
-	for (loop_i = 0; loop_i < I2C_RETRY_COUNT; loop_i++) {
-		if (i2c_transfer(lp_info->i2c_client->adapter, msg, 1) > 0)
-			break;
-
-		val = gpio_get_value(lpi->intr_pin);
-		/*check intr GPIO when i2c error*/
-		if (loop_i == 0 || loop_i == I2C_RETRY_COUNT -1)
-			D("[PS][CM3218 error] %s, i2c err, slaveAddr 0x%x, value 0x%x, ISR gpio%d  = %d, record_init_fail %d\n",
-				__func__, slaveAddr, txData[0], lpi->intr_pin, val, record_init_fail);
-
-		msleep(10);
-	}
-
-	if (loop_i >= I2C_RETRY_COUNT) {
-		printk(KERN_ERR "[PS_ERR][CM3218 error] %s retry over %d\n",
-			__func__, I2C_RETRY_COUNT);
-		return -EIO;
-	}
-
-	return 0;
-}
-
-static int _cm3218_I2C_Read_Byte(uint16_t slaveAddr, uint8_t *pdata)
-{
-	uint8_t buffer = 0;
-	int ret = 0;
-
-	if (pdata == NULL)
-		return -EFAULT;
-
-	ret = I2C_RxData2(slaveAddr, &buffer, 1);
-	if (ret < 0) {
-		pr_err(
-			"[PS_ERR][CM3218 error]%s: I2C_RxData fail, slave addr: 0x%x\n",
-			__func__, slaveAddr);
-		return ret;
-	}
-
-	*pdata = buffer;
-#if 0
-	/* Debug use */
-	printk(KERN_DEBUG "[CM3218] %s: I2C_RxData[0x%x] = 0x%x\n",
-		__func__, slaveAddr, *pdata);
-#endif
-	return ret;
-}
-
-static int _cm3218_I2C_Read_Word(uint16_t slaveAddr, uint8_t cmd, uint16_t *pdata)
-{
-	uint8_t buffer[2];
-	int ret = 0;
-
-	if (pdata == NULL)
-		return -EFAULT;
-
-	ret = I2C_RxData(slaveAddr, cmd, buffer, 2);
-	if (ret < 0) {
-		pr_err(
-			"[PS_ERR][CM3218 error]%s: I2C_RxData fail [0x%x, 0x%x]\n",
-			__func__, slaveAddr, cmd);
-		return ret;
-	}
-
-	*pdata = (buffer[1]<<8)|buffer[0];
-#if 0
-	/* Debug use */
-	printk(KERN_DEBUG "[CM3218] %s: I2C_RxData[0x%x, 0x%x] = 0x%x\n",
-		__func__, slaveAddr, cmd, *pdata);
-#endif
-	return ret;
-}
-
-static int _cm3218_I2C_Write_Word(uint16_t SlaveAddress, uint8_t cmd, uint16_t data)
-{
-	char buffer[3];
-	int ret = 0;
-#if 0
-	/* Debug use */
-	printk(KERN_DEBUG
-	"[CM3218] %s: _cm3218_I2C_Write_Word[0x%x, 0x%x, 0x%x]\n",
-		__func__, SlaveAddress, cmd, data);
-#endif
-	buffer[0] = cmd;
-	buffer[1] = (uint8_t)(data&0xff);
-	buffer[2] = (uint8_t)((data&0xff00)>>8);	
-	
-	ret = I2C_TxData(SlaveAddress, buffer, 3);
-	if (ret < 0) {
-		pr_err("[PS_ERR][CM3218 error]%s: I2C_TxData fail\n", __func__);
-		return -EIO;
-	}
-
-	return ret;
-}
-
-static int get_ls_adc_value(uint16_t *als_step, bool resume)
-{
-	struct cm3218_info *lpi = lp_info;
-	int ret = 0;
-
-	if (als_step == NULL)
-		return -EFAULT;
-
-	/* Read ALS data: */
-	ret = _cm3218_I2C_Read_Word(lpi->ALS_cmd_address, ALS_READ, als_step);
-	if (ret < 0) {
-		pr_err(
-			"[LS][CM3218 error]%s: _cm3218_I2C_Read_Word fail\n",
-			__func__);
-		return -EIO;
-	}
-
-	return ret;
-}
-
-
-static int set_lsensor_range(uint16_t low_thd, uint16_t high_thd)
-{
-	int ret = 0;
-	struct cm3218_info *lpi = lp_info;
-
-	_cm3218_I2C_Write_Word(lpi->ALS_cmd_address, ALS_HW, high_thd);
-	_cm3218_I2C_Write_Word(lpi->ALS_cmd_address, ALS_LW, low_thd);
-
-	return ret;
-}
-
-static void sensor_irq_do_work(struct work_struct *work)
-{
-	struct cm3218_info *lpi = lp_info;
-	control_and_report(lpi, CONTROL_INT_ISR_REPORT, 0);
-
-	enable_irq(lpi->irq);
-}
-
-static irqreturn_t cm3218_irq_handler(int irq, void *data)
-{
-	struct cm3218_info *lpi = data;
-
-	disable_irq_nosync(lpi->irq);
-	if (enable_log)
-		D("[PS][CM3218] %s\n", __func__);
-
-	queue_work(lpi->lp_wq, &sensor_irq_work);
-
-	return IRQ_HANDLED;
-}
-
-static int als_power(int enable)
-{
-	struct cm3218_info *lpi = lp_info;
-
-	if (lpi->power)
-		lpi->power(LS_PWR_ON, 1);
-
-	return 0;
-}
-
-static void ls_initial_cmd(struct cm3218_info *lpi)
-{	
-	/*must disable l-sensor interrupt befrore IST create*//*disable ALS func*/ 		
-	lpi->is_cmd |= CM3218_ALS_SD;
-	_cm3218_I2C_Write_Word(lpi->ALS_cmd_address, ALS_CMD, lpi->is_cmd);
-	_cm3218_I2C_Write_Word(lpi->ALS_cmd_address, 0x03, 0);
-}
-
-static int lightsensor_get_cal_data(struct cm3218_info *lpi)
-{
-	struct file *cal_filp = NULL;
-	int err = 0;
-	mm_segment_t old_fs;
-
-	old_fs = get_fs();
-	set_fs(KERNEL_DS);
-
-	cal_filp = filp_open(CALIBRATION_FILE_PATH, O_RDONLY, 0666);
-	if (IS_ERR(cal_filp))
-	{
-		err = PTR_ERR(cal_filp);
-		if (err != -ENOENT)
-			pr_err("%s: Can't open calibration data file\n", __func__);
-		set_fs(old_fs);
-		return err;
-	}
-
-	err = cal_filp->f_op->read(cal_filp,
-		(char *)&lpi->cal_data, sizeof(uint16_t), &cal_filp->f_pos);
-	if (err != sizeof(uint16_t))
-	{
-		pr_err("%s: Can't read the calibration data from file\n", __func__);
-		err = -EIO;
-	}
-
-	pr_info("%s: cal_data = %d\n",
-		__func__, lpi->cal_data);
-
-	filp_close(cal_filp, current->files);
-	set_fs(old_fs);
-
-	return err;
-}
-
-void lightsensor_set_kvalue(struct cm3218_info *lpi)
-{
-	if (!lpi) {
-		pr_err("[LS][CM3218 error]%s: ls_info is empty\n", __func__);
-		return;
-	}
-
-	D("[LS][CM3218] %s: ALS calibrated als_kadc=0x%x\n",
-			__func__, als_kadc);
-
-	if (als_kadc >> 16 == ALS_CALIBRATED)
-		lpi->als_kadc = als_kadc & 0xFFFF;
-	else {
-		lpi->als_kadc = 0;
-		D("[LS][CM3218] %s: no ALS calibrated\n", __func__);
-	}
-
-	if (lpi->als_kadc && lpi->golden_adc > 0) {
-		lpi->als_kadc = (lpi->als_kadc > 0 && lpi->als_kadc < 0x1000) ?
-				lpi->als_kadc : lpi->golden_adc;
-		lpi->als_gadc = lpi->golden_adc;
-	} else {
-		lpi->als_kadc = 1;
-		lpi->als_gadc = 1;
-	}
-	D("[LS][CM3218] %s: als_kadc=0x%x, als_gadc=0x%x\n",
-		__func__, lpi->als_kadc, lpi->als_gadc);
-}
-
-static int lightsensor_update_table(struct cm3218_info *lpi)
-{
-	uint32_t tmpData[10];
-	int i;
-	for (i = 0; i < 10; i++) {
-		tmpData[i] = (uint32_t)(*(lpi->adc_table + i))
-				* lpi->als_kadc / lpi->als_gadc ;
-		if( tmpData[i] <= 0xFFFF ){
-      lpi->cali_table[i] = (uint16_t) tmpData[i];		
-    } else {
-      lpi->cali_table[i] = 0xFFFF;    
-    }         
-		D("[LS][CM3218] %s: Calibrated adc_table: data[%d], %x\n",
-			__func__, i, lpi->cali_table[i]);
-	}
-
-	return 0;
-}
-
-static int lightsensor_enable(struct cm3218_info *lpi)
-{
-	int ret = -EIO;
-	
-	mutex_lock(&als_enable_mutex);
-	D("[LS][CM3218] %s\n", __func__);
-
-	if (lpi->als_enable) {
-		D("[LS][CM3218] %s: already enabled\n", __func__);
-		ret = 0;
-	} else
-  	ret = control_and_report(lpi, CONTROL_ALS, 1);
-	
-	mutex_unlock(&als_enable_mutex);
-
-	ALSBG("{Bob}[CM3218.c]lightsensor_enable (ret: %d)\n", ret); //<ASUS-Bob20130820+>
-	return ret;
-}
-
-static int lightsensor_disable(struct cm3218_info *lpi)
-{
-	int ret = -EIO;
-	mutex_lock(&als_disable_mutex);
-	D("[LS][CM3218] %s\n", __func__);
-
-	if ( lpi->als_enable == 0 ) {
-		D("[LS][CM3218] %s: already disabled\n", __func__);
-		ret = 0;
-	} else
-    ret = control_and_report(lpi, CONTROL_ALS, 0);
-	
-	mutex_unlock(&als_disable_mutex);
-
-	ALSBG("{Bob}[CM3218.c]lightsensor_disable (ret: %d)\n", ret); //<ASUS-Bob20130820+>
-	return ret;
-}
-
-static int lightsensor_open(struct inode *inode, struct file *file)
-{
-	struct cm3218_info *lpi = lp_info;
-	int rc = 0;
-
-	D("[LS][CM3218] %s\n", __func__);
-	if (lpi->lightsensor_opened) {
-		pr_err("[LS][CM3218 error]%s: already opened\n", __func__);
-		rc = -EBUSY;
-	}
-	lpi->lightsensor_opened = 1;
-	return rc;
-}
-
-static int lightsensor_release(struct inode *inode, struct file *file)
-{
-	struct cm3218_info *lpi = lp_info;
-
-	D("[LS][CM3218] %s\n", __func__);
-	lpi->lightsensor_opened = 0;
-	return 0;
-}
-
-static long lightsensor_ioctl(struct file *file, unsigned int cmd,
-		unsigned long arg)
-{
-	int rc, val;
-	struct cm3218_info *lpi = lp_info;
-
-	/*D("[CM3218] %s cmd %d\n", __func__, _IOC_NR(cmd));*/
-
-	switch (cmd) {
-	case LIGHTSENSOR_IOCTL_ENABLE:
-		if (get_user(val, (unsigned long __user *)arg)) {
-			rc = -EFAULT;
-			break;
-		}
-		D("[LS][CM3218] %s LIGHTSENSOR_IOCTL_ENABLE, value = %d\n",
-			__func__, val);
-		rc = val ? lightsensor_enable(lpi) : lightsensor_disable(lpi);
-		break;
-	case LIGHTSENSOR_IOCTL_GET_ENABLED:
-		val = lpi->als_enable;
-		D("[LS][CM3218] %s LIGHTSENSOR_IOCTL_GET_ENABLED, enabled %d\n",
-			__func__, val);
-		rc = put_user(val, (unsigned long __user *)arg);
-		break;
-	default:
-		pr_err("[LS][CM3218 error]%s: invalid cmd %d\n",
-			__func__, _IOC_NR(cmd));
-		rc = -EINVAL;
-	}
-
-	return rc;
-}
-
-static const struct file_operations lightsensor_fops = {
-	.owner = THIS_MODULE,
-	.open = lightsensor_open,
-	.release = lightsensor_release,
-	.unlocked_ioctl = lightsensor_ioctl
-};
-
-static struct miscdevice lightsensor_misc = {
-	.minor = MISC_DYNAMIC_MINOR,
-	.name = "lightsensor",
-	.fops = &lightsensor_fops
-};
-
-static ssize_t ls_adc_show(struct device *dev,
-				  struct device_attribute *attr, char *buf)
-{
-	int ret;
-	struct cm3218_info *lpi = lp_info;
-//<ASUS-Bob20130830+>sync v0.4.3 - reports real-time lux value when queried through sysfs.
-	uint16_t adc_value = 0;
-	uint32_t lux_level;
-	
-	if (lpi->als_enable)
-	{
-		get_ls_adc_value(&adc_value, 0);
-		lux_level = (uint32_t)(adc_value * lpi->als_gadc * lpi->cal_data / lpi->als_kadc / 1000);		
-		lpi->current_lux_level = lux_level;
-		lpi->current_adc = adc_value;
-	}		
-//<ASUS-Bob20130830->	
-	D("[LS][CM3218] %s: ADC = 0x%04X, Lux Level = %d \n",
-		__func__, lpi->current_adc, lpi->current_lux_level);
-	ret = sprintf(buf, "ADC[0x%04X] => lux level %d\n",
-		lpi->current_adc, lpi->current_lux_level);
-
-	return ret;
-}
-
-static ssize_t ls_enable_show(struct device *dev,
-				  struct device_attribute *attr, char *buf)
-{
-	int ret = 0;
-	struct cm3218_info *lpi = lp_info;
-
-	ret = sprintf(buf, "Light sensor Auto Enable = %d\n",
-			lpi->als_enable);
-
-	return ret;
-}
-
-static ssize_t ls_enable_store(struct device *dev,
-				   struct device_attribute *attr,
-				   const char *buf, size_t count)
-{
-	int ret = 0;
-	int ls_auto;
-	struct cm3218_info *lpi = lp_info;
-
-	ls_auto = -1;
-	sscanf(buf, "%d", &ls_auto);
-
-	if (ls_auto != 0 && ls_auto != 1 && ls_auto != 147)
-		return -EINVAL;
-
-	if (ls_auto) {
-		ret = lightsensor_enable(lpi);
-	} else {
-		ret = lightsensor_disable(lpi);
-	}
-
-	D("[LS][CM3218] %s: lpi->als_enable = %d, lpi->ls_calibrate = %d, ls_auto=%d\n",
-		__func__, lpi->als_enable, lpi->ls_calibrate, ls_auto);
-
-	if (ret < 0)
-		pr_err(
-		"[LS][CM3218 error]%s: set auto light sensor fail\n",
-		__func__);
-
-	return count;
-}
-
-static ssize_t ls_kadc_show(struct device *dev,
-				  struct device_attribute *attr, char *buf)
-{
-	struct cm3218_info *lpi = lp_info;
-	int ret;
-
-	ret = sprintf(buf, "kadc = 0x%x",
-			lpi->als_kadc);
-
-	return ret;
-}
-
-static ssize_t ls_kadc_store(struct device *dev,
-				struct device_attribute *attr,
-				const char *buf, size_t count)
-{
-	struct cm3218_info *lpi = lp_info;
-	int kadc_temp = 0;
-
-	sscanf(buf, "%d", &kadc_temp);
-
-	mutex_lock(&als_get_adc_mutex);
-  if(kadc_temp != 0) {
-		lpi->als_kadc = kadc_temp;
-		if(  lpi->als_gadc != 0){
-  		if (lightsensor_update_table(lpi) < 0)
-				printk(KERN_ERR "[LS][CM3218 error] %s: update ls table fail\n", __func__);
-  	} else {
-			printk(KERN_INFO "[LS]%s: als_gadc =0x%x wait to be set\n",
-					__func__, lpi->als_gadc);
-  	}		
-	} else {
-		printk(KERN_INFO "[LS]%s: als_kadc can't be set to zero\n",
-				__func__);
-	}
-				
-	mutex_unlock(&als_get_adc_mutex);
-	return count;
-}
-
-static ssize_t ls_gadc_show(struct device *dev,
-				  struct device_attribute *attr, char *buf)
-{
-	struct cm3218_info *lpi = lp_info;
-	int ret;
-
-	ret = sprintf(buf, "gadc = 0x%x\n", lpi->als_gadc);
-
-	return ret;
-}
-
-static ssize_t ls_gadc_store(struct device *dev,
-				struct device_attribute *attr,
-				const char *buf, size_t count)
-{
-	struct cm3218_info *lpi = lp_info;
-	int gadc_temp = 0;
-
-	sscanf(buf, "%d", &gadc_temp);
-	
-	mutex_lock(&als_get_adc_mutex);
-  if(gadc_temp != 0) {
-		lpi->als_gadc = gadc_temp;
-		if(  lpi->als_kadc != 0){
-  		if (lightsensor_update_table(lpi) < 0)
-				printk(KERN_ERR "[LS][CM3218 error] %s: update ls table fail\n", __func__);
-  	} else {
-			printk(KERN_INFO "[LS]%s: als_kadc =0x%x wait to be set\n",
-					__func__, lpi->als_kadc);
-  	}		
-	} else {
-		printk(KERN_INFO "[LS]%s: als_gadc can't be set to zero\n",
-				__func__);
-	}
-	mutex_unlock(&als_get_adc_mutex);
-	return count;
-}
-
-static ssize_t ls_adc_table_show(struct device *dev,
-			struct device_attribute *attr, char *buf)
-{
-	unsigned length = 0;
-	int i;
-
-	for (i = 0; i < 10; i++) {
-		length += sprintf(buf + length,
-			"[CM3218]Get adc_table[%d] =  0x%x ; %d, Get cali_table[%d] =  0x%x ; %d, \n",
-			i, *(lp_info->adc_table + i),
-			*(lp_info->adc_table + i),
-			i, *(lp_info->cali_table + i),
-			*(lp_info->cali_table + i));
-	}
-	return length;
-}
-
-static ssize_t ls_adc_table_store(struct device *dev,
-				struct device_attribute *attr,
-				const char *buf, size_t count)
-{
-	struct cm3218_info *lpi = lp_info;
-	char *token[10];
-	uint16_t tempdata[10];
-	int i;
-
-	printk(KERN_INFO "[LS][CM3218]%s\n", buf);
-	for (i = 0; i < 10; i++) {
-		token[i] = strsep((char **)&buf, " ");
-		tempdata[i] = simple_strtoul(token[i], NULL, 16);
-		if (tempdata[i] < 1 || tempdata[i] > 0xffff) {
-			printk(KERN_ERR
-			"[LS][CM3218 error] adc_table[%d] =  0x%x Err\n",
-			i, tempdata[i]);
-			return count;
-		}
-	}
-	mutex_lock(&als_get_adc_mutex);
-	for (i = 0; i < 10; i++) {
-		lpi->adc_table[i] = tempdata[i];
-		printk(KERN_INFO
-		"[LS][CM3218]Set lpi->adc_table[%d] =  0x%x\n",
-		i, *(lp_info->adc_table + i));
-	}
-	if (lightsensor_update_table(lpi) < 0)
-		printk(KERN_ERR "[LS][CM3218 error] %s: update ls table fail\n",
-		__func__);
-	mutex_unlock(&als_get_adc_mutex);
-	D("[LS][CM3218] %s\n", __func__);
-
-	return count;
-}
-
-static uint8_t ALS_CONF = 0;
-static ssize_t ls_conf_show(struct device *dev,
-				  struct device_attribute *attr, char *buf)
-{
-	return sprintf(buf, "ALS_CONF = %x\n", ALS_CONF);
-}
-
-static ssize_t ls_conf_store(struct device *dev,
-				struct device_attribute *attr,
-				const char *buf, size_t count)
-{
-	struct cm3218_info *lpi = lp_info;
-	int value = 0;
-	sscanf(buf, "0x%x", &value);
-
-	ALS_CONF = value;
-	printk(KERN_INFO "[LS]set ALS_CONF = %x\n", ALS_CONF);
-	_cm3218_I2C_Write_Word(lpi->ALS_cmd_address, ALS_CMD, ALS_CONF);
-	return count;
-}
-
-static ssize_t ls_fLevel_show(struct device *dev,
-				  struct device_attribute *attr, char *buf)
-{
-	return sprintf(buf, "fLevel = %d\n", fLevel);
-}
-
-static ssize_t ls_fLevel_store(struct device *dev,
-				struct device_attribute *attr,
-				const char *buf, size_t count)
-{
-	struct cm3218_info *lpi = lp_info;
-	int value=0;
-	sscanf(buf, "%d", &value);
-	(value>=0)?(value=min(value,10)):(value=max(value,-1));
-	fLevel=value;
-	input_report_abs(lpi->ls_input_dev, ABS_MISC, fLevel);
-	input_sync(lpi->ls_input_dev);
-	printk(KERN_INFO "[LS]set fLevel = %d\n", fLevel);
-
-	msleep(1000);
-	fLevel=-1;
-	return count;
-}
-
-static ssize_t ls_cal_data_show(struct device *dev,
-				  struct device_attribute *attr, char *buf)
-{
-	struct cm3218_info *lpi = lp_info;
-	int ret;
-
-	ret = sprintf(buf, "%d\n", lpi->cal_data);
-
-	return ret;
-}
-
-static ssize_t ls_cal_data_store(struct device *dev,
-				struct device_attribute *attr,
-				const char *buf, size_t count)
-{
-	uint16_t new_cal_data = 0;
-	struct cm3218_info *lpi = lp_info;	
-	struct file *cal_filp = NULL;
-	mm_segment_t old_fs;
-	int err = 0;
-
-	sscanf(buf, "%d", &new_cal_data);
-	if (new_cal_data != 0)
-	{
-		lpi->cal_data = new_cal_data;
-	}
-	else  // reset calibration data
-	{
-		lpi->cal_data = 1000;
-	}
-
-	old_fs = get_fs();
-	set_fs(KERNEL_DS);
-
-	cal_filp = filp_open(CALIBRATION_FILE_PATH,
-			O_CREAT | O_TRUNC | O_WRONLY, 0666);
-	if (IS_ERR(cal_filp))
-	{
-		pr_err("%s: Can't open calibration file\n", __func__);
-		set_fs(old_fs);
-		err = PTR_ERR(cal_filp);
-		return err;
-	}
-
-	err = cal_filp->f_op->write(cal_filp,
-		(char *)&lpi->cal_data, sizeof(uint16_t), &cal_filp->f_pos);
-	if (err != sizeof(uint16_t))
-	{
-		pr_err("%s: Can't write the calibration data to file\n", __func__);
-		err = -EIO;
-	}
-
-	filp_close(cal_filp, current->files);
-	set_fs(old_fs);
-
-	return count;
-}
-
-static struct device_attribute dev_attr_light_enable =
-__ATTR(enable, S_IRUGO | S_IWUSR | S_IWGRP, ls_enable_show, ls_enable_store);
-
-static struct device_attribute dev_attr_light_kadc =
-__ATTR(kadc, S_IRUGO | S_IWUSR | S_IWGRP, ls_kadc_show, ls_kadc_store);
-
-static struct device_attribute dev_attr_light_gadc =
-__ATTR(gadc, S_IRUGO | S_IWUSR | S_IWGRP, ls_gadc_show, ls_gadc_store);
-
-static struct device_attribute dev_attr_light_adc_table =
-__ATTR(adc_table, S_IRUGO | S_IWUSR | S_IWGRP, ls_adc_table_show, ls_adc_table_store);
-
-static struct device_attribute dev_attr_light_conf =
-__ATTR(conf, S_IRUGO | S_IWUSR | S_IWGRP, ls_conf_show, ls_conf_store);
-
-static struct device_attribute dev_attr_light_fLevel =
-__ATTR(fLevel, S_IRUGO | S_IWUSR | S_IWGRP, ls_fLevel_show, ls_fLevel_store);
-
-static struct device_attribute dev_attr_light_adc =
-__ATTR(adc, S_IRUGO | S_IWUSR | S_IWGRP, ls_adc_show, NULL);
-
-static struct device_attribute dev_attr_light_cal_data =
-__ATTR(cali, S_IRUGO | S_IWUSR | S_IWGRP, ls_cal_data_show, ls_cal_data_store);
-
-static struct attribute *light_sysfs_attrs[] = {
-&dev_attr_light_enable.attr,
-&dev_attr_light_kadc.attr,
-&dev_attr_light_gadc.attr,
-&dev_attr_light_adc_table.attr,
-&dev_attr_light_conf.attr,
-&dev_attr_light_fLevel.attr,
-&dev_attr_light_adc.attr,
-&dev_attr_light_cal_data.attr,
-NULL
-};
-
-static struct attribute_group light_attribute_group = {
-.attrs = light_sysfs_attrs,
-};
-
-static int lightsensor_setup(struct cm3218_info *lpi)
-{
-	int ret;
-
-	lpi->ls_input_dev = input_allocate_device();
-	if (!lpi->ls_input_dev) {
-		pr_err(
-			"[LS][CM3218 error]%s: could not allocate ls input device\n",
-			__func__);
-		return -ENOMEM;
-	}
-	lpi->ls_input_dev->name = "cm3218-ls";
-	set_bit(EV_ABS, lpi->ls_input_dev->evbit);
-	input_set_abs_params(lpi->ls_input_dev, ABS_MISC, 0, 9, 0, 0);
-
-	ret = input_register_device(lpi->ls_input_dev);
-	if (ret < 0) {
-		pr_err("[LS][CM3218 error]%s: can not register ls input device\n",
-				__func__);
-		goto err_free_ls_input_device;
-	}
-
-	ret = misc_register(&lightsensor_misc);
-	if (ret < 0) {
-		pr_err("[LS][CM3218 error]%s: can not register ls misc device\n",
-				__func__);
-		goto err_unregister_ls_input_device;
-	}
-
-	return ret;
-
-err_unregister_ls_input_device:
-	input_unregister_device(lpi->ls_input_dev);
-err_free_ls_input_device:
-	input_free_device(lpi->ls_input_dev);
-	return ret;
-}
-
-static int initial_cm3218(struct cm3218_info *lpi)
-{
-	int val, ret, fail_counter = 0;
-	uint8_t add = 0;
-
-	val = gpio_get_value(lpi->intr_pin);
-	D("[LS][CM3218] %s, INTERRUPT GPIO val = %d\n", __func__, val);
-
-check_interrupt_gpio:
-  if (fail_counter >= 10) {
-  		D("[LS][CM3218] %s, initial fail_counter = %d\n", __func__, fail_counter);
-  		if (record_init_fail == 0)
-  			record_init_fail = 1;
-  		return -ENOMEM;/*If devices without cm3218 chip and did not probe driver*/
-  }
-  lpi->is_cmd = lpi->is_cmd | CM3218_ALS_SD; 
-	ret = _cm3218_I2C_Write_Word(lpi->ALS_cmd_address, ALS_CMD, lpi->is_cmd );
-	if ((ret < 0) && (fail_counter < 10)) {	
-		fail_counter++;
-		val = gpio_get_value(lpi->intr_pin);
-		if( val == 0 ){
-			D("[LS][CM3218] %s, interrupt GPIO val = %d, , inital fail_counter %d\n",
-				__func__, val, fail_counter);
- 			ret =_cm3218_I2C_Read_Byte(lpi->check_interrupt_add, &add);
- 			D("[LS][CM3218] %s, check_interrupt_add value = 0x%x, ret %d\n",
-				__func__, add, ret);
- 		}
-		val = gpio_get_value(lpi->intr_pin);
-		if( val == 0 ){
-			D("[LS][CM3218] %s, interrupt GPIO val = %d, , inital fail_counter %d\n",
-				__func__, val, fail_counter);
- 			ret =_cm3218_I2C_Read_Byte(lpi->check_interrupt_add, &add);
- 			D("[LS][CM3218] %s, check_interrupt_add value = 0x%x, ret %d\n",
-				__func__, add, ret);
- 		} 		
-		goto	check_interrupt_gpio;
-	}
-
-	return 0;
-}
-
-static int cm3218_setup(struct cm3218_info *lpi)
-{
-	int ret = 0;
-
-	als_power(1);
-	msleep(5);
-//<ASUS-Bob20130820+>
-	ret = gpio_request(lpi->intr_pin, "gpio_cm3218_intr");
-//	ret = gpio_request(lpi->intr_pin, CM3218_GPIO_NAME);
-//<ASUS-Bob20130820->
-	if (ret < 0) {
-		pr_err("[LS][CM3218 error]%s: gpio %d request failed (%d)\n",
-			__func__, lpi->intr_pin, ret);
-		return ret;
-	}
-
-	ret = gpio_direction_input(lpi->intr_pin);
-	if (ret < 0) {
-		pr_err(
-			"[LS][CM3218 error]%s: fail to set gpio %d as input (%d)\n",
-			__func__, lpi->intr_pin, ret);
-		goto fail_free_intr_pin;
-	}
-
-	ret = initial_cm3218(lpi);
-	if (ret < 0) {
-		pr_err(
-			"[LS_ERR][CM3218 error]%s: fail to initial cm3218 (%d)\n",
-			__func__, ret);
-		goto fail_free_intr_pin;
-	}
-	
-	/*Default disable L sensor*/
-	ls_initial_cmd(lpi);
-
-//<ASUS-Bob20130820+>
-//	ALSBG("{Bob}[CM3218.c]IRQ_TRIGGER_TYPE: %d\n", IRQ_TRIGGER_TYPE);
-
-	ret = request_any_context_irq(lpi->irq,
-			cm3218_irq_handler,
-			IRQF_TRIGGER_FALLING,
-			"cm3218",
-			lpi);
-/*
-	ret = request_any_context_irq(lpi->irq,
-			cm3218_irq_handler,
-			IRQ_TRIGGER_TYPE,
-			CM3218_GPIO_NAME,
-			lpi);
-*/
-//<ASUS-Bob20130820->
-	if (ret < 0) {
-		pr_err(
-			"[LS][CM3218 error]%s: req_irq(%d) fail for gpio %d (%d)\n",
-			__func__, lpi->irq,
-			lpi->intr_pin, ret);
-		goto fail_free_intr_pin;
-	}
-
-	return ret;
-
-fail_free_intr_pin:
-	gpio_free(lpi->intr_pin);
-	return ret;
-}
-
-static void cm3218_early_suspend(struct early_suspend *h)
-{
-	struct cm3218_info *lpi = lp_info;
-
-	D("[LS][CM3218] %s\n", __func__);
-
-	if (lpi->als_enable)
-		lightsensor_disable(lpi);
-}
-
-static void cm3218_late_resume(struct early_suspend *h)
-{
-	struct cm3218_info *lpi = lp_info;
-
-	D("[LS][CM3218] %s\n", __func__);
-
-	if (!lpi->als_enable)
-		lightsensor_enable(lpi);
-}
-
-static int cm3218_probe(struct i2c_client *client,
-	const struct i2c_device_id *id)
-{
-	int ret = 0;
-	struct cm3218_info *lpi;
-	struct cm3218_platform_data *pdata;
-//<ASUS-Bob20130820+>
-	unsigned short slvaddr = client->addr;
-
-//	D("[LS][CM3218] %s\n", __func__);
-	ALSBG("{Bob}[CM3218.c]client.addr = 0x%x\n", slvaddr);
-	if(slvaddr != 0x48) {
-		ALSBG("{Bob}[CM3218.c]Bad Address!! (addr: 0x%x)\n", slvaddr);
-		return -EFAULT;
-	}
-	client->dev.platform_data = &cm3218_pdata;				//Porting from Board
-	cm3218_pdata.intr = acpi_get_gpio("\\_SB.GPO0", 95);
-	client->irq = gpio_to_irq( cm3218_pdata.intr );
-//<ASUS-Bob20130820->
-
-	lpi = kzalloc(sizeof(struct cm3218_info), GFP_KERNEL);
-	if (!lpi)
-		return -ENOMEM;
-
-	/*D("[CM3218] %s: client->irq = %d\n", __func__, client->irq);*/
-
-	lpi->i2c_client = client;
-	pdata = client->dev.platform_data;
-	if (!pdata) {
-		pr_err("[LS][CM3218 error]%s: Assign platform_data error!!\n",
-			__func__);
-		ret = -EBUSY;
-		goto err_platform_data_null;
-	}
-
-	lpi->irq = client->irq;
-
-	i2c_set_clientdata(client, lpi);
-	
-	lpi->intr_pin = pdata->intr;
-	lpi->adc_table = pdata->levels;
-	lpi->power = pdata->power;
-	
-	lpi->ALS_cmd_address = pdata->ALS_slave_address;
-	lpi->check_interrupt_add = pdata->check_interrupt_add;
-
-	lpi->is_cmd  = pdata->is_cmd;
-	
-	lpi->j_start = 0;
-	lpi->j_end = 0;
-	lpi->record_clear_int_fail=0;
-	
-	if (pdata->is_cmd == 0) {
-		lpi->is_cmd  = CM3218_ALS_SM_2 | CM3218_ALS_IT_250ms | CM3218_ALS_PERS_1 | CM3218_ALS_RES_1;
-	}
-
-	lp_info = lpi;
-
-	mutex_init(&CM3218_control_mutex);
-
-	mutex_init(&als_enable_mutex);
-	mutex_init(&als_disable_mutex);
-	mutex_init(&als_get_adc_mutex);
-
-	ret = lightsensor_setup(lpi);
-	if (ret < 0) {
-		pr_err("[LS][CM3218 error]%s: lightsensor_setup error!!\n",
-			__func__);
-		goto err_lightsensor_setup;
-	}
-
-//<ASUS-Bob-20130816+>
-//		lpi->cal_data = 1000;
-	lpi->cal_data = 80; 	//bare IC factor
-//<ASUS-Bob-20130816->
-
-	/* open calibration data */
-	ret = lightsensor_get_cal_data(lpi);
-	if (ret < 0 && ret != -ENOENT)
-	{
-		pr_err("%s: lightsensor_get_cal_data() failed\n",
-			__func__);
-	}
-
-  //SET LUX STEP FACTOR HERE
-  // if adc raw value 1000 eqauls to 286 lux
-  // the following will set the factor 286/1000
-  // and lpi->golden_adc = 286;  
-  // set als_kadc = (ALS_CALIBRATED <<16) | 1000;
-
-  als_kadc = (ALS_CALIBRATED <<16) | 1000;
-  lpi->golden_adc = 286;
-
-  //ls calibrate always set to 1 
-  lpi->ls_calibrate = 1;
-
-	lightsensor_set_kvalue(lpi);
-	ret = lightsensor_update_table(lpi);
-	if (ret < 0) {
-		pr_err("[LS][CM3218 error]%s: update ls table fail\n",
-			__func__);
-		goto err_lightsensor_update_table;
-	}
-
-	lpi->lp_wq = create_singlethread_workqueue("cm3218_wq");
-	if (!lpi->lp_wq) {
-		pr_err("[PS][CM3218 error]%s: can't create workqueue\n", __func__);
-		ret = -ENOMEM;
-		goto err_create_singlethread_workqueue;
-	}
-	wake_lock_init(&(lpi->ps_wake_lock), WAKE_LOCK_SUSPEND, "proximity");
-
-	ret = cm3218_setup(lpi);
-	if (ret < 0) {
-		pr_err("[PS_ERR][CM3218 error]%s: cm3218_setup error!\n", __func__);
-		goto err_cm3218_setup;
-	}
-
-	lpi->cm3218_class = class_create(THIS_MODULE, "optical_sensors");
-	if (IS_ERR(lpi->cm3218_class)) {
-		ret = PTR_ERR(lpi->cm3218_class);
-		lpi->cm3218_class = NULL;
-		goto err_create_class;
-	}
-
-	lpi->ls_dev = device_create(lpi->cm3218_class,
-				NULL, 0, "%s", "lightsensor");
-	if (unlikely(IS_ERR(lpi->ls_dev))) {
-		ret = PTR_ERR(lpi->ls_dev);
-		lpi->ls_dev = NULL;
-		goto err_create_ls_device;
-	}
-
-	/* register the attributes */
-	ret = sysfs_create_group(&lpi->ls_input_dev->dev.kobj, &light_attribute_group);
-	if (ret) {
-		pr_err("[LS][CM3232 error]%s: could not create sysfs group\n", __func__);
-		goto err_sysfs_create_group_light;
-	}
-
-	lpi->early_suspend.level =
-			EARLY_SUSPEND_LEVEL_BLANK_SCREEN + 1;
-	lpi->early_suspend.suspend = cm3218_early_suspend;
-	lpi->early_suspend.resume = cm3218_late_resume;
-	register_early_suspend(&lpi->early_suspend);
-
-	D("[PS][CM3218] %s: Probe success!\n", __func__);
-	lpi->als_enable=0;
-  
-	return ret;
-
-err_sysfs_create_group_light:
-	device_unregister(lpi->ls_dev);
-err_create_ls_device:
-	class_destroy(lpi->cm3218_class);
-err_create_class:
-err_cm3218_setup:
-	destroy_workqueue(lpi->lp_wq);
-	wake_lock_destroy(&(lpi->ps_wake_lock));
-
-	input_unregister_device(lpi->ls_input_dev);
-	input_free_device(lpi->ls_input_dev);
-err_create_singlethread_workqueue:
-err_lightsensor_update_table:
-	mutex_destroy(&CM3218_control_mutex);
-	misc_deregister(&lightsensor_misc);
-err_lightsensor_setup:
-	mutex_destroy(&als_enable_mutex);
-	mutex_destroy(&als_disable_mutex);
-	mutex_destroy(&als_get_adc_mutex);
-err_platform_data_null:
-	kfree(lpi);
-	return ret;
-}
-   
-static int control_and_report( struct cm3218_info *lpi, uint8_t mode, uint8_t cmd_enable ) {
-	int ret=0;
-	uint16_t adc_value = 0;	
-	int val;
-	int fail_counter = 0;
-	uint8_t add = 0;
-	uint16_t low_thd;
-	uint32_t high_thd;
-	uint32_t lux_level;
-	
- 	mutex_lock(&CM3218_control_mutex);
-
-	while(1){
-		val = gpio_get_value(lpi->intr_pin);  
-		D("[CM3218] %s, interrupt GPIO val = %d, fail_counter %d\n",
-			__func__, val, fail_counter);
-      	
-		val = gpio_get_value(lpi->intr_pin);
-		if( val == 0){
-			ret = _cm3218_I2C_Read_Byte(lpi->check_interrupt_add, &add);
-			D("[CM3218] %s, interrupt GPIO val = %d, check_interrupt_add value = 0x%x, ret %d\n",
-				__func__, val, add, ret);
-		}
-		val = gpio_get_value(lpi->intr_pin);
-		if( val == 0){
-			ret = _cm3218_I2C_Read_Byte(lpi->check_interrupt_add, &add);
- 	    D("[CM3218] %s, interrupt GPIO val = %d, check_interrupt_add value = 0x%x, ret %d\n",
-			__func__, val, add, ret);
-		}
-
-		lpi->is_cmd &= ~CM3218_ALS_INT_EN;
-		ret = _cm3218_I2C_Write_Word(lpi->ALS_cmd_address, ALS_CMD, lpi->is_cmd);
-		if( ret == 0 ){
-			break;
-		}
-		else {	
-			fail_counter++;
-			val = gpio_get_value(lpi->intr_pin);
-			D("[CM3218] %s, interrupt GPIO val = %d, , inital fail_counter %d\n",
-				__func__, val, fail_counter);		
-		}
-		if (fail_counter >= 10) {
-			D("[CM3218] %s, clear INT fail_counter = %d\n", __func__, fail_counter);
-			if (lpi->record_clear_int_fail == 0)
-				lpi->record_clear_int_fail = 1;
-			ret=-ENOMEM;
-			goto error_clear_interrupt;
-		}
-	}
-
-	if( mode == CONTROL_ALS ){
-		if(cmd_enable){
-			lpi->is_cmd &= ~CM3218_ALS_SD;      
-		} else {
-			lpi->is_cmd |= CM3218_ALS_SD;
-		}
-		_cm3218_I2C_Write_Word(lpi->ALS_cmd_address, ALS_CMD, lpi->is_cmd);
-		lpi->als_enable=cmd_enable;
-	}
-  
-	if((mode == CONTROL_ALS)&&(cmd_enable==1)){
-		input_report_abs(lpi->ls_input_dev, ABS_MISC, -1);
-		input_sync(lpi->ls_input_dev);
-		msleep(100);
-	}
-  
-	if (lpi->als_enable)
-	{
-		get_ls_adc_value(&adc_value, 0);
-		lux_level = (uint32_t)(adc_value * lpi->als_gadc * lpi->cal_data / lpi->als_kadc /1000);		
-  
-		D("[LS][CM3218] %s: raw adc = 0x%04X, ls_calibrate = %d\n",
-			__func__, adc_value, lpi->ls_calibrate);
-
-		lpi->is_cmd|=CM3218_ALS_INT_EN;
-
-		// set interrupt high/low threshold
-		low_thd = adc_value - adc_value * CHANGE_SENSITIVITY /100;
-		high_thd = adc_value + adc_value * CHANGE_SENSITIVITY /100;
-		if (high_thd > 65535)
-		{
-			high_thd = 65535;
-		}
-		ret = set_lsensor_range(low_thd, (uint16_t)high_thd);	  
-
-	  	D("[CM3218] %s: ADC=0x%04X, Lux Level=%d, l_thd = 0x%x, h_thd = 0x%x \n",
-				__func__, adc_value, lux_level, low_thd, high_thd);
-		lpi->current_lux_level = lux_level;
-		lpi->current_adc = adc_value;    
-		ALSBG("{Bob}[CM3218.c]input_report_abs(lux_level: %d)\n", lux_level);	//<ASUS-Bob20130820+>report to HAL
-		input_report_abs(lpi->ls_input_dev, ABS_MISC, lux_level);
-		input_sync(lpi->ls_input_dev);
-	}
- 
-	ret = _cm3218_I2C_Write_Word(lpi->ALS_cmd_address, ALS_CMD, lpi->is_cmd);
-	if( ret == 0 ){
-		D("[CM3218] %s, re-enable INT OK\n", __func__);
-	}else{
-		D("[CM3218] %s, re-enable INT FAIL\n", __func__);
-	}
-
-error_clear_interrupt:
-	mutex_unlock(&CM3218_control_mutex);
-	return ret;
-}
-
-static const struct i2c_device_id cm3218_i2c_id[] = {
-	{CM3218_I2C_NAME, 0},
-	{}
-};
-
-static struct i2c_driver cm3218_driver = {
-	.id_table = cm3218_i2c_id,
-	.probe = cm3218_probe,
-	.driver = {
-		.name = CM3218_I2C_NAME,
-		.owner = THIS_MODULE,
-	},
-};
-
-static int __init cm3218_init(void)
-{
-	return i2c_add_driver(&cm3218_driver);
-}
-
-static void __exit cm3218_exit(void)
-{
-	i2c_del_driver(&cm3218_driver);
-}
-
-module_init(cm3218_init);
-module_exit(cm3218_exit);
-
-MODULE_LICENSE("GPL");
-MODULE_DESCRIPTION("CM3218 Light Sensor Driver");
-MODULE_AUTHOR("Capella Microsystems");
+/* drivers/input/misc/cm3218.c - cm3218 light sensor driver
+ *
+ * Copyright (C) 2012 Capella Microsystems Inc.
+ *                                    
+ * This software is licensed under the terms of the GNU General Public
+ * License version 2, as published by the Free Software Foundation, and
+ * may be copied, distributed, and modified under those terms.
+ *
+ * This program is distributed in the hope that it will be useful,
+ * but WITHOUT ANY WARRANTY; without even the implied warranty of
+ * MERCHANTABILITY or FITNESS FOR A PARTICULAR PURPOSE.  See the
+ * GNU General Public License for more details.
+ *
+ */
+
+#include <linux/delay.h>
+#include <linux/earlysuspend.h>
+#include <linux/i2c.h>
+#include <linux/input.h>
+#include <linux/interrupt.h>
+#include <linux/module.h>
+#include <linux/platform_device.h>
+#include <linux/workqueue.h>
+#include <linux/irq.h>
+#include <linux/errno.h>
+#include <linux/err.h>
+#include <linux/gpio.h>
+#include <linux/miscdevice.h>
+#include <linux/lightsensor.h>
+#include <linux/slab.h>
+#include <asm/uaccess.h>
+#include <linux/cm3218.h>
+#include <linux/fs.h>
+#include <asm/setup.h>
+#include <linux/wakelock.h>
+#include <linux/jiffies.h>
+#include <linux/acpi_gpio.h>
+
+//<ASUS-Bob20130820+>
+//====== Porting from Board ====== Start
+//#define CM3218_INT_N		acpi_get_gpio("\\_SB.GPO0", 95)
+//#define	IRQ_TRIGGER_TYPE	IRQF_TRIGGER_FALLING
+
+static struct cm3218_platform_data cm3218_pdata = {
+//	.intr = CM3218_INT_N,
+	.levels = { 0x0A, 0xA0, 0xE1, 0x140, 0x280, 0x500, 0xA28, 0x16A8, 0x1F40, 0x2800},
+	.power = NULL,
+	.ALS_slave_address = CM3218_ALS_cmd,
+	.check_interrupt_add = CM3218_check_INI,
+	.is_cmd = CM3218_ALS_SM_2 | CM3218_ALS_IT_250ms |CM3218_ALS_PERS_1 | CM3218_ALS_RES_1,
+};
+//====== Porting from Board ====== End
+#define ALStraceOn 0
+
+#if ALStraceOn == 1
+#define D(x...) pr_info(x)
+#define ALSBG(fmt...) printk(fmt)
+#else
+#define D(x...)
+#define ALSBG(fmt...)
+#endif
+//<ASUS-Bob20130820->
+
+#define I2C_RETRY_COUNT 10
+
+#define NEAR_DELAY_TIME ((100 * HZ) / 1000)
+
+#define CONTROL_INT_ISR_REPORT        0x00
+#define CONTROL_ALS                   0x01
+
+#define CALIBRATION_FILE_PATH	"/data/cal_data"
+#define CHANGE_SENSITIVITY 5 // in percent
+
+static int record_init_fail = 0;
+static void sensor_irq_do_work(struct work_struct *work);
+static DECLARE_WORK(sensor_irq_work, sensor_irq_do_work);
+
+struct cm3218_info {
+	struct class *cm3218_class;
+	struct device *ls_dev;
+
+	struct input_dev *ls_input_dev;
+
+	struct early_suspend early_suspend;
+	struct i2c_client *i2c_client;
+	struct workqueue_struct *lp_wq;
+
+	int intr_pin;
+	int als_enable;
+
+	uint16_t *adc_table;
+	uint16_t cali_table[10];
+	int irq;
+
+	int ls_calibrate;
+	int (*power)(int, uint8_t); /* power to the chip */
+
+	uint32_t als_kadc;
+	uint32_t als_gadc;
+	uint16_t cal_data;
+	uint16_t golden_adc;
+
+	struct wake_lock ps_wake_lock;
+	int lightsensor_opened;
+	uint8_t ALS_cmd_address;
+	uint8_t check_interrupt_add;
+
+	int current_lux_level;
+	uint16_t current_adc;
+
+	unsigned long j_start;
+	unsigned long j_end;
+
+	uint16_t is_cmd;
+	uint8_t record_clear_int_fail;
+};
+
+struct cm3218_info *lp_info;
+int enable_log = 0;
+int fLevel=-1;
+static struct mutex als_enable_mutex, als_disable_mutex, als_get_adc_mutex;
+static struct mutex CM3218_control_mutex;
+static int lightsensor_enable(struct cm3218_info *lpi);
+static int lightsensor_disable(struct cm3218_info *lpi);
+static int initial_cm3218(struct cm3218_info *lpi);
+
+int32_t als_kadc;
+
+static int control_and_report(struct cm3218_info *lpi, uint8_t mode, uint8_t cmd_enable);
+
+static int I2C_RxData(uint16_t slaveAddr, uint8_t cmd, uint8_t *rxData, int length)
+{
+	uint8_t loop_i;
+	int val;
+	uint8_t subaddr[1];
+  
+	subaddr[0] = cmd;	
+	struct cm3218_info *lpi = lp_info;
+
+	struct i2c_msg msg[] = {
+		{
+		 .addr = slaveAddr,
+		 .flags = 0,
+		 .len = 1,
+		 .buf = subaddr,
+		 },
+		{
+		 .addr = slaveAddr,
+		 .flags = I2C_M_RD,
+		 .len = length,
+		 .buf = rxData,
+		 },
+	};
+
+	for (loop_i = 0; loop_i < I2C_RETRY_COUNT; loop_i++) {
+
+		if (i2c_transfer(lp_info->i2c_client->adapter, msg, 2) > 0)
+			break;
+
+		val = gpio_get_value(lpi->intr_pin);
+		/*check intr GPIO when i2c error*/
+		if (loop_i == 0 || loop_i == I2C_RETRY_COUNT -1)
+			D("[PS][CM3218 error] %s, i2c err, slaveAddr 0x%x ISR gpio %d  = %d, record_init_fail %d \n",
+				__func__, slaveAddr, lpi->intr_pin, val, record_init_fail);
+
+		msleep(10);
+	}
+	if (loop_i >= I2C_RETRY_COUNT) {
+		printk(KERN_ERR "[PS_ERR][CM3218 error] %s retry over %d\n",
+			__func__, I2C_RETRY_COUNT);
+		return -EIO;
+	}
+
+	return 0;
+}
+
+static int I2C_RxData2(uint16_t slaveAddr, uint8_t *rxData, int length)
+{
+	uint8_t loop_i;
+	int val;
+	struct cm3218_info *lpi = lp_info;
+
+	struct i2c_msg msg[] = {
+		{
+		 .addr = slaveAddr,
+		 .flags = I2C_M_RD,
+		 .len = length,
+		 .buf = rxData,
+		 },
+	};
+
+	for (loop_i = 0; loop_i < I2C_RETRY_COUNT; loop_i++) {
+
+		if (i2c_transfer(lp_info->i2c_client->adapter, msg, 1) > 0)
+			break;
+
+		val = gpio_get_value(lpi->intr_pin);
+		/*check intr GPIO when i2c error*/
+		if (loop_i == 0 || loop_i == I2C_RETRY_COUNT -1)
+			D("[PS][CM3218 error] %s, i2c err, slaveAddr 0x%x ISR gpio %d  = %d, record_init_fail %d \n",
+				__func__, slaveAddr, lpi->intr_pin, val, record_init_fail);
+
+		msleep(10);
+	}
+	if (loop_i >= I2C_RETRY_COUNT) {
+		printk(KERN_ERR "[PS_ERR][CM3218 error] %s retry over %d\n",
+			__func__, I2C_RETRY_COUNT);
+		return -EIO;
+	}
+
+	return 0;
+}
+
+static int I2C_TxData(uint16_t slaveAddr, uint8_t *txData, int length)
+{
+	uint8_t loop_i;
+	int val;
+	struct cm3218_info *lpi = lp_info;
+	struct i2c_msg msg[] = {
+		{
+		 .addr = slaveAddr,
+		 .flags = 0,
+		 .len = length,
+		 .buf = txData,
+		 },
+	};
+
+	for (loop_i = 0; loop_i < I2C_RETRY_COUNT; loop_i++) {
+		if (i2c_transfer(lp_info->i2c_client->adapter, msg, 1) > 0)
+			break;
+
+		val = gpio_get_value(lpi->intr_pin);
+		/*check intr GPIO when i2c error*/
+		if (loop_i == 0 || loop_i == I2C_RETRY_COUNT -1)
+			D("[PS][CM3218 error] %s, i2c err, slaveAddr 0x%x, value 0x%x, ISR gpio%d  = %d, record_init_fail %d\n",
+				__func__, slaveAddr, txData[0], lpi->intr_pin, val, record_init_fail);
+
+		msleep(10);
+	}
+
+	if (loop_i >= I2C_RETRY_COUNT) {
+		printk(KERN_ERR "[PS_ERR][CM3218 error] %s retry over %d\n",
+			__func__, I2C_RETRY_COUNT);
+		return -EIO;
+	}
+
+	return 0;
+}
+
+static int _cm3218_I2C_Read_Byte(uint16_t slaveAddr, uint8_t *pdata)
+{
+	uint8_t buffer = 0;
+	int ret = 0;
+
+	if (pdata == NULL)
+		return -EFAULT;
+
+	ret = I2C_RxData2(slaveAddr, &buffer, 1);
+	if (ret < 0) {
+		pr_err(
+			"[PS_ERR][CM3218 error]%s: I2C_RxData fail, slave addr: 0x%x\n",
+			__func__, slaveAddr);
+		return ret;
+	}
+
+	*pdata = buffer;
+#if 0
+	/* Debug use */
+	printk(KERN_DEBUG "[CM3218] %s: I2C_RxData[0x%x] = 0x%x\n",
+		__func__, slaveAddr, *pdata);
+#endif
+	return ret;
+}
+
+static int _cm3218_I2C_Read_Word(uint16_t slaveAddr, uint8_t cmd, uint16_t *pdata)
+{
+	uint8_t buffer[2];
+	int ret = 0;
+
+	if (pdata == NULL)
+		return -EFAULT;
+
+	ret = I2C_RxData(slaveAddr, cmd, buffer, 2);
+	if (ret < 0) {
+		pr_err(
+			"[PS_ERR][CM3218 error]%s: I2C_RxData fail [0x%x, 0x%x]\n",
+			__func__, slaveAddr, cmd);
+		return ret;
+	}
+
+	*pdata = (buffer[1]<<8)|buffer[0];
+#if 0
+	/* Debug use */
+	printk(KERN_DEBUG "[CM3218] %s: I2C_RxData[0x%x, 0x%x] = 0x%x\n",
+		__func__, slaveAddr, cmd, *pdata);
+#endif
+	return ret;
+}
+
+static int _cm3218_I2C_Write_Word(uint16_t SlaveAddress, uint8_t cmd, uint16_t data)
+{
+	char buffer[3];
+	int ret = 0;
+#if 0
+	/* Debug use */
+	printk(KERN_DEBUG
+	"[CM3218] %s: _cm3218_I2C_Write_Word[0x%x, 0x%x, 0x%x]\n",
+		__func__, SlaveAddress, cmd, data);
+#endif
+	buffer[0] = cmd;
+	buffer[1] = (uint8_t)(data&0xff);
+	buffer[2] = (uint8_t)((data&0xff00)>>8);	
+	
+	ret = I2C_TxData(SlaveAddress, buffer, 3);
+	if (ret < 0) {
+		pr_err("[PS_ERR][CM3218 error]%s: I2C_TxData fail\n", __func__);
+		return -EIO;
+	}
+
+	return ret;
+}
+
+static int get_ls_adc_value(uint16_t *als_step, bool resume)
+{
+	struct cm3218_info *lpi = lp_info;
+	int ret = 0;
+
+	if (als_step == NULL)
+		return -EFAULT;
+
+	/* Read ALS data: */
+	ret = _cm3218_I2C_Read_Word(lpi->ALS_cmd_address, ALS_READ, als_step);
+	if (ret < 0) {
+		pr_err(
+			"[LS][CM3218 error]%s: _cm3218_I2C_Read_Word fail\n",
+			__func__);
+		return -EIO;
+	}
+
+	return ret;
+}
+
+
+static int set_lsensor_range(uint16_t low_thd, uint16_t high_thd)
+{
+	int ret = 0;
+	struct cm3218_info *lpi = lp_info;
+
+	_cm3218_I2C_Write_Word(lpi->ALS_cmd_address, ALS_HW, high_thd);
+	_cm3218_I2C_Write_Word(lpi->ALS_cmd_address, ALS_LW, low_thd);
+
+	return ret;
+}
+
+static void sensor_irq_do_work(struct work_struct *work)
+{
+	struct cm3218_info *lpi = lp_info;
+	control_and_report(lpi, CONTROL_INT_ISR_REPORT, 0);
+
+	enable_irq(lpi->irq);
+}
+
+static irqreturn_t cm3218_irq_handler(int irq, void *data)
+{
+	struct cm3218_info *lpi = data;
+
+	disable_irq_nosync(lpi->irq);
+	if (enable_log)
+		D("[PS][CM3218] %s\n", __func__);
+
+	queue_work(lpi->lp_wq, &sensor_irq_work);
+
+	return IRQ_HANDLED;
+}
+
+static int als_power(int enable)
+{
+	struct cm3218_info *lpi = lp_info;
+
+	if (lpi->power)
+		lpi->power(LS_PWR_ON, 1);
+
+	return 0;
+}
+
+static void ls_initial_cmd(struct cm3218_info *lpi)
+{	
+	/*must disable l-sensor interrupt befrore IST create*//*disable ALS func*/ 		
+	lpi->is_cmd |= CM3218_ALS_SD;
+	_cm3218_I2C_Write_Word(lpi->ALS_cmd_address, ALS_CMD, lpi->is_cmd);
+	_cm3218_I2C_Write_Word(lpi->ALS_cmd_address, 0x03, 0);
+}
+
+static int lightsensor_get_cal_data(struct cm3218_info *lpi)
+{
+	struct file *cal_filp = NULL;
+	int err = 0;
+	mm_segment_t old_fs;
+
+	old_fs = get_fs();
+	set_fs(KERNEL_DS);
+
+	cal_filp = filp_open(CALIBRATION_FILE_PATH, O_RDONLY, 0666);
+	if (IS_ERR(cal_filp))
+	{
+		err = PTR_ERR(cal_filp);
+		if (err != -ENOENT)
+			pr_err("%s: Can't open calibration data file\n", __func__);
+		set_fs(old_fs);
+		return err;
+	}
+
+	err = cal_filp->f_op->read(cal_filp,
+		(char *)&lpi->cal_data, sizeof(uint16_t), &cal_filp->f_pos);
+	if (err != sizeof(uint16_t))
+	{
+		pr_err("%s: Can't read the calibration data from file\n", __func__);
+		err = -EIO;
+	}
+
+	pr_info("%s: cal_data = %d\n",
+		__func__, lpi->cal_data);
+
+	filp_close(cal_filp, current->files);
+	set_fs(old_fs);
+
+	return err;
+}
+
+void lightsensor_set_kvalue(struct cm3218_info *lpi)
+{
+	if (!lpi) {
+		pr_err("[LS][CM3218 error]%s: ls_info is empty\n", __func__);
+		return;
+	}
+
+	D("[LS][CM3218] %s: ALS calibrated als_kadc=0x%x\n",
+			__func__, als_kadc);
+
+	if (als_kadc >> 16 == ALS_CALIBRATED)
+		lpi->als_kadc = als_kadc & 0xFFFF;
+	else {
+		lpi->als_kadc = 0;
+		D("[LS][CM3218] %s: no ALS calibrated\n", __func__);
+	}
+
+	if (lpi->als_kadc && lpi->golden_adc > 0) {
+		lpi->als_kadc = (lpi->als_kadc > 0 && lpi->als_kadc < 0x1000) ?
+				lpi->als_kadc : lpi->golden_adc;
+		lpi->als_gadc = lpi->golden_adc;
+	} else {
+		lpi->als_kadc = 1;
+		lpi->als_gadc = 1;
+	}
+	D("[LS][CM3218] %s: als_kadc=0x%x, als_gadc=0x%x\n",
+		__func__, lpi->als_kadc, lpi->als_gadc);
+}
+
+static int lightsensor_update_table(struct cm3218_info *lpi)
+{
+	uint32_t tmpData[10];
+	int i;
+	for (i = 0; i < 10; i++) {
+		tmpData[i] = (uint32_t)(*(lpi->adc_table + i))
+				* lpi->als_kadc / lpi->als_gadc ;
+		if( tmpData[i] <= 0xFFFF ){
+      lpi->cali_table[i] = (uint16_t) tmpData[i];		
+    } else {
+      lpi->cali_table[i] = 0xFFFF;    
+    }         
+		D("[LS][CM3218] %s: Calibrated adc_table: data[%d], %x\n",
+			__func__, i, lpi->cali_table[i]);
+	}
+
+	return 0;
+}
+
+static int lightsensor_enable(struct cm3218_info *lpi)
+{
+	int ret = -EIO;
+	
+	mutex_lock(&als_enable_mutex);
+	D("[LS][CM3218] %s\n", __func__);
+
+	if (lpi->als_enable) {
+		D("[LS][CM3218] %s: already enabled\n", __func__);
+		ret = 0;
+	} else
+  	ret = control_and_report(lpi, CONTROL_ALS, 1);
+	
+	mutex_unlock(&als_enable_mutex);
+
+	ALSBG("{Bob}[CM3218.c]lightsensor_enable (ret: %d)\n", ret); //<ASUS-Bob20130820+>
+	return ret;
+}
+
+static int lightsensor_disable(struct cm3218_info *lpi)
+{
+	int ret = -EIO;
+	mutex_lock(&als_disable_mutex);
+	D("[LS][CM3218] %s\n", __func__);
+
+	if ( lpi->als_enable == 0 ) {
+		D("[LS][CM3218] %s: already disabled\n", __func__);
+		ret = 0;
+	} else
+    ret = control_and_report(lpi, CONTROL_ALS, 0);
+	
+	mutex_unlock(&als_disable_mutex);
+
+	ALSBG("{Bob}[CM3218.c]lightsensor_disable (ret: %d)\n", ret); //<ASUS-Bob20130820+>
+	return ret;
+}
+
+static int lightsensor_open(struct inode *inode, struct file *file)
+{
+	struct cm3218_info *lpi = lp_info;
+	int rc = 0;
+
+	D("[LS][CM3218] %s\n", __func__);
+	if (lpi->lightsensor_opened) {
+		pr_err("[LS][CM3218 error]%s: already opened\n", __func__);
+		rc = -EBUSY;
+	}
+	lpi->lightsensor_opened = 1;
+	return rc;
+}
+
+static int lightsensor_release(struct inode *inode, struct file *file)
+{
+	struct cm3218_info *lpi = lp_info;
+
+	D("[LS][CM3218] %s\n", __func__);
+	lpi->lightsensor_opened = 0;
+	return 0;
+}
+
+static long lightsensor_ioctl(struct file *file, unsigned int cmd,
+		unsigned long arg)
+{
+	int rc, val;
+	struct cm3218_info *lpi = lp_info;
+
+	/*D("[CM3218] %s cmd %d\n", __func__, _IOC_NR(cmd));*/
+
+	switch (cmd) {
+	case LIGHTSENSOR_IOCTL_ENABLE:
+		if (get_user(val, (unsigned long __user *)arg)) {
+			rc = -EFAULT;
+			break;
+		}
+		D("[LS][CM3218] %s LIGHTSENSOR_IOCTL_ENABLE, value = %d\n",
+			__func__, val);
+		rc = val ? lightsensor_enable(lpi) : lightsensor_disable(lpi);
+		break;
+	case LIGHTSENSOR_IOCTL_GET_ENABLED:
+		val = lpi->als_enable;
+		D("[LS][CM3218] %s LIGHTSENSOR_IOCTL_GET_ENABLED, enabled %d\n",
+			__func__, val);
+		rc = put_user(val, (unsigned long __user *)arg);
+		break;
+	default:
+		pr_err("[LS][CM3218 error]%s: invalid cmd %d\n",
+			__func__, _IOC_NR(cmd));
+		rc = -EINVAL;
+	}
+
+	return rc;
+}
+
+static const struct file_operations lightsensor_fops = {
+	.owner = THIS_MODULE,
+	.open = lightsensor_open,
+	.release = lightsensor_release,
+	.unlocked_ioctl = lightsensor_ioctl
+};
+
+static struct miscdevice lightsensor_misc = {
+	.minor = MISC_DYNAMIC_MINOR,
+	.name = "lightsensor",
+	.fops = &lightsensor_fops
+};
+
+static ssize_t ls_adc_show(struct device *dev,
+				  struct device_attribute *attr, char *buf)
+{
+	int ret;
+	struct cm3218_info *lpi = lp_info;
+//<ASUS-Bob20130830+>sync v0.4.3 - reports real-time lux value when queried through sysfs.
+	uint16_t adc_value = 0;
+	uint32_t lux_level;
+	
+	if (lpi->als_enable)
+	{
+		get_ls_adc_value(&adc_value, 0);
+		lux_level = (uint32_t)(adc_value * lpi->als_gadc * lpi->cal_data / lpi->als_kadc / 1000);		
+		lpi->current_lux_level = lux_level;
+		lpi->current_adc = adc_value;
+	}		
+//<ASUS-Bob20130830->	
+	D("[LS][CM3218] %s: ADC = 0x%04X, Lux Level = %d \n",
+		__func__, lpi->current_adc, lpi->current_lux_level);
+	ret = sprintf(buf, "ADC[0x%04X] => lux level %d\n",
+		lpi->current_adc, lpi->current_lux_level);
+
+	return ret;
+}
+
+static ssize_t ls_enable_show(struct device *dev,
+				  struct device_attribute *attr, char *buf)
+{
+	int ret = 0;
+	struct cm3218_info *lpi = lp_info;
+
+	ret = sprintf(buf, "Light sensor Auto Enable = %d\n",
+			lpi->als_enable);
+
+	return ret;
+}
+
+static ssize_t ls_enable_store(struct device *dev,
+				   struct device_attribute *attr,
+				   const char *buf, size_t count)
+{
+	int ret = 0;
+	int ls_auto;
+	struct cm3218_info *lpi = lp_info;
+
+	ls_auto = -1;
+	sscanf(buf, "%d", &ls_auto);
+
+	if (ls_auto != 0 && ls_auto != 1 && ls_auto != 147)
+		return -EINVAL;
+
+	if (ls_auto) {
+		ret = lightsensor_enable(lpi);
+	} else {
+		ret = lightsensor_disable(lpi);
+	}
+
+	D("[LS][CM3218] %s: lpi->als_enable = %d, lpi->ls_calibrate = %d, ls_auto=%d\n",
+		__func__, lpi->als_enable, lpi->ls_calibrate, ls_auto);
+
+	if (ret < 0)
+		pr_err(
+		"[LS][CM3218 error]%s: set auto light sensor fail\n",
+		__func__);
+
+	return count;
+}
+
+static ssize_t ls_kadc_show(struct device *dev,
+				  struct device_attribute *attr, char *buf)
+{
+	struct cm3218_info *lpi = lp_info;
+	int ret;
+
+	ret = sprintf(buf, "kadc = 0x%x",
+			lpi->als_kadc);
+
+	return ret;
+}
+
+static ssize_t ls_kadc_store(struct device *dev,
+				struct device_attribute *attr,
+				const char *buf, size_t count)
+{
+	struct cm3218_info *lpi = lp_info;
+	int kadc_temp = 0;
+
+	sscanf(buf, "%d", &kadc_temp);
+
+	mutex_lock(&als_get_adc_mutex);
+  if(kadc_temp != 0) {
+		lpi->als_kadc = kadc_temp;
+		if(  lpi->als_gadc != 0){
+  		if (lightsensor_update_table(lpi) < 0)
+				printk(KERN_ERR "[LS][CM3218 error] %s: update ls table fail\n", __func__);
+  	} else {
+			printk(KERN_INFO "[LS]%s: als_gadc =0x%x wait to be set\n",
+					__func__, lpi->als_gadc);
+  	}		
+	} else {
+		printk(KERN_INFO "[LS]%s: als_kadc can't be set to zero\n",
+				__func__);
+	}
+				
+	mutex_unlock(&als_get_adc_mutex);
+	return count;
+}
+
+static ssize_t ls_gadc_show(struct device *dev,
+				  struct device_attribute *attr, char *buf)
+{
+	struct cm3218_info *lpi = lp_info;
+	int ret;
+
+	ret = sprintf(buf, "gadc = 0x%x\n", lpi->als_gadc);
+
+	return ret;
+}
+
+static ssize_t ls_gadc_store(struct device *dev,
+				struct device_attribute *attr,
+				const char *buf, size_t count)
+{
+	struct cm3218_info *lpi = lp_info;
+	int gadc_temp = 0;
+
+	sscanf(buf, "%d", &gadc_temp);
+	
+	mutex_lock(&als_get_adc_mutex);
+  if(gadc_temp != 0) {
+		lpi->als_gadc = gadc_temp;
+		if(  lpi->als_kadc != 0){
+  		if (lightsensor_update_table(lpi) < 0)
+				printk(KERN_ERR "[LS][CM3218 error] %s: update ls table fail\n", __func__);
+  	} else {
+			printk(KERN_INFO "[LS]%s: als_kadc =0x%x wait to be set\n",
+					__func__, lpi->als_kadc);
+  	}		
+	} else {
+		printk(KERN_INFO "[LS]%s: als_gadc can't be set to zero\n",
+				__func__);
+	}
+	mutex_unlock(&als_get_adc_mutex);
+	return count;
+}
+
+static ssize_t ls_adc_table_show(struct device *dev,
+			struct device_attribute *attr, char *buf)
+{
+	unsigned length = 0;
+	int i;
+
+	for (i = 0; i < 10; i++) {
+		length += sprintf(buf + length,
+			"[CM3218]Get adc_table[%d] =  0x%x ; %d, Get cali_table[%d] =  0x%x ; %d, \n",
+			i, *(lp_info->adc_table + i),
+			*(lp_info->adc_table + i),
+			i, *(lp_info->cali_table + i),
+			*(lp_info->cali_table + i));
+	}
+	return length;
+}
+
+static ssize_t ls_adc_table_store(struct device *dev,
+				struct device_attribute *attr,
+				const char *buf, size_t count)
+{
+	struct cm3218_info *lpi = lp_info;
+	char *token[10];
+	uint16_t tempdata[10];
+	int i;
+
+	printk(KERN_INFO "[LS][CM3218]%s\n", buf);
+	for (i = 0; i < 10; i++) {
+		token[i] = strsep((char **)&buf, " ");
+		tempdata[i] = simple_strtoul(token[i], NULL, 16);
+		if (tempdata[i] < 1 || tempdata[i] > 0xffff) {
+			printk(KERN_ERR
+			"[LS][CM3218 error] adc_table[%d] =  0x%x Err\n",
+			i, tempdata[i]);
+			return count;
+		}
+	}
+	mutex_lock(&als_get_adc_mutex);
+	for (i = 0; i < 10; i++) {
+		lpi->adc_table[i] = tempdata[i];
+		printk(KERN_INFO
+		"[LS][CM3218]Set lpi->adc_table[%d] =  0x%x\n",
+		i, *(lp_info->adc_table + i));
+	}
+	if (lightsensor_update_table(lpi) < 0)
+		printk(KERN_ERR "[LS][CM3218 error] %s: update ls table fail\n",
+		__func__);
+	mutex_unlock(&als_get_adc_mutex);
+	D("[LS][CM3218] %s\n", __func__);
+
+	return count;
+}
+
+static uint8_t ALS_CONF = 0;
+static ssize_t ls_conf_show(struct device *dev,
+				  struct device_attribute *attr, char *buf)
+{
+	return sprintf(buf, "ALS_CONF = %x\n", ALS_CONF);
+}
+
+static ssize_t ls_conf_store(struct device *dev,
+				struct device_attribute *attr,
+				const char *buf, size_t count)
+{
+	struct cm3218_info *lpi = lp_info;
+	int value = 0;
+	sscanf(buf, "0x%x", &value);
+
+	ALS_CONF = value;
+	printk(KERN_INFO "[LS]set ALS_CONF = %x\n", ALS_CONF);
+	_cm3218_I2C_Write_Word(lpi->ALS_cmd_address, ALS_CMD, ALS_CONF);
+	return count;
+}
+
+static ssize_t ls_fLevel_show(struct device *dev,
+				  struct device_attribute *attr, char *buf)
+{
+	return sprintf(buf, "fLevel = %d\n", fLevel);
+}
+
+static ssize_t ls_fLevel_store(struct device *dev,
+				struct device_attribute *attr,
+				const char *buf, size_t count)
+{
+	struct cm3218_info *lpi = lp_info;
+	int value=0;
+	sscanf(buf, "%d", &value);
+	(value>=0)?(value=min(value,10)):(value=max(value,-1));
+	fLevel=value;
+	input_report_abs(lpi->ls_input_dev, ABS_MISC, fLevel);
+	input_sync(lpi->ls_input_dev);
+	printk(KERN_INFO "[LS]set fLevel = %d\n", fLevel);
+
+	msleep(1000);
+	fLevel=-1;
+	return count;
+}
+
+static ssize_t ls_cal_data_show(struct device *dev,
+				  struct device_attribute *attr, char *buf)
+{
+	struct cm3218_info *lpi = lp_info;
+	int ret;
+
+	ret = sprintf(buf, "%d\n", lpi->cal_data);
+
+	return ret;
+}
+
+static ssize_t ls_cal_data_store(struct device *dev,
+				struct device_attribute *attr,
+				const char *buf, size_t count)
+{
+	uint16_t new_cal_data = 0;
+	struct cm3218_info *lpi = lp_info;	
+	struct file *cal_filp = NULL;
+	mm_segment_t old_fs;
+	int err = 0;
+
+	sscanf(buf, "%d", &new_cal_data);
+	if (new_cal_data != 0)
+	{
+		lpi->cal_data = new_cal_data;
+	}
+	else  // reset calibration data
+	{
+		lpi->cal_data = 1000;
+	}
+
+	old_fs = get_fs();
+	set_fs(KERNEL_DS);
+
+	cal_filp = filp_open(CALIBRATION_FILE_PATH,
+			O_CREAT | O_TRUNC | O_WRONLY, 0666);
+	if (IS_ERR(cal_filp))
+	{
+		pr_err("%s: Can't open calibration file\n", __func__);
+		set_fs(old_fs);
+		err = PTR_ERR(cal_filp);
+		return err;
+	}
+
+	err = cal_filp->f_op->write(cal_filp,
+		(char *)&lpi->cal_data, sizeof(uint16_t), &cal_filp->f_pos);
+	if (err != sizeof(uint16_t))
+	{
+		pr_err("%s: Can't write the calibration data to file\n", __func__);
+		err = -EIO;
+	}
+
+	filp_close(cal_filp, current->files);
+	set_fs(old_fs);
+
+	return count;
+}
+
+static struct device_attribute dev_attr_light_enable =
+__ATTR(enable, S_IRUGO | S_IWUSR | S_IWGRP, ls_enable_show, ls_enable_store);
+
+static struct device_attribute dev_attr_light_kadc =
+__ATTR(kadc, S_IRUGO | S_IWUSR | S_IWGRP, ls_kadc_show, ls_kadc_store);
+
+static struct device_attribute dev_attr_light_gadc =
+__ATTR(gadc, S_IRUGO | S_IWUSR | S_IWGRP, ls_gadc_show, ls_gadc_store);
+
+static struct device_attribute dev_attr_light_adc_table =
+__ATTR(adc_table, S_IRUGO | S_IWUSR | S_IWGRP, ls_adc_table_show, ls_adc_table_store);
+
+static struct device_attribute dev_attr_light_conf =
+__ATTR(conf, S_IRUGO | S_IWUSR | S_IWGRP, ls_conf_show, ls_conf_store);
+
+static struct device_attribute dev_attr_light_fLevel =
+__ATTR(fLevel, S_IRUGO | S_IWUSR | S_IWGRP, ls_fLevel_show, ls_fLevel_store);
+
+static struct device_attribute dev_attr_light_adc =
+__ATTR(adc, S_IRUGO | S_IWUSR | S_IWGRP, ls_adc_show, NULL);
+
+static struct device_attribute dev_attr_light_cal_data =
+__ATTR(cali, S_IRUGO | S_IWUSR | S_IWGRP, ls_cal_data_show, ls_cal_data_store);
+
+static struct attribute *light_sysfs_attrs[] = {
+&dev_attr_light_enable.attr,
+&dev_attr_light_kadc.attr,
+&dev_attr_light_gadc.attr,
+&dev_attr_light_adc_table.attr,
+&dev_attr_light_conf.attr,
+&dev_attr_light_fLevel.attr,
+&dev_attr_light_adc.attr,
+&dev_attr_light_cal_data.attr,
+NULL
+};
+
+static struct attribute_group light_attribute_group = {
+.attrs = light_sysfs_attrs,
+};
+
+static int lightsensor_setup(struct cm3218_info *lpi)
+{
+	int ret;
+
+	lpi->ls_input_dev = input_allocate_device();
+	if (!lpi->ls_input_dev) {
+		pr_err(
+			"[LS][CM3218 error]%s: could not allocate ls input device\n",
+			__func__);
+		return -ENOMEM;
+	}
+	lpi->ls_input_dev->name = "cm3218-ls";
+	set_bit(EV_ABS, lpi->ls_input_dev->evbit);
+	input_set_abs_params(lpi->ls_input_dev, ABS_MISC, 0, 9, 0, 0);
+
+	ret = input_register_device(lpi->ls_input_dev);
+	if (ret < 0) {
+		pr_err("[LS][CM3218 error]%s: can not register ls input device\n",
+				__func__);
+		goto err_free_ls_input_device;
+	}
+
+	ret = misc_register(&lightsensor_misc);
+	if (ret < 0) {
+		pr_err("[LS][CM3218 error]%s: can not register ls misc device\n",
+				__func__);
+		goto err_unregister_ls_input_device;
+	}
+
+	return ret;
+
+err_unregister_ls_input_device:
+	input_unregister_device(lpi->ls_input_dev);
+err_free_ls_input_device:
+	input_free_device(lpi->ls_input_dev);
+	return ret;
+}
+
+static int initial_cm3218(struct cm3218_info *lpi)
+{
+	int val, ret, fail_counter = 0;
+	uint8_t add = 0;
+
+	val = gpio_get_value(lpi->intr_pin);
+	D("[LS][CM3218] %s, INTERRUPT GPIO val = %d\n", __func__, val);
+
+check_interrupt_gpio:
+  if (fail_counter >= 10) {
+  		D("[LS][CM3218] %s, initial fail_counter = %d\n", __func__, fail_counter);
+  		if (record_init_fail == 0)
+  			record_init_fail = 1;
+  		return -ENOMEM;/*If devices without cm3218 chip and did not probe driver*/
+  }
+  lpi->is_cmd = lpi->is_cmd | CM3218_ALS_SD; 
+	ret = _cm3218_I2C_Write_Word(lpi->ALS_cmd_address, ALS_CMD, lpi->is_cmd );
+	if ((ret < 0) && (fail_counter < 10)) {	
+		fail_counter++;
+		val = gpio_get_value(lpi->intr_pin);
+		if( val == 0 ){
+			D("[LS][CM3218] %s, interrupt GPIO val = %d, , inital fail_counter %d\n",
+				__func__, val, fail_counter);
+ 			ret =_cm3218_I2C_Read_Byte(lpi->check_interrupt_add, &add);
+ 			D("[LS][CM3218] %s, check_interrupt_add value = 0x%x, ret %d\n",
+				__func__, add, ret);
+ 		}
+		val = gpio_get_value(lpi->intr_pin);
+		if( val == 0 ){
+			D("[LS][CM3218] %s, interrupt GPIO val = %d, , inital fail_counter %d\n",
+				__func__, val, fail_counter);
+ 			ret =_cm3218_I2C_Read_Byte(lpi->check_interrupt_add, &add);
+ 			D("[LS][CM3218] %s, check_interrupt_add value = 0x%x, ret %d\n",
+				__func__, add, ret);
+ 		} 		
+		goto	check_interrupt_gpio;
+	}
+
+	return 0;
+}
+
+static int cm3218_setup(struct cm3218_info *lpi)
+{
+	int ret = 0;
+
+	als_power(1);
+	msleep(5);
+//<ASUS-Bob20130820+>
+	ret = gpio_request(lpi->intr_pin, "gpio_cm3218_intr");
+//	ret = gpio_request(lpi->intr_pin, CM3218_GPIO_NAME);
+//<ASUS-Bob20130820->
+	if (ret < 0) {
+		pr_err("[LS][CM3218 error]%s: gpio %d request failed (%d)\n",
+			__func__, lpi->intr_pin, ret);
+		return ret;
+	}
+
+	ret = gpio_direction_input(lpi->intr_pin);
+	if (ret < 0) {
+		pr_err(
+			"[LS][CM3218 error]%s: fail to set gpio %d as input (%d)\n",
+			__func__, lpi->intr_pin, ret);
+		goto fail_free_intr_pin;
+	}
+
+	ret = initial_cm3218(lpi);
+	if (ret < 0) {
+		pr_err(
+			"[LS_ERR][CM3218 error]%s: fail to initial cm3218 (%d)\n",
+			__func__, ret);
+		goto fail_free_intr_pin;
+	}
+	
+	/*Default disable L sensor*/
+	ls_initial_cmd(lpi);
+
+//<ASUS-Bob20130820+>
+//	ALSBG("{Bob}[CM3218.c]IRQ_TRIGGER_TYPE: %d\n", IRQ_TRIGGER_TYPE);
+
+	ret = request_any_context_irq(lpi->irq,
+			cm3218_irq_handler,
+			IRQF_TRIGGER_FALLING,
+			"cm3218",
+			lpi);
+/*
+	ret = request_any_context_irq(lpi->irq,
+			cm3218_irq_handler,
+			IRQ_TRIGGER_TYPE,
+			CM3218_GPIO_NAME,
+			lpi);
+*/
+//<ASUS-Bob20130820->
+	if (ret < 0) {
+		pr_err(
+			"[LS][CM3218 error]%s: req_irq(%d) fail for gpio %d (%d)\n",
+			__func__, lpi->irq,
+			lpi->intr_pin, ret);
+		goto fail_free_intr_pin;
+	}
+
+	return ret;
+
+fail_free_intr_pin:
+	gpio_free(lpi->intr_pin);
+	return ret;
+}
+
+static void cm3218_early_suspend(struct early_suspend *h)
+{
+	struct cm3218_info *lpi = lp_info;
+
+	D("[LS][CM3218] %s\n", __func__);
+
+	if (lpi->als_enable)
+		lightsensor_disable(lpi);
+}
+
+static void cm3218_late_resume(struct early_suspend *h)
+{
+	struct cm3218_info *lpi = lp_info;
+
+	D("[LS][CM3218] %s\n", __func__);
+
+	if (!lpi->als_enable)
+		lightsensor_enable(lpi);
+}
+
+static int cm3218_probe(struct i2c_client *client,
+	const struct i2c_device_id *id)
+{
+	int ret = 0;
+	struct cm3218_info *lpi;
+	struct cm3218_platform_data *pdata;
+//<ASUS-Bob20130820+>
+	unsigned short slvaddr = client->addr;
+
+//	D("[LS][CM3218] %s\n", __func__);
+	ALSBG("{Bob}[CM3218.c]client.addr = 0x%x\n", slvaddr);
+	if(slvaddr != 0x48) {
+		ALSBG("{Bob}[CM3218.c]Bad Address!! (addr: 0x%x)\n", slvaddr);
+		return -EFAULT;
+	}
+	client->dev.platform_data = &cm3218_pdata;				//Porting from Board
+	cm3218_pdata.intr = acpi_get_gpio("\\_SB.GPO0", 95);
+	client->irq = gpio_to_irq( cm3218_pdata.intr );
+//<ASUS-Bob20130820->
+
+	lpi = kzalloc(sizeof(struct cm3218_info), GFP_KERNEL);
+	if (!lpi)
+		return -ENOMEM;
+
+	/*D("[CM3218] %s: client->irq = %d\n", __func__, client->irq);*/
+
+	lpi->i2c_client = client;
+	pdata = client->dev.platform_data;
+	if (!pdata) {
+		pr_err("[LS][CM3218 error]%s: Assign platform_data error!!\n",
+			__func__);
+		ret = -EBUSY;
+		goto err_platform_data_null;
+	}
+
+	lpi->irq = client->irq;
+
+	i2c_set_clientdata(client, lpi);
+	
+	lpi->intr_pin = pdata->intr;
+	lpi->adc_table = pdata->levels;
+	lpi->power = pdata->power;
+	
+	lpi->ALS_cmd_address = pdata->ALS_slave_address;
+	lpi->check_interrupt_add = pdata->check_interrupt_add;
+
+	lpi->is_cmd  = pdata->is_cmd;
+	
+	lpi->j_start = 0;
+	lpi->j_end = 0;
+	lpi->record_clear_int_fail=0;
+	
+	if (pdata->is_cmd == 0) {
+		lpi->is_cmd  = CM3218_ALS_SM_2 | CM3218_ALS_IT_250ms | CM3218_ALS_PERS_1 | CM3218_ALS_RES_1;
+	}
+
+	lp_info = lpi;
+
+	mutex_init(&CM3218_control_mutex);
+
+	mutex_init(&als_enable_mutex);
+	mutex_init(&als_disable_mutex);
+	mutex_init(&als_get_adc_mutex);
+
+	ret = lightsensor_setup(lpi);
+	if (ret < 0) {
+		pr_err("[LS][CM3218 error]%s: lightsensor_setup error!!\n",
+			__func__);
+		goto err_lightsensor_setup;
+	}
+
+//<ASUS-Bob-20130816+>
+//		lpi->cal_data = 1000;
+	lpi->cal_data = 80; 	//bare IC factor
+//<ASUS-Bob-20130816->
+
+	/* open calibration data */
+	ret = lightsensor_get_cal_data(lpi);
+	if (ret < 0 && ret != -ENOENT)
+	{
+		pr_err("%s: lightsensor_get_cal_data() failed\n",
+			__func__);
+	}
+
+  //SET LUX STEP FACTOR HERE
+  // if adc raw value 1000 eqauls to 286 lux
+  // the following will set the factor 286/1000
+  // and lpi->golden_adc = 286;  
+  // set als_kadc = (ALS_CALIBRATED <<16) | 1000;
+
+  als_kadc = (ALS_CALIBRATED <<16) | 1000;
+  lpi->golden_adc = 286;
+
+  //ls calibrate always set to 1 
+  lpi->ls_calibrate = 1;
+
+	lightsensor_set_kvalue(lpi);
+	ret = lightsensor_update_table(lpi);
+	if (ret < 0) {
+		pr_err("[LS][CM3218 error]%s: update ls table fail\n",
+			__func__);
+		goto err_lightsensor_update_table;
+	}
+
+	lpi->lp_wq = create_singlethread_workqueue("cm3218_wq");
+	if (!lpi->lp_wq) {
+		pr_err("[PS][CM3218 error]%s: can't create workqueue\n", __func__);
+		ret = -ENOMEM;
+		goto err_create_singlethread_workqueue;
+	}
+	wake_lock_init(&(lpi->ps_wake_lock), WAKE_LOCK_SUSPEND, "proximity");
+
+	ret = cm3218_setup(lpi);
+	if (ret < 0) {
+		pr_err("[PS_ERR][CM3218 error]%s: cm3218_setup error!\n", __func__);
+		goto err_cm3218_setup;
+	}
+
+	lpi->cm3218_class = class_create(THIS_MODULE, "optical_sensors");
+	if (IS_ERR(lpi->cm3218_class)) {
+		ret = PTR_ERR(lpi->cm3218_class);
+		lpi->cm3218_class = NULL;
+		goto err_create_class;
+	}
+
+	lpi->ls_dev = device_create(lpi->cm3218_class,
+				NULL, 0, "%s", "lightsensor");
+	if (unlikely(IS_ERR(lpi->ls_dev))) {
+		ret = PTR_ERR(lpi->ls_dev);
+		lpi->ls_dev = NULL;
+		goto err_create_ls_device;
+	}
+
+	/* register the attributes */
+	ret = sysfs_create_group(&lpi->ls_input_dev->dev.kobj, &light_attribute_group);
+	if (ret) {
+		pr_err("[LS][CM3232 error]%s: could not create sysfs group\n", __func__);
+		goto err_sysfs_create_group_light;
+	}
+
+	lpi->early_suspend.level =
+			EARLY_SUSPEND_LEVEL_BLANK_SCREEN + 1;
+	lpi->early_suspend.suspend = cm3218_early_suspend;
+	lpi->early_suspend.resume = cm3218_late_resume;
+	register_early_suspend(&lpi->early_suspend);
+
+	D("[PS][CM3218] %s: Probe success!\n", __func__);
+	lpi->als_enable=0;
+  
+	return ret;
+
+err_sysfs_create_group_light:
+	device_unregister(lpi->ls_dev);
+err_create_ls_device:
+	class_destroy(lpi->cm3218_class);
+err_create_class:
+err_cm3218_setup:
+	destroy_workqueue(lpi->lp_wq);
+	wake_lock_destroy(&(lpi->ps_wake_lock));
+
+	input_unregister_device(lpi->ls_input_dev);
+	input_free_device(lpi->ls_input_dev);
+err_create_singlethread_workqueue:
+err_lightsensor_update_table:
+	mutex_destroy(&CM3218_control_mutex);
+	misc_deregister(&lightsensor_misc);
+err_lightsensor_setup:
+	mutex_destroy(&als_enable_mutex);
+	mutex_destroy(&als_disable_mutex);
+	mutex_destroy(&als_get_adc_mutex);
+err_platform_data_null:
+	kfree(lpi);
+	return ret;
+}
+   
+static int control_and_report( struct cm3218_info *lpi, uint8_t mode, uint8_t cmd_enable ) {
+	int ret=0;
+	uint16_t adc_value = 0;	
+	int val;
+	int fail_counter = 0;
+	uint8_t add = 0;
+	uint16_t low_thd;
+	uint32_t high_thd;
+	uint32_t lux_level;
+	
+ 	mutex_lock(&CM3218_control_mutex);
+
+	while(1){
+		val = gpio_get_value(lpi->intr_pin);  
+		D("[CM3218] %s, interrupt GPIO val = %d, fail_counter %d\n",
+			__func__, val, fail_counter);
+      	
+		val = gpio_get_value(lpi->intr_pin);
+		if( val == 0){
+			ret = _cm3218_I2C_Read_Byte(lpi->check_interrupt_add, &add);
+			D("[CM3218] %s, interrupt GPIO val = %d, check_interrupt_add value = 0x%x, ret %d\n",
+				__func__, val, add, ret);
+		}
+		val = gpio_get_value(lpi->intr_pin);
+		if( val == 0){
+			ret = _cm3218_I2C_Read_Byte(lpi->check_interrupt_add, &add);
+ 	    D("[CM3218] %s, interrupt GPIO val = %d, check_interrupt_add value = 0x%x, ret %d\n",
+			__func__, val, add, ret);
+		}
+
+		lpi->is_cmd &= ~CM3218_ALS_INT_EN;
+		ret = _cm3218_I2C_Write_Word(lpi->ALS_cmd_address, ALS_CMD, lpi->is_cmd);
+		if( ret == 0 ){
+			break;
+		}
+		else {	
+			fail_counter++;
+			val = gpio_get_value(lpi->intr_pin);
+			D("[CM3218] %s, interrupt GPIO val = %d, , inital fail_counter %d\n",
+				__func__, val, fail_counter);		
+		}
+		if (fail_counter >= 10) {
+			D("[CM3218] %s, clear INT fail_counter = %d\n", __func__, fail_counter);
+			if (lpi->record_clear_int_fail == 0)
+				lpi->record_clear_int_fail = 1;
+			ret=-ENOMEM;
+			goto error_clear_interrupt;
+		}
+	}
+
+	if( mode == CONTROL_ALS ){
+		if(cmd_enable){
+			lpi->is_cmd &= ~CM3218_ALS_SD;      
+		} else {
+			lpi->is_cmd |= CM3218_ALS_SD;
+		}
+		_cm3218_I2C_Write_Word(lpi->ALS_cmd_address, ALS_CMD, lpi->is_cmd);
+		lpi->als_enable=cmd_enable;
+	}
+  
+	if((mode == CONTROL_ALS)&&(cmd_enable==1)){
+		input_report_abs(lpi->ls_input_dev, ABS_MISC, -1);
+		input_sync(lpi->ls_input_dev);
+		msleep(100);
+	}
+  
+	if (lpi->als_enable)
+	{
+		get_ls_adc_value(&adc_value, 0);
+		lux_level = (uint32_t)(adc_value * lpi->als_gadc * lpi->cal_data / lpi->als_kadc /1000);		
+  
+		D("[LS][CM3218] %s: raw adc = 0x%04X, ls_calibrate = %d\n",
+			__func__, adc_value, lpi->ls_calibrate);
+
+		lpi->is_cmd|=CM3218_ALS_INT_EN;
+
+		// set interrupt high/low threshold
+		low_thd = adc_value - adc_value * CHANGE_SENSITIVITY /100;
+		high_thd = adc_value + adc_value * CHANGE_SENSITIVITY /100;
+		if (high_thd > 65535)
+		{
+			high_thd = 65535;
+		}
+		ret = set_lsensor_range(low_thd, (uint16_t)high_thd);	  
+
+	  	D("[CM3218] %s: ADC=0x%04X, Lux Level=%d, l_thd = 0x%x, h_thd = 0x%x \n",
+				__func__, adc_value, lux_level, low_thd, high_thd);
+		lpi->current_lux_level = lux_level;
+		lpi->current_adc = adc_value;    
+		ALSBG("{Bob}[CM3218.c]input_report_abs(lux_level: %d)\n", lux_level);	//<ASUS-Bob20130820+>report to HAL
+		input_report_abs(lpi->ls_input_dev, ABS_MISC, lux_level);
+		input_sync(lpi->ls_input_dev);
+	}
+ 
+	ret = _cm3218_I2C_Write_Word(lpi->ALS_cmd_address, ALS_CMD, lpi->is_cmd);
+	if( ret == 0 ){
+		D("[CM3218] %s, re-enable INT OK\n", __func__);
+	}else{
+		D("[CM3218] %s, re-enable INT FAIL\n", __func__);
+	}
+
+error_clear_interrupt:
+	mutex_unlock(&CM3218_control_mutex);
+	return ret;
+}
+
+static const struct i2c_device_id cm3218_i2c_id[] = {
+	{CM3218_I2C_NAME, 0},
+	{}
+};
+
+static struct i2c_driver cm3218_driver = {
+	.id_table = cm3218_i2c_id,
+	.probe = cm3218_probe,
+	.driver = {
+		.name = CM3218_I2C_NAME,
+		.owner = THIS_MODULE,
+	},
+};
+
+static int __init cm3218_init(void)
+{
+	return i2c_add_driver(&cm3218_driver);
+}
+
+static void __exit cm3218_exit(void)
+{
+	i2c_del_driver(&cm3218_driver);
+}
+
+module_init(cm3218_init);
+module_exit(cm3218_exit);
+
+MODULE_LICENSE("GPL");
+MODULE_DESCRIPTION("CM3218 Light Sensor Driver");
+MODULE_AUTHOR("Capella Microsystems");